--- conflicted
+++ resolved
@@ -8034,11 +8034,7 @@
     kIsDeclaration,
     kIsAsmWasmBroken,
     kRequiresClassFieldInit,
-<<<<<<< HEAD
-    kIsClassFieldInitializer,
     kTypedFunction,
-=======
->>>>>>> 10e30279
     kCompilerHintsCount,  // Pseudo entry
   };
   // kFunctionKind has to be byte-aligned
