// Copyright 2015 the V8 project authors. All rights reserved.
// Use of this source code is governed by a BSD-style license that can be
// found in the LICENSE file.

#ifndef V8_OBJECTS_H_
#define V8_OBJECTS_H_

#include <iosfwd>
#include <memory>

#include "src/assert-scope.h"
#include "src/bailout-reason.h"
#include "src/base/bits.h"
#include "src/base/flags.h"
#include "src/builtins/builtins.h"
#include "src/checks.h"
#include "src/elements-kind.h"
#include "src/field-index.h"
#include "src/flags.h"
#include "src/list.h"
#include "src/messages.h"
#include "src/property-details.h"
#include "src/unicode-decoder.h"
#include "src/unicode.h"
#include "src/zone/zone.h"

#if V8_TARGET_ARCH_ARM
#include "src/arm/constants-arm.h"  // NOLINT
#elif V8_TARGET_ARCH_ARM64
#include "src/arm64/constants-arm64.h"  // NOLINT
#elif V8_TARGET_ARCH_MIPS
#include "src/mips/constants-mips.h"  // NOLINT
#elif V8_TARGET_ARCH_MIPS64
#include "src/mips64/constants-mips64.h"  // NOLINT
#elif V8_TARGET_ARCH_PPC
#include "src/ppc/constants-ppc.h"  // NOLINT
#elif V8_TARGET_ARCH_S390
#include "src/s390/constants-s390.h"  // NOLINT
#endif


//
// Most object types in the V8 JavaScript are described in this file.
//
// Inheritance hierarchy:
// - Object
//   - Smi          (immediate small integer)
//   - HeapObject   (superclass for everything allocated in the heap)
//     - JSReceiver  (suitable for property access)
//       - JSObject
//         - JSArray
//         - JSArrayBuffer
//         - JSArrayBufferView
//           - JSTypedArray
//           - JSDataView
//         - JSBoundFunction
//         - JSCollection
//           - JSSet
//           - JSMap
//         - JSStringIterator
//         - JSSetIterator
//         - JSMapIterator
//         - JSWeakCollection
//           - JSWeakMap
//           - JSWeakSet
//         - JSRegExp
//         - JSFunction
//         - JSGeneratorObject
//         - JSGlobalObject
//         - JSGlobalProxy
//         - JSValue
//           - JSDate
//         - JSMessageObject
//       - JSProxy
//     - FixedArrayBase
//       - ByteArray
//       - BytecodeArray
//       - FixedArray
//         - DescriptorArray
//         - FrameArray
//         - LiteralsArray
//         - HashTable
//           - Dictionary
//           - StringTable
//           - StringSet
//           - CompilationCacheTable
//           - CodeCacheHashTable
//           - MapCache
//         - OrderedHashTable
//           - OrderedHashSet
//           - OrderedHashMap
//         - Context
//         - TypeFeedbackMetadata
//         - TypeFeedbackVector
//         - TemplateList
//         - TransitionArray
//         - ScopeInfo
//         - ModuleInfoEntry
//         - ModuleInfo
//         - ScriptContextTable
//         - WeakFixedArray
//       - FixedDoubleArray
//     - Name
//       - String
//         - SeqString
//           - SeqOneByteString
//           - SeqTwoByteString
//         - SlicedString
//         - ConsString
//         - ExternalString
//           - ExternalOneByteString
//           - ExternalTwoByteString
//         - InternalizedString
//           - SeqInternalizedString
//             - SeqOneByteInternalizedString
//             - SeqTwoByteInternalizedString
//           - ConsInternalizedString
//           - ExternalInternalizedString
//             - ExternalOneByteInternalizedString
//             - ExternalTwoByteInternalizedString
//       - Symbol
//     - HeapNumber
//     - Simd128Value
//       - Float32x4
//       - Int32x4
//       - Uint32x4
//       - Bool32x4
//       - Int16x8
//       - Uint16x8
//       - Bool16x8
//       - Int8x16
//       - Uint8x16
//       - Bool8x16
//     - Cell
//     - PropertyCell
//     - Code
//     - AbstractCode, a wrapper around Code or BytecodeArray
//     - Map
//     - Oddball
//     - Foreign
//     - SharedFunctionInfo
//     - Struct
//       - Box
//       - AccessorInfo
//       - AccessorPair
//       - AccessCheckInfo
//       - InterceptorInfo
//       - CallHandlerInfo
//       - TemplateInfo
//         - FunctionTemplateInfo
//         - ObjectTemplateInfo
//       - Script
//       - DebugInfo
//       - BreakPointInfo
//       - CodeCache
//       - PrototypeInfo
//       - Module
//     - WeakCell
//
// Formats of Object*:
//  Smi:        [31 bit signed int] 0
//  HeapObject: [32 bit direct pointer] (4 byte aligned) | 01

namespace v8 {
namespace internal {

enum KeyedAccessStoreMode {
  STANDARD_STORE,
  STORE_TRANSITION_TO_OBJECT,
  STORE_TRANSITION_TO_DOUBLE,
  STORE_AND_GROW_NO_TRANSITION,
  STORE_AND_GROW_TRANSITION_TO_OBJECT,
  STORE_AND_GROW_TRANSITION_TO_DOUBLE,
  STORE_NO_TRANSITION_IGNORE_OUT_OF_BOUNDS,
  STORE_NO_TRANSITION_HANDLE_COW
};


enum TypeofMode : int { INSIDE_TYPEOF, NOT_INSIDE_TYPEOF };


enum MutableMode {
  MUTABLE,
  IMMUTABLE
};


enum ExternalArrayType {
  kExternalInt8Array = 1,
  kExternalUint8Array,
  kExternalInt16Array,
  kExternalUint16Array,
  kExternalInt32Array,
  kExternalUint32Array,
  kExternalFloat32Array,
  kExternalFloat64Array,
  kExternalUint8ClampedArray,
};


static inline bool IsTransitionStoreMode(KeyedAccessStoreMode store_mode) {
  return store_mode == STORE_TRANSITION_TO_OBJECT ||
         store_mode == STORE_TRANSITION_TO_DOUBLE ||
         store_mode == STORE_AND_GROW_TRANSITION_TO_OBJECT ||
         store_mode == STORE_AND_GROW_TRANSITION_TO_DOUBLE;
}


static inline KeyedAccessStoreMode GetNonTransitioningStoreMode(
    KeyedAccessStoreMode store_mode) {
  if (store_mode >= STORE_NO_TRANSITION_IGNORE_OUT_OF_BOUNDS) {
    return store_mode;
  }
  if (store_mode >= STORE_AND_GROW_NO_TRANSITION) {
    return STORE_AND_GROW_NO_TRANSITION;
  }
  return STANDARD_STORE;
}


static inline bool IsGrowStoreMode(KeyedAccessStoreMode store_mode) {
  return store_mode >= STORE_AND_GROW_NO_TRANSITION &&
         store_mode <= STORE_AND_GROW_TRANSITION_TO_DOUBLE;
}


enum IcCheckType { ELEMENT, PROPERTY };


// SKIP_WRITE_BARRIER skips the write barrier.
// UPDATE_WEAK_WRITE_BARRIER skips the marking part of the write barrier and
// only performs the generational part.
// UPDATE_WRITE_BARRIER is doing the full barrier, marking and generational.
enum WriteBarrierMode {
  SKIP_WRITE_BARRIER,
  UPDATE_WEAK_WRITE_BARRIER,
  UPDATE_WRITE_BARRIER
};


// Indicates whether a value can be loaded as a constant.
enum StoreMode { ALLOW_IN_DESCRIPTOR, FORCE_FIELD };


// PropertyNormalizationMode is used to specify whether to keep
// inobject properties when normalizing properties of a JSObject.
enum PropertyNormalizationMode {
  CLEAR_INOBJECT_PROPERTIES,
  KEEP_INOBJECT_PROPERTIES
};


// Indicates how aggressively the prototype should be optimized. FAST_PROTOTYPE
// will give the fastest result by tailoring the map to the prototype, but that
// will cause polymorphism with other objects. REGULAR_PROTOTYPE is to be used
// (at least for now) when dynamically modifying the prototype chain of an
// object using __proto__ or Object.setPrototypeOf.
enum PrototypeOptimizationMode { REGULAR_PROTOTYPE, FAST_PROTOTYPE };


// Indicates whether transitions can be added to a source map or not.
enum TransitionFlag {
  INSERT_TRANSITION,
  OMIT_TRANSITION
};


// Indicates whether the transition is simple: the target map of the transition
// either extends the current map with a new property, or it modifies the
// property that was added last to the current map.
enum SimpleTransitionFlag {
  SIMPLE_PROPERTY_TRANSITION,
  PROPERTY_TRANSITION,
  SPECIAL_TRANSITION
};


// Indicates whether we are only interested in the descriptors of a particular
// map, or in all descriptors in the descriptor array.
enum DescriptorFlag {
  ALL_DESCRIPTORS,
  OWN_DESCRIPTORS
};

// The GC maintains a bit of information, the MarkingParity, which toggles
// from odd to even and back every time marking is completed. Incremental
// marking can visit an object twice during a marking phase, so algorithms that
// that piggy-back on marking can use the parity to ensure that they only
// perform an operation on an object once per marking phase: they record the
// MarkingParity when they visit an object, and only re-visit the object when it
// is marked again and the MarkingParity changes.
enum MarkingParity {
  NO_MARKING_PARITY,
  ODD_MARKING_PARITY,
  EVEN_MARKING_PARITY
};

// ICs store extra state in a Code object. The default extra state is
// kNoExtraICState.
typedef int ExtraICState;
static const ExtraICState kNoExtraICState = 0;

// Instance size sentinel for objects of variable size.
const int kVariableSizeSentinel = 0;

// We may store the unsigned bit field as signed Smi value and do not
// use the sign bit.
const int kStubMajorKeyBits = 8;
const int kStubMinorKeyBits = kSmiValueSize - kStubMajorKeyBits - 1;

// All Maps have a field instance_type containing a InstanceType.
// It describes the type of the instances.
//
// As an example, a JavaScript object is a heap object and its map
// instance_type is JS_OBJECT_TYPE.
//
// The names of the string instance types are intended to systematically
// mirror their encoding in the instance_type field of the map.  The default
// encoding is considered TWO_BYTE.  It is not mentioned in the name.  ONE_BYTE
// encoding is mentioned explicitly in the name.  Likewise, the default
// representation is considered sequential.  It is not mentioned in the
// name.  The other representations (e.g. CONS, EXTERNAL) are explicitly
// mentioned.  Finally, the string is either a STRING_TYPE (if it is a normal
// string) or a INTERNALIZED_STRING_TYPE (if it is a internalized string).
//
// NOTE: The following things are some that depend on the string types having
// instance_types that are less than those of all other types:
// HeapObject::Size, HeapObject::IterateBody, the typeof operator, and
// Object::IsString.
//
// NOTE: Everything following JS_VALUE_TYPE is considered a
// JSObject for GC purposes. The first four entries here have typeof
// 'object', whereas JS_FUNCTION_TYPE has typeof 'function'.
#define INSTANCE_TYPE_LIST(V)                                   \
  V(STRING_TYPE)                                                \
  V(ONE_BYTE_STRING_TYPE)                                       \
  V(CONS_STRING_TYPE)                                           \
  V(CONS_ONE_BYTE_STRING_TYPE)                                  \
  V(SLICED_STRING_TYPE)                                         \
  V(SLICED_ONE_BYTE_STRING_TYPE)                                \
  V(EXTERNAL_STRING_TYPE)                                       \
  V(EXTERNAL_ONE_BYTE_STRING_TYPE)                              \
  V(EXTERNAL_STRING_WITH_ONE_BYTE_DATA_TYPE)                    \
  V(SHORT_EXTERNAL_STRING_TYPE)                                 \
  V(SHORT_EXTERNAL_ONE_BYTE_STRING_TYPE)                        \
  V(SHORT_EXTERNAL_STRING_WITH_ONE_BYTE_DATA_TYPE)              \
                                                                \
  V(INTERNALIZED_STRING_TYPE)                                   \
  V(ONE_BYTE_INTERNALIZED_STRING_TYPE)                          \
  V(EXTERNAL_INTERNALIZED_STRING_TYPE)                          \
  V(EXTERNAL_ONE_BYTE_INTERNALIZED_STRING_TYPE)                 \
  V(EXTERNAL_INTERNALIZED_STRING_WITH_ONE_BYTE_DATA_TYPE)       \
  V(SHORT_EXTERNAL_INTERNALIZED_STRING_TYPE)                    \
  V(SHORT_EXTERNAL_ONE_BYTE_INTERNALIZED_STRING_TYPE)           \
  V(SHORT_EXTERNAL_INTERNALIZED_STRING_WITH_ONE_BYTE_DATA_TYPE) \
                                                                \
  V(SYMBOL_TYPE)                                                \
  V(SIMD128_VALUE_TYPE)                                         \
                                                                \
  V(MAP_TYPE)                                                   \
  V(CODE_TYPE)                                                  \
  V(ODDBALL_TYPE)                                               \
  V(CELL_TYPE)                                                  \
  V(PROPERTY_CELL_TYPE)                                         \
                                                                \
  V(HEAP_NUMBER_TYPE)                                           \
  V(MUTABLE_HEAP_NUMBER_TYPE)                                   \
  V(FOREIGN_TYPE)                                               \
  V(BYTE_ARRAY_TYPE)                                            \
  V(BYTECODE_ARRAY_TYPE)                                        \
  V(FREE_SPACE_TYPE)                                            \
                                                                \
  V(FIXED_INT8_ARRAY_TYPE)                                      \
  V(FIXED_UINT8_ARRAY_TYPE)                                     \
  V(FIXED_INT16_ARRAY_TYPE)                                     \
  V(FIXED_UINT16_ARRAY_TYPE)                                    \
  V(FIXED_INT32_ARRAY_TYPE)                                     \
  V(FIXED_UINT32_ARRAY_TYPE)                                    \
  V(FIXED_FLOAT32_ARRAY_TYPE)                                   \
  V(FIXED_FLOAT64_ARRAY_TYPE)                                   \
  V(FIXED_UINT8_CLAMPED_ARRAY_TYPE)                             \
                                                                \
  V(FILLER_TYPE)                                                \
                                                                \
  V(ACCESSOR_INFO_TYPE)                                         \
  V(ACCESSOR_PAIR_TYPE)                                         \
  V(ACCESS_CHECK_INFO_TYPE)                                     \
  V(INTERCEPTOR_INFO_TYPE)                                      \
  V(CALL_HANDLER_INFO_TYPE)                                     \
  V(FUNCTION_TEMPLATE_INFO_TYPE)                                \
  V(OBJECT_TEMPLATE_INFO_TYPE)                                  \
  V(SIGNATURE_INFO_TYPE)                                        \
  V(TYPE_SWITCH_INFO_TYPE)                                      \
  V(ALLOCATION_MEMENTO_TYPE)                                    \
  V(ALLOCATION_SITE_TYPE)                                       \
  V(SCRIPT_TYPE)                                                \
  V(TYPE_FEEDBACK_INFO_TYPE)                                    \
  V(ALIASED_ARGUMENTS_ENTRY_TYPE)                               \
  V(BOX_TYPE)                                                   \
  V(PROMISE_CONTAINER_TYPE)                                     \
  V(PROTOTYPE_INFO_TYPE)                                        \
  V(CONTEXT_EXTENSION_TYPE)                                     \
  V(MODULE_TYPE)                                                \
                                                                \
  V(FIXED_ARRAY_TYPE)                                           \
  V(FIXED_DOUBLE_ARRAY_TYPE)                                    \
  V(SHARED_FUNCTION_INFO_TYPE)                                  \
  V(WEAK_CELL_TYPE)                                             \
  V(TRANSITION_ARRAY_TYPE)                                      \
                                                                \
  V(JS_MESSAGE_OBJECT_TYPE)                                     \
                                                                \
  V(JS_VALUE_TYPE)                                              \
  V(JS_DATE_TYPE)                                               \
  V(JS_OBJECT_TYPE)                                             \
  V(JS_ARGUMENTS_TYPE)                                          \
  V(JS_CONTEXT_EXTENSION_OBJECT_TYPE)                           \
  V(JS_GENERATOR_OBJECT_TYPE)                                   \
  V(JS_GLOBAL_OBJECT_TYPE)                                      \
  V(JS_GLOBAL_PROXY_TYPE)                                       \
  V(JS_API_OBJECT_TYPE)                                         \
  V(JS_SPECIAL_API_OBJECT_TYPE)                                 \
  V(JS_ARRAY_TYPE)                                              \
  V(JS_ARRAY_BUFFER_TYPE)                                       \
  V(JS_TYPED_ARRAY_TYPE)                                        \
  V(JS_DATA_VIEW_TYPE)                                          \
  V(JS_PROXY_TYPE)                                              \
  V(JS_SET_TYPE)                                                \
  V(JS_MAP_TYPE)                                                \
  V(JS_SET_ITERATOR_TYPE)                                       \
  V(JS_MAP_ITERATOR_TYPE)                                       \
  V(JS_WEAK_MAP_TYPE)                                           \
  V(JS_WEAK_SET_TYPE)                                           \
  V(JS_PROMISE_TYPE)                                            \
  V(JS_REGEXP_TYPE)                                             \
  V(JS_ERROR_TYPE)                                              \
  V(JS_STRING_ITERATOR_TYPE)                                    \
                                                                \
  V(JS_BOUND_FUNCTION_TYPE)                                     \
  V(JS_FUNCTION_TYPE)                                           \
  V(DEBUG_INFO_TYPE)                                            \
  V(BREAK_POINT_INFO_TYPE)

// Since string types are not consecutive, this macro is used to
// iterate over them.
#define STRING_TYPE_LIST(V)                                                   \
  V(STRING_TYPE, kVariableSizeSentinel, string, String)                       \
  V(ONE_BYTE_STRING_TYPE, kVariableSizeSentinel, one_byte_string,             \
    OneByteString)                                                            \
  V(CONS_STRING_TYPE, ConsString::kSize, cons_string, ConsString)             \
  V(CONS_ONE_BYTE_STRING_TYPE, ConsString::kSize, cons_one_byte_string,       \
    ConsOneByteString)                                                        \
  V(SLICED_STRING_TYPE, SlicedString::kSize, sliced_string, SlicedString)     \
  V(SLICED_ONE_BYTE_STRING_TYPE, SlicedString::kSize, sliced_one_byte_string, \
    SlicedOneByteString)                                                      \
  V(EXTERNAL_STRING_TYPE, ExternalTwoByteString::kSize, external_string,      \
    ExternalString)                                                           \
  V(EXTERNAL_ONE_BYTE_STRING_TYPE, ExternalOneByteString::kSize,              \
    external_one_byte_string, ExternalOneByteString)                          \
  V(EXTERNAL_STRING_WITH_ONE_BYTE_DATA_TYPE, ExternalTwoByteString::kSize,    \
    external_string_with_one_byte_data, ExternalStringWithOneByteData)        \
  V(SHORT_EXTERNAL_STRING_TYPE, ExternalTwoByteString::kShortSize,            \
    short_external_string, ShortExternalString)                               \
  V(SHORT_EXTERNAL_ONE_BYTE_STRING_TYPE, ExternalOneByteString::kShortSize,   \
    short_external_one_byte_string, ShortExternalOneByteString)               \
  V(SHORT_EXTERNAL_STRING_WITH_ONE_BYTE_DATA_TYPE,                            \
    ExternalTwoByteString::kShortSize,                                        \
    short_external_string_with_one_byte_data,                                 \
    ShortExternalStringWithOneByteData)                                       \
                                                                              \
  V(INTERNALIZED_STRING_TYPE, kVariableSizeSentinel, internalized_string,     \
    InternalizedString)                                                       \
  V(ONE_BYTE_INTERNALIZED_STRING_TYPE, kVariableSizeSentinel,                 \
    one_byte_internalized_string, OneByteInternalizedString)                  \
  V(EXTERNAL_INTERNALIZED_STRING_TYPE, ExternalTwoByteString::kSize,          \
    external_internalized_string, ExternalInternalizedString)                 \
  V(EXTERNAL_ONE_BYTE_INTERNALIZED_STRING_TYPE, ExternalOneByteString::kSize, \
    external_one_byte_internalized_string, ExternalOneByteInternalizedString) \
  V(EXTERNAL_INTERNALIZED_STRING_WITH_ONE_BYTE_DATA_TYPE,                     \
    ExternalTwoByteString::kSize,                                             \
    external_internalized_string_with_one_byte_data,                          \
    ExternalInternalizedStringWithOneByteData)                                \
  V(SHORT_EXTERNAL_INTERNALIZED_STRING_TYPE,                                  \
    ExternalTwoByteString::kShortSize, short_external_internalized_string,    \
    ShortExternalInternalizedString)                                          \
  V(SHORT_EXTERNAL_ONE_BYTE_INTERNALIZED_STRING_TYPE,                         \
    ExternalOneByteString::kShortSize,                                        \
    short_external_one_byte_internalized_string,                              \
    ShortExternalOneByteInternalizedString)                                   \
  V(SHORT_EXTERNAL_INTERNALIZED_STRING_WITH_ONE_BYTE_DATA_TYPE,               \
    ExternalTwoByteString::kShortSize,                                        \
    short_external_internalized_string_with_one_byte_data,                    \
    ShortExternalInternalizedStringWithOneByteData)

// A struct is a simple object a set of object-valued fields.  Including an
// object type in this causes the compiler to generate most of the boilerplate
// code for the class including allocation and garbage collection routines,
// casts and predicates.  All you need to define is the class, methods and
// object verification routines.  Easy, no?
//
// Note that for subtle reasons related to the ordering or numerical values of
// type tags, elements in this list have to be added to the INSTANCE_TYPE_LIST
// manually.
#define STRUCT_LIST(V)                                                       \
  V(BOX, Box, box)                                                           \
  V(PROMISE_CONTAINER, PromiseContainer, promise_container)                  \
  V(ACCESSOR_INFO, AccessorInfo, accessor_info)                              \
  V(ACCESSOR_PAIR, AccessorPair, accessor_pair)                              \
  V(ACCESS_CHECK_INFO, AccessCheckInfo, access_check_info)                   \
  V(INTERCEPTOR_INFO, InterceptorInfo, interceptor_info)                     \
  V(CALL_HANDLER_INFO, CallHandlerInfo, call_handler_info)                   \
  V(FUNCTION_TEMPLATE_INFO, FunctionTemplateInfo, function_template_info)    \
  V(OBJECT_TEMPLATE_INFO, ObjectTemplateInfo, object_template_info)          \
  V(SCRIPT, Script, script)                                                  \
  V(ALLOCATION_SITE, AllocationSite, allocation_site)                        \
  V(ALLOCATION_MEMENTO, AllocationMemento, allocation_memento)               \
  V(TYPE_FEEDBACK_INFO, TypeFeedbackInfo, type_feedback_info)                \
  V(ALIASED_ARGUMENTS_ENTRY, AliasedArgumentsEntry, aliased_arguments_entry) \
  V(DEBUG_INFO, DebugInfo, debug_info)                                       \
  V(BREAK_POINT_INFO, BreakPointInfo, break_point_info)                      \
  V(PROTOTYPE_INFO, PrototypeInfo, prototype_info)                           \
  V(MODULE, Module, module)                                                  \
  V(CONTEXT_EXTENSION, ContextExtension, context_extension)

// We use the full 8 bits of the instance_type field to encode heap object
// instance types.  The high-order bit (bit 7) is set if the object is not a
// string, and cleared if it is a string.
const uint32_t kIsNotStringMask = 0x80;
const uint32_t kStringTag = 0x0;
const uint32_t kNotStringTag = 0x80;

// Bit 6 indicates that the object is an internalized string (if set) or not.
// Bit 7 has to be clear as well.
const uint32_t kIsNotInternalizedMask = 0x40;
const uint32_t kNotInternalizedTag = 0x40;
const uint32_t kInternalizedTag = 0x0;

// If bit 7 is clear then bit 2 indicates whether the string consists of
// two-byte characters or one-byte characters.
const uint32_t kStringEncodingMask = 0x4;
const uint32_t kTwoByteStringTag = 0x0;
const uint32_t kOneByteStringTag = 0x4;

// If bit 7 is clear, the low-order 2 bits indicate the representation
// of the string.
const uint32_t kStringRepresentationMask = 0x03;
enum StringRepresentationTag {
  kSeqStringTag = 0x0,
  kConsStringTag = 0x1,
  kExternalStringTag = 0x2,
  kSlicedStringTag = 0x3
};
const uint32_t kIsIndirectStringMask = 0x1;
const uint32_t kIsIndirectStringTag = 0x1;
STATIC_ASSERT((kSeqStringTag & kIsIndirectStringMask) == 0);  // NOLINT
STATIC_ASSERT((kExternalStringTag & kIsIndirectStringMask) == 0);  // NOLINT
STATIC_ASSERT((kConsStringTag &
               kIsIndirectStringMask) == kIsIndirectStringTag);  // NOLINT
STATIC_ASSERT((kSlicedStringTag &
               kIsIndirectStringMask) == kIsIndirectStringTag);  // NOLINT

// Use this mask to distinguish between cons and slice only after making
// sure that the string is one of the two (an indirect string).
const uint32_t kSlicedNotConsMask = kSlicedStringTag & ~kConsStringTag;
STATIC_ASSERT(IS_POWER_OF_TWO(kSlicedNotConsMask));

// If bit 7 is clear, then bit 3 indicates whether this two-byte
// string actually contains one byte data.
const uint32_t kOneByteDataHintMask = 0x08;
const uint32_t kOneByteDataHintTag = 0x08;

// If bit 7 is clear and string representation indicates an external string,
// then bit 4 indicates whether the data pointer is cached.
const uint32_t kShortExternalStringMask = 0x10;
const uint32_t kShortExternalStringTag = 0x10;


// A ConsString with an empty string as the right side is a candidate
// for being shortcut by the garbage collector. We don't allocate any
// non-flat internalized strings, so we do not shortcut them thereby
// avoiding turning internalized strings into strings. The bit-masks
// below contain the internalized bit as additional safety.
// See heap.cc, mark-compact.cc and objects-visiting.cc.
const uint32_t kShortcutTypeMask =
    kIsNotStringMask |
    kIsNotInternalizedMask |
    kStringRepresentationMask;
const uint32_t kShortcutTypeTag = kConsStringTag | kNotInternalizedTag;

static inline bool IsShortcutCandidate(int type) {
  return ((type & kShortcutTypeMask) == kShortcutTypeTag);
}

enum InstanceType {
  // String types.
  INTERNALIZED_STRING_TYPE = kTwoByteStringTag | kSeqStringTag |
                             kInternalizedTag,  // FIRST_PRIMITIVE_TYPE
  ONE_BYTE_INTERNALIZED_STRING_TYPE =
      kOneByteStringTag | kSeqStringTag | kInternalizedTag,
  EXTERNAL_INTERNALIZED_STRING_TYPE =
      kTwoByteStringTag | kExternalStringTag | kInternalizedTag,
  EXTERNAL_ONE_BYTE_INTERNALIZED_STRING_TYPE =
      kOneByteStringTag | kExternalStringTag | kInternalizedTag,
  EXTERNAL_INTERNALIZED_STRING_WITH_ONE_BYTE_DATA_TYPE =
      EXTERNAL_INTERNALIZED_STRING_TYPE | kOneByteDataHintTag |
      kInternalizedTag,
  SHORT_EXTERNAL_INTERNALIZED_STRING_TYPE = EXTERNAL_INTERNALIZED_STRING_TYPE |
                                            kShortExternalStringTag |
                                            kInternalizedTag,
  SHORT_EXTERNAL_ONE_BYTE_INTERNALIZED_STRING_TYPE =
      EXTERNAL_ONE_BYTE_INTERNALIZED_STRING_TYPE | kShortExternalStringTag |
      kInternalizedTag,
  SHORT_EXTERNAL_INTERNALIZED_STRING_WITH_ONE_BYTE_DATA_TYPE =
      EXTERNAL_INTERNALIZED_STRING_WITH_ONE_BYTE_DATA_TYPE |
      kShortExternalStringTag | kInternalizedTag,
  STRING_TYPE = INTERNALIZED_STRING_TYPE | kNotInternalizedTag,
  ONE_BYTE_STRING_TYPE =
      ONE_BYTE_INTERNALIZED_STRING_TYPE | kNotInternalizedTag,
  CONS_STRING_TYPE = kTwoByteStringTag | kConsStringTag | kNotInternalizedTag,
  CONS_ONE_BYTE_STRING_TYPE =
      kOneByteStringTag | kConsStringTag | kNotInternalizedTag,
  SLICED_STRING_TYPE =
      kTwoByteStringTag | kSlicedStringTag | kNotInternalizedTag,
  SLICED_ONE_BYTE_STRING_TYPE =
      kOneByteStringTag | kSlicedStringTag | kNotInternalizedTag,
  EXTERNAL_STRING_TYPE =
      EXTERNAL_INTERNALIZED_STRING_TYPE | kNotInternalizedTag,
  EXTERNAL_ONE_BYTE_STRING_TYPE =
      EXTERNAL_ONE_BYTE_INTERNALIZED_STRING_TYPE | kNotInternalizedTag,
  EXTERNAL_STRING_WITH_ONE_BYTE_DATA_TYPE =
      EXTERNAL_INTERNALIZED_STRING_WITH_ONE_BYTE_DATA_TYPE |
      kNotInternalizedTag,
  SHORT_EXTERNAL_STRING_TYPE =
      SHORT_EXTERNAL_INTERNALIZED_STRING_TYPE | kNotInternalizedTag,
  SHORT_EXTERNAL_ONE_BYTE_STRING_TYPE =
      SHORT_EXTERNAL_ONE_BYTE_INTERNALIZED_STRING_TYPE | kNotInternalizedTag,
  SHORT_EXTERNAL_STRING_WITH_ONE_BYTE_DATA_TYPE =
      SHORT_EXTERNAL_INTERNALIZED_STRING_WITH_ONE_BYTE_DATA_TYPE |
      kNotInternalizedTag,

  // Non-string names
  SYMBOL_TYPE = kNotStringTag,  // FIRST_NONSTRING_TYPE, LAST_NAME_TYPE

  // Other primitives (cannot contain non-map-word pointers to heap objects).
  HEAP_NUMBER_TYPE,
  SIMD128_VALUE_TYPE,
  ODDBALL_TYPE,  // LAST_PRIMITIVE_TYPE

  // Objects allocated in their own spaces (never in new space).
  MAP_TYPE,
  CODE_TYPE,

  // "Data", objects that cannot contain non-map-word pointers to heap
  // objects.
  MUTABLE_HEAP_NUMBER_TYPE,
  FOREIGN_TYPE,
  BYTE_ARRAY_TYPE,
  BYTECODE_ARRAY_TYPE,
  FREE_SPACE_TYPE,
  FIXED_INT8_ARRAY_TYPE,  // FIRST_FIXED_TYPED_ARRAY_TYPE
  FIXED_UINT8_ARRAY_TYPE,
  FIXED_INT16_ARRAY_TYPE,
  FIXED_UINT16_ARRAY_TYPE,
  FIXED_INT32_ARRAY_TYPE,
  FIXED_UINT32_ARRAY_TYPE,
  FIXED_FLOAT32_ARRAY_TYPE,
  FIXED_FLOAT64_ARRAY_TYPE,
  FIXED_UINT8_CLAMPED_ARRAY_TYPE,  // LAST_FIXED_TYPED_ARRAY_TYPE
  FIXED_DOUBLE_ARRAY_TYPE,
  FILLER_TYPE,  // LAST_DATA_TYPE

  // Structs.
  ACCESSOR_INFO_TYPE,
  ACCESSOR_PAIR_TYPE,
  ACCESS_CHECK_INFO_TYPE,
  INTERCEPTOR_INFO_TYPE,
  CALL_HANDLER_INFO_TYPE,
  FUNCTION_TEMPLATE_INFO_TYPE,
  OBJECT_TEMPLATE_INFO_TYPE,
  SIGNATURE_INFO_TYPE,
  TYPE_SWITCH_INFO_TYPE,
  ALLOCATION_SITE_TYPE,
  ALLOCATION_MEMENTO_TYPE,
  SCRIPT_TYPE,
  TYPE_FEEDBACK_INFO_TYPE,
  ALIASED_ARGUMENTS_ENTRY_TYPE,
  BOX_TYPE,
  PROMISE_CONTAINER_TYPE,
  DEBUG_INFO_TYPE,
  BREAK_POINT_INFO_TYPE,
  FIXED_ARRAY_TYPE,
  SHARED_FUNCTION_INFO_TYPE,
  CELL_TYPE,
  WEAK_CELL_TYPE,
  TRANSITION_ARRAY_TYPE,
  PROPERTY_CELL_TYPE,
  PROTOTYPE_INFO_TYPE,
  CONTEXT_EXTENSION_TYPE,
  MODULE_TYPE,

  // All the following types are subtypes of JSReceiver, which corresponds to
  // objects in the JS sense. The first and the last type in this range are
  // the two forms of function. This organization enables using the same
  // compares for checking the JS_RECEIVER and the NONCALLABLE_JS_OBJECT range.
  JS_PROXY_TYPE,          // FIRST_JS_RECEIVER_TYPE
  JS_GLOBAL_OBJECT_TYPE,  // FIRST_JS_OBJECT_TYPE
  JS_GLOBAL_PROXY_TYPE,
  // Like JS_API_OBJECT_TYPE, but requires access checks and/or has
  // interceptors.
  JS_SPECIAL_API_OBJECT_TYPE,  // LAST_SPECIAL_RECEIVER_TYPE
  JS_VALUE_TYPE,               // LAST_CUSTOM_ELEMENTS_RECEIVER
  JS_MESSAGE_OBJECT_TYPE,
  JS_DATE_TYPE,
  // Like JS_OBJECT_TYPE, but created from API function.
  JS_API_OBJECT_TYPE,
  JS_OBJECT_TYPE,
  JS_ARGUMENTS_TYPE,
  JS_CONTEXT_EXTENSION_OBJECT_TYPE,
  JS_GENERATOR_OBJECT_TYPE,
  JS_ARRAY_TYPE,
  JS_ARRAY_BUFFER_TYPE,
  JS_TYPED_ARRAY_TYPE,
  JS_DATA_VIEW_TYPE,
  JS_SET_TYPE,
  JS_MAP_TYPE,
  JS_SET_ITERATOR_TYPE,
  JS_MAP_ITERATOR_TYPE,
  JS_WEAK_MAP_TYPE,
  JS_WEAK_SET_TYPE,
  JS_PROMISE_TYPE,
  JS_REGEXP_TYPE,
  JS_ERROR_TYPE,
  JS_STRING_ITERATOR_TYPE,
  JS_BOUND_FUNCTION_TYPE,
  JS_FUNCTION_TYPE,  // LAST_JS_OBJECT_TYPE, LAST_JS_RECEIVER_TYPE

  // Pseudo-types
  FIRST_TYPE = 0x0,
  LAST_TYPE = JS_FUNCTION_TYPE,
  FIRST_NAME_TYPE = FIRST_TYPE,
  LAST_NAME_TYPE = SYMBOL_TYPE,
  FIRST_UNIQUE_NAME_TYPE = INTERNALIZED_STRING_TYPE,
  LAST_UNIQUE_NAME_TYPE = SYMBOL_TYPE,
  FIRST_NONSTRING_TYPE = SYMBOL_TYPE,
  FIRST_PRIMITIVE_TYPE = FIRST_NAME_TYPE,
  LAST_PRIMITIVE_TYPE = ODDBALL_TYPE,
  FIRST_FUNCTION_TYPE = JS_BOUND_FUNCTION_TYPE,
  LAST_FUNCTION_TYPE = JS_FUNCTION_TYPE,
  // Boundaries for testing for a fixed typed array.
  FIRST_FIXED_TYPED_ARRAY_TYPE = FIXED_INT8_ARRAY_TYPE,
  LAST_FIXED_TYPED_ARRAY_TYPE = FIXED_UINT8_CLAMPED_ARRAY_TYPE,
  // Boundary for promotion to old space.
  LAST_DATA_TYPE = FILLER_TYPE,
  // Boundary for objects represented as JSReceiver (i.e. JSObject or JSProxy).
  // Note that there is no range for JSObject or JSProxy, since their subtypes
  // are not continuous in this enum! The enum ranges instead reflect the
  // external class names, where proxies are treated as either ordinary objects,
  // or functions.
  FIRST_JS_RECEIVER_TYPE = JS_PROXY_TYPE,
  LAST_JS_RECEIVER_TYPE = LAST_TYPE,
  // Boundaries for testing the types represented as JSObject
  FIRST_JS_OBJECT_TYPE = JS_GLOBAL_OBJECT_TYPE,
  LAST_JS_OBJECT_TYPE = LAST_TYPE,
  // Boundary for testing JSReceivers that need special property lookup handling
  LAST_SPECIAL_RECEIVER_TYPE = JS_SPECIAL_API_OBJECT_TYPE,
  // Boundary case for testing JSReceivers that may have elements while having
  // an empty fixed array as elements backing store. This is true for string
  // wrappers.
  LAST_CUSTOM_ELEMENTS_RECEIVER = JS_VALUE_TYPE,
};

STATIC_ASSERT(JS_OBJECT_TYPE == Internals::kJSObjectType);
STATIC_ASSERT(JS_API_OBJECT_TYPE == Internals::kJSApiObjectType);
STATIC_ASSERT(FIRST_NONSTRING_TYPE == Internals::kFirstNonstringType);
STATIC_ASSERT(ODDBALL_TYPE == Internals::kOddballType);
STATIC_ASSERT(FOREIGN_TYPE == Internals::kForeignType);


std::ostream& operator<<(std::ostream& os, InstanceType instance_type);

#define FIXED_ARRAY_SUB_INSTANCE_TYPE_LIST(V)    \
  V(BYTECODE_ARRAY_CONSTANT_POOL_SUB_TYPE)       \
  V(BYTECODE_ARRAY_HANDLER_TABLE_SUB_TYPE)       \
  V(CODE_STUBS_TABLE_SUB_TYPE)                   \
  V(COMPILATION_CACHE_TABLE_SUB_TYPE)            \
  V(CONTEXT_SUB_TYPE)                            \
  V(COPY_ON_WRITE_SUB_TYPE)                      \
  V(DEOPTIMIZATION_DATA_SUB_TYPE)                \
  V(DESCRIPTOR_ARRAY_SUB_TYPE)                   \
  V(EMBEDDED_OBJECT_SUB_TYPE)                    \
  V(ENUM_CACHE_SUB_TYPE)                         \
  V(ENUM_INDICES_CACHE_SUB_TYPE)                 \
  V(DEPENDENT_CODE_SUB_TYPE)                     \
  V(DICTIONARY_ELEMENTS_SUB_TYPE)                \
  V(DICTIONARY_PROPERTIES_SUB_TYPE)              \
  V(EMPTY_PROPERTIES_DICTIONARY_SUB_TYPE)        \
  V(FAST_ELEMENTS_SUB_TYPE)                      \
  V(FAST_PROPERTIES_SUB_TYPE)                    \
  V(FAST_TEMPLATE_INSTANTIATIONS_CACHE_SUB_TYPE) \
  V(HANDLER_TABLE_SUB_TYPE)                      \
  V(JS_COLLECTION_SUB_TYPE)                      \
  V(JS_WEAK_COLLECTION_SUB_TYPE)                 \
  V(LITERALS_ARRAY_SUB_TYPE)                     \
  V(MAP_CODE_CACHE_SUB_TYPE)                     \
  V(NOSCRIPT_SHARED_FUNCTION_INFOS_SUB_TYPE)     \
  V(NUMBER_STRING_CACHE_SUB_TYPE)                \
  V(OBJECT_TO_CODE_SUB_TYPE)                     \
  V(OPTIMIZED_CODE_LITERALS_SUB_TYPE)            \
  V(OPTIMIZED_CODE_MAP_SUB_TYPE)                 \
  V(PROTOTYPE_USERS_SUB_TYPE)                    \
  V(REGEXP_MULTIPLE_CACHE_SUB_TYPE)              \
  V(RETAINED_MAPS_SUB_TYPE)                      \
  V(SCOPE_INFO_SUB_TYPE)                         \
  V(SCRIPT_LIST_SUB_TYPE)                        \
  V(SERIALIZED_TEMPLATES_SUB_TYPE)               \
  V(SHARED_FUNCTION_INFOS_SUB_TYPE)              \
  V(SINGLE_CHARACTER_STRING_CACHE_SUB_TYPE)      \
  V(SLOW_TEMPLATE_INSTANTIATIONS_CACHE_SUB_TYPE) \
  V(STRING_SPLIT_CACHE_SUB_TYPE)                 \
  V(STRING_TABLE_SUB_TYPE)                       \
  V(TEMPLATE_INFO_SUB_TYPE)                      \
  V(TYPE_FEEDBACK_VECTOR_SUB_TYPE)               \
  V(TYPE_FEEDBACK_METADATA_SUB_TYPE)             \
  V(WEAK_NEW_SPACE_OBJECT_TO_CODE_SUB_TYPE)

enum FixedArraySubInstanceType {
#define DEFINE_FIXED_ARRAY_SUB_INSTANCE_TYPE(name) name,
  FIXED_ARRAY_SUB_INSTANCE_TYPE_LIST(DEFINE_FIXED_ARRAY_SUB_INSTANCE_TYPE)
#undef DEFINE_FIXED_ARRAY_SUB_INSTANCE_TYPE
      LAST_FIXED_ARRAY_SUB_TYPE = WEAK_NEW_SPACE_OBJECT_TO_CODE_SUB_TYPE
};


// TODO(bmeurer): Remove this in favor of the ComparisonResult below.
enum CompareResult {
  LESS      = -1,
  EQUAL     =  0,
  GREATER   =  1,

  NOT_EQUAL = GREATER
};


// Result of an abstract relational comparison of x and y, implemented according
// to ES6 section 7.2.11 Abstract Relational Comparison.
enum class ComparisonResult {
  kLessThan,     // x < y
  kEqual,        // x = y
  kGreaterThan,  // x > y
  kUndefined     // at least one of x or y was undefined or NaN
};


#define DECL_BOOLEAN_ACCESSORS(name) \
  inline bool name() const;          \
  inline void set_##name(bool value);

#define DECL_INT_ACCESSORS(name) \
  inline int name() const;       \
  inline void set_##name(int value);


#define DECL_ACCESSORS(name, type)                                      \
  inline type* name() const;                                            \
  inline void set_##name(type* value,                                   \
                         WriteBarrierMode mode = UPDATE_WRITE_BARRIER); \


#define DECLARE_CAST(type)                              \
  INLINE(static type* cast(Object* object));            \
  INLINE(static const type* cast(const Object* object));

class AbstractCode;
class AccessorPair;
class AllocationSite;
class AllocationSiteCreationContext;
class AllocationSiteUsageContext;
class Cell;
class ConsString;
class ElementsAccessor;
class FixedArrayBase;
class FunctionLiteral;
class JSGlobalObject;
class KeyAccumulator;
class LayoutDescriptor;
class LiteralsArray;
class LookupIterator;
class FieldType;
class ModuleDescriptor;
class ModuleInfoEntry;
class ModuleInfo;
class ObjectHashTable;
class ObjectVisitor;
class PropertyCell;
class PropertyDescriptor;
class SafepointEntry;
class SharedFunctionInfo;
class StringStream;
class TypeFeedbackInfo;
class TypeFeedbackMetadata;
class TypeFeedbackVector;
class WeakCell;
class TransitionArray;
class TemplateList;

// A template-ized version of the IsXXX functions.
template <class C> inline bool Is(Object* obj);

#ifdef VERIFY_HEAP
#define DECLARE_VERIFIER(Name) void Name##Verify();
#else
#define DECLARE_VERIFIER(Name)
#endif

#ifdef OBJECT_PRINT
#define DECLARE_PRINTER(Name) void Name##Print(std::ostream& os);  // NOLINT
#else
#define DECLARE_PRINTER(Name)
#endif

#define OBJECT_TYPE_LIST(V) \
  V(Smi)                    \
  V(LayoutDescriptor)       \
  V(HeapObject)             \
  V(Primitive)              \
  V(Number)

#define HEAP_OBJECT_TYPE_LIST(V) \
  V(HeapNumber)                  \
  V(MutableHeapNumber)           \
  V(Simd128Value)                \
  V(Float32x4)                   \
  V(Int32x4)                     \
  V(Uint32x4)                    \
  V(Bool32x4)                    \
  V(Int16x8)                     \
  V(Uint16x8)                    \
  V(Bool16x8)                    \
  V(Int8x16)                     \
  V(Uint8x16)                    \
  V(Bool8x16)                    \
  V(Name)                        \
  V(UniqueName)                  \
  V(String)                      \
  V(SeqString)                   \
  V(ExternalString)              \
  V(ConsString)                  \
  V(SlicedString)                \
  V(ExternalTwoByteString)       \
  V(ExternalOneByteString)       \
  V(SeqTwoByteString)            \
  V(SeqOneByteString)            \
  V(InternalizedString)          \
  V(Symbol)                      \
                                 \
  V(FixedTypedArrayBase)         \
  V(FixedUint8Array)             \
  V(FixedInt8Array)              \
  V(FixedUint16Array)            \
  V(FixedInt16Array)             \
  V(FixedUint32Array)            \
  V(FixedInt32Array)             \
  V(FixedFloat32Array)           \
  V(FixedFloat64Array)           \
  V(FixedUint8ClampedArray)      \
  V(ByteArray)                   \
  V(BytecodeArray)               \
  V(FreeSpace)                   \
  V(JSReceiver)                  \
  V(JSObject)                    \
  V(JSContextExtensionObject)    \
  V(JSGeneratorObject)           \
  V(Map)                         \
  V(DescriptorArray)             \
  V(FrameArray)                  \
  V(TransitionArray)             \
  V(LiteralsArray)               \
  V(TypeFeedbackMetadata)        \
  V(TypeFeedbackVector)          \
  V(DeoptimizationInputData)     \
  V(DeoptimizationOutputData)    \
  V(DependentCode)               \
  V(HandlerTable)                \
  V(FixedArray)                  \
  V(FixedDoubleArray)            \
  V(WeakFixedArray)              \
  V(ArrayList)                   \
  V(Context)                     \
  V(ScriptContextTable)          \
  V(NativeContext)               \
  V(ScopeInfo)                   \
  V(ModuleInfoEntry)             \
  V(ModuleInfo)                  \
  V(JSBoundFunction)             \
  V(JSFunction)                  \
  V(Code)                        \
  V(AbstractCode)                \
  V(Oddball)                     \
  V(SharedFunctionInfo)          \
  V(JSValue)                     \
  V(JSDate)                      \
  V(JSMessageObject)             \
  V(StringWrapper)               \
  V(Foreign)                     \
  V(Boolean)                     \
  V(JSArray)                     \
  V(JSArrayBuffer)               \
  V(JSArrayBufferView)           \
  V(JSCollection)                \
  V(JSTypedArray)                \
  V(JSDataView)                  \
  V(JSProxy)                     \
  V(JSError)                     \
  V(JSPromise)                   \
  V(JSStringIterator)            \
  V(JSSet)                       \
  V(JSMap)                       \
  V(JSSetIterator)               \
  V(JSMapIterator)               \
  V(JSWeakCollection)            \
  V(JSWeakMap)                   \
  V(JSWeakSet)                   \
  V(JSRegExp)                    \
  V(HashTable)                   \
  V(Dictionary)                  \
  V(UnseededNumberDictionary)    \
  V(StringTable)                 \
  V(StringSet)                   \
  V(NormalizedMapCache)          \
  V(CompilationCacheTable)       \
  V(CodeCacheHashTable)          \
  V(MapCache)                    \
  V(JSGlobalObject)              \
  V(JSGlobalProxy)               \
  V(Undetectable)                \
  V(AccessCheckNeeded)           \
  V(Callable)                    \
  V(Function)                    \
  V(Constructor)                 \
  V(TemplateInfo)                \
  V(Filler)                      \
  V(FixedArrayBase)              \
  V(External)                    \
  V(Struct)                      \
  V(Cell)                        \
  V(TemplateList)                \
  V(PropertyCell)                \
  V(WeakCell)                    \
  V(ObjectHashTable)             \
  V(ObjectHashSet)               \
  V(WeakHashTable)               \
  V(OrderedHashTable)

#define ODDBALL_LIST(V)                 \
  V(Undefined, undefined_value)         \
  V(Null, null_value)                   \
  V(TheHole, the_hole_value)            \
  V(Exception, exception)               \
  V(Uninitialized, uninitialized_value) \
  V(True, true_value)                   \
  V(False, false_value)                 \
  V(ArgumentsMarker, arguments_marker)  \
  V(OptimizedOut, optimized_out)        \
  V(StaleRegister, stale_register)

// The element types selection for CreateListFromArrayLike.
enum class ElementTypes { kAll, kStringAndSymbol };

// Object is the abstract superclass for all classes in the
// object hierarchy.
// Object does not use any virtual functions to avoid the
// allocation of the C++ vtable.
// Since both Smi and HeapObject are subclasses of Object no
// data members can be present in Object.
class Object {
 public:
  // Type testing.
  bool IsObject() const { return true; }

#define IS_TYPE_FUNCTION_DECL(Type) INLINE(bool Is##Type() const);
  OBJECT_TYPE_LIST(IS_TYPE_FUNCTION_DECL)
  HEAP_OBJECT_TYPE_LIST(IS_TYPE_FUNCTION_DECL)
#undef IS_TYPE_FUNCTION_DECL
#define IS_TYPE_FUNCTION_DECL(Type, Value) \
  INLINE(bool Is##Type(Isolate* isolate) const);
  ODDBALL_LIST(IS_TYPE_FUNCTION_DECL)
#undef IS_TYPE_FUNCTION_DECL

  // A non-keyed store is of the form a.x = foo or a["x"] = foo whereas
  // a keyed store is of the form a[expression] = foo.
  enum StoreFromKeyed {
    MAY_BE_STORE_FROM_KEYED,
    CERTAINLY_NOT_STORE_FROM_KEYED
  };

  enum ShouldThrow { THROW_ON_ERROR, DONT_THROW };

#define RETURN_FAILURE(isolate, should_throw, call) \
  do {                                              \
    if ((should_throw) == DONT_THROW) {             \
      return Just(false);                           \
    } else {                                        \
      isolate->Throw(*isolate->factory()->call);    \
      return Nothing<bool>();                       \
    }                                               \
  } while (false)

#define MAYBE_RETURN(call, value)         \
  do {                                    \
    if ((call).IsNothing()) return value; \
  } while (false)

#define MAYBE_RETURN_NULL(call) MAYBE_RETURN(call, MaybeHandle<Object>())

#define DECLARE_STRUCT_PREDICATE(NAME, Name, name) \
  INLINE(bool Is##Name() const);
  STRUCT_LIST(DECLARE_STRUCT_PREDICATE)
#undef DECLARE_STRUCT_PREDICATE

  // ES6, section 7.2.2 IsArray.  NOT to be confused with %_IsArray.
  MUST_USE_RESULT static Maybe<bool> IsArray(Handle<Object> object);

  INLINE(bool IsNameDictionary() const);
  INLINE(bool IsGlobalDictionary() const);
  INLINE(bool IsSeededNumberDictionary() const);
  INLINE(bool IsOrderedHashSet() const);
  INLINE(bool IsOrderedHashMap() const);

  // Extract the number.
  inline double Number() const;
  INLINE(bool IsNaN() const);
  INLINE(bool IsMinusZero() const);
  bool ToInt32(int32_t* value);
  inline bool ToUint32(uint32_t* value);

  inline Representation OptimalRepresentation();

  inline ElementsKind OptimalElementsKind();

  inline bool FitsRepresentation(Representation representation);

  // Checks whether two valid primitive encodings of a property name resolve to
  // the same logical property. E.g., the smi 1, the string "1" and the double
  // 1 all refer to the same property, so this helper will return true.
  inline bool KeyEquals(Object* other);

  inline bool FilterKey(PropertyFilter filter);

  Handle<FieldType> OptimalType(Isolate* isolate,
                                Representation representation);

  inline static Handle<Object> NewStorageFor(Isolate* isolate,
                                             Handle<Object> object,
                                             Representation representation);

  inline static Handle<Object> WrapForRead(Isolate* isolate,
                                           Handle<Object> object,
                                           Representation representation);

  // Returns true if the object is of the correct type to be used as a
  // implementation of a JSObject's elements.
  inline bool HasValidElements();

  inline bool HasSpecificClassOf(String* name);

  bool BooleanValue();                                      // ECMA-262 9.2.

  // ES6 section 7.2.11 Abstract Relational Comparison
  MUST_USE_RESULT static Maybe<ComparisonResult> Compare(Handle<Object> x,
                                                         Handle<Object> y);

  // ES6 section 7.2.12 Abstract Equality Comparison
  MUST_USE_RESULT static Maybe<bool> Equals(Handle<Object> x, Handle<Object> y);

  // ES6 section 7.2.13 Strict Equality Comparison
  bool StrictEquals(Object* that);

  // Convert to a JSObject if needed.
  // native_context is used when creating wrapper object.
  MUST_USE_RESULT static inline MaybeHandle<JSReceiver> ToObject(
      Isolate* isolate, Handle<Object> object);
  MUST_USE_RESULT static MaybeHandle<JSReceiver> ToObject(
      Isolate* isolate, Handle<Object> object, Handle<Context> context);

  // ES6 section 9.2.1.2, OrdinaryCallBindThis for sloppy callee.
  MUST_USE_RESULT static MaybeHandle<JSReceiver> ConvertReceiver(
      Isolate* isolate, Handle<Object> object);

  // ES6 section 7.1.14 ToPropertyKey
  MUST_USE_RESULT static inline MaybeHandle<Name> ToName(Isolate* isolate,
                                                         Handle<Object> input);

  // ES6 section 7.1.1 ToPrimitive
  MUST_USE_RESULT static inline MaybeHandle<Object> ToPrimitive(
      Handle<Object> input, ToPrimitiveHint hint = ToPrimitiveHint::kDefault);

  // ES6 section 7.1.3 ToNumber
  MUST_USE_RESULT static MaybeHandle<Object> ToNumber(Handle<Object> input);

  // ES6 section 7.1.4 ToInteger
  MUST_USE_RESULT static MaybeHandle<Object> ToInteger(Isolate* isolate,
                                                       Handle<Object> input);

  // ES6 section 7.1.5 ToInt32
  MUST_USE_RESULT static MaybeHandle<Object> ToInt32(Isolate* isolate,
                                                     Handle<Object> input);

  // ES6 section 7.1.6 ToUint32
  MUST_USE_RESULT static MaybeHandle<Object> ToUint32(Isolate* isolate,
                                                      Handle<Object> input);

  // ES6 section 7.1.12 ToString
  MUST_USE_RESULT static MaybeHandle<String> ToString(Isolate* isolate,
                                                      Handle<Object> input);

  static Handle<String> NoSideEffectsToString(Isolate* isolate,
                                              Handle<Object> input);

  // ES6 section 7.1.14 ToPropertyKey
  MUST_USE_RESULT static MaybeHandle<Object> ToPropertyKey(
      Isolate* isolate, Handle<Object> value);

  // ES6 section 7.1.15 ToLength
  MUST_USE_RESULT static MaybeHandle<Object> ToLength(Isolate* isolate,
                                                      Handle<Object> input);

  // ES6 section 7.1.17 ToIndex
  MUST_USE_RESULT static MaybeHandle<Object> ToIndex(
      Isolate* isolate, Handle<Object> input,
      MessageTemplate::Template error_index);

  // ES6 section 7.3.9 GetMethod
  MUST_USE_RESULT static MaybeHandle<Object> GetMethod(
      Handle<JSReceiver> receiver, Handle<Name> name);

  // ES6 section 7.3.17 CreateListFromArrayLike
  MUST_USE_RESULT static MaybeHandle<FixedArray> CreateListFromArrayLike(
      Isolate* isolate, Handle<Object> object, ElementTypes element_types);

  // Get length property and apply ToLength.
  MUST_USE_RESULT static MaybeHandle<Object> GetLengthFromArrayLike(
      Isolate* isolate, Handle<Object> object);

  // ES6 section 12.5.6 The typeof Operator
  static Handle<String> TypeOf(Isolate* isolate, Handle<Object> object);

  // ES6 section 12.6 Multiplicative Operators
  MUST_USE_RESULT static MaybeHandle<Object> Multiply(Isolate* isolate,
                                                      Handle<Object> lhs,
                                                      Handle<Object> rhs);
  MUST_USE_RESULT static MaybeHandle<Object> Divide(Isolate* isolate,
                                                    Handle<Object> lhs,
                                                    Handle<Object> rhs);
  MUST_USE_RESULT static MaybeHandle<Object> Modulus(Isolate* isolate,
                                                     Handle<Object> lhs,
                                                     Handle<Object> rhs);

  // ES6 section 12.7 Additive Operators
  MUST_USE_RESULT static MaybeHandle<Object> Add(Isolate* isolate,
                                                 Handle<Object> lhs,
                                                 Handle<Object> rhs);
  MUST_USE_RESULT static MaybeHandle<Object> Subtract(Isolate* isolate,
                                                      Handle<Object> lhs,
                                                      Handle<Object> rhs);

  // ES6 section 12.8 Bitwise Shift Operators
  MUST_USE_RESULT static MaybeHandle<Object> ShiftLeft(Isolate* isolate,
                                                       Handle<Object> lhs,
                                                       Handle<Object> rhs);
  MUST_USE_RESULT static MaybeHandle<Object> ShiftRight(Isolate* isolate,
                                                        Handle<Object> lhs,
                                                        Handle<Object> rhs);
  MUST_USE_RESULT static MaybeHandle<Object> ShiftRightLogical(
      Isolate* isolate, Handle<Object> lhs, Handle<Object> rhs);

  // ES6 section 12.9 Relational Operators
  MUST_USE_RESULT static inline Maybe<bool> GreaterThan(Handle<Object> x,
                                                        Handle<Object> y);
  MUST_USE_RESULT static inline Maybe<bool> GreaterThanOrEqual(
      Handle<Object> x, Handle<Object> y);
  MUST_USE_RESULT static inline Maybe<bool> LessThan(Handle<Object> x,
                                                     Handle<Object> y);
  MUST_USE_RESULT static inline Maybe<bool> LessThanOrEqual(Handle<Object> x,
                                                            Handle<Object> y);

  // ES6 section 12.11 Binary Bitwise Operators
  MUST_USE_RESULT static MaybeHandle<Object> BitwiseAnd(Isolate* isolate,
                                                        Handle<Object> lhs,
                                                        Handle<Object> rhs);
  MUST_USE_RESULT static MaybeHandle<Object> BitwiseOr(Isolate* isolate,
                                                       Handle<Object> lhs,
                                                       Handle<Object> rhs);
  MUST_USE_RESULT static MaybeHandle<Object> BitwiseXor(Isolate* isolate,
                                                        Handle<Object> lhs,
                                                        Handle<Object> rhs);

  // ES6 section 7.3.19 OrdinaryHasInstance (C, O).
  MUST_USE_RESULT static MaybeHandle<Object> OrdinaryHasInstance(
      Isolate* isolate, Handle<Object> callable, Handle<Object> object);

  // ES6 section 12.10.4 Runtime Semantics: InstanceofOperator(O, C)
  MUST_USE_RESULT static MaybeHandle<Object> InstanceOf(
      Isolate* isolate, Handle<Object> object, Handle<Object> callable);

  V8_EXPORT_PRIVATE MUST_USE_RESULT static MaybeHandle<Object> GetProperty(
      LookupIterator* it);

  // ES6 [[Set]] (when passed DONT_THROW)
  // Invariants for this and related functions (unless stated otherwise):
  // 1) When the result is Nothing, an exception is pending.
  // 2) When passed THROW_ON_ERROR, the result is never Just(false).
  // In some cases, an exception is thrown regardless of the ShouldThrow
  // argument.  These cases are either in accordance with the spec or not
  // covered by it (eg., concerning API callbacks).
  MUST_USE_RESULT static Maybe<bool> SetProperty(LookupIterator* it,
                                                 Handle<Object> value,
                                                 LanguageMode language_mode,
                                                 StoreFromKeyed store_mode);
  MUST_USE_RESULT static MaybeHandle<Object> SetProperty(
      Handle<Object> object, Handle<Name> name, Handle<Object> value,
      LanguageMode language_mode,
      StoreFromKeyed store_mode = MAY_BE_STORE_FROM_KEYED);
  MUST_USE_RESULT static inline MaybeHandle<Object> SetPropertyOrElement(
      Handle<Object> object, Handle<Name> name, Handle<Object> value,
      LanguageMode language_mode,
      StoreFromKeyed store_mode = MAY_BE_STORE_FROM_KEYED);

  MUST_USE_RESULT static Maybe<bool> SetSuperProperty(
      LookupIterator* it, Handle<Object> value, LanguageMode language_mode,
      StoreFromKeyed store_mode);

  MUST_USE_RESULT static Maybe<bool> CannotCreateProperty(
      Isolate* isolate, Handle<Object> receiver, Handle<Object> name,
      Handle<Object> value, ShouldThrow should_throw);
  MUST_USE_RESULT static Maybe<bool> WriteToReadOnlyProperty(
      LookupIterator* it, Handle<Object> value, ShouldThrow should_throw);
  MUST_USE_RESULT static Maybe<bool> WriteToReadOnlyProperty(
      Isolate* isolate, Handle<Object> receiver, Handle<Object> name,
      Handle<Object> value, ShouldThrow should_throw);
  MUST_USE_RESULT static Maybe<bool> RedefineIncompatibleProperty(
      Isolate* isolate, Handle<Object> name, Handle<Object> value,
      ShouldThrow should_throw);
  MUST_USE_RESULT static Maybe<bool> SetDataProperty(LookupIterator* it,
                                                     Handle<Object> value);
  MUST_USE_RESULT static Maybe<bool> AddDataProperty(
      LookupIterator* it, Handle<Object> value, PropertyAttributes attributes,
      ShouldThrow should_throw, StoreFromKeyed store_mode);
  MUST_USE_RESULT static inline MaybeHandle<Object> GetPropertyOrElement(
      Handle<Object> object, Handle<Name> name);
  MUST_USE_RESULT static inline MaybeHandle<Object> GetPropertyOrElement(
      Handle<Object> receiver, Handle<Name> name, Handle<JSReceiver> holder);
  MUST_USE_RESULT static inline MaybeHandle<Object> GetProperty(
      Handle<Object> object, Handle<Name> name);

  MUST_USE_RESULT static MaybeHandle<Object> GetPropertyWithAccessor(
      LookupIterator* it);
  MUST_USE_RESULT static Maybe<bool> SetPropertyWithAccessor(
      LookupIterator* it, Handle<Object> value, ShouldThrow should_throw);

  MUST_USE_RESULT static MaybeHandle<Object> GetPropertyWithDefinedGetter(
      Handle<Object> receiver,
      Handle<JSReceiver> getter);
  MUST_USE_RESULT static Maybe<bool> SetPropertyWithDefinedSetter(
      Handle<Object> receiver, Handle<JSReceiver> setter, Handle<Object> value,
      ShouldThrow should_throw);

  MUST_USE_RESULT static inline MaybeHandle<Object> GetElement(
      Isolate* isolate, Handle<Object> object, uint32_t index);

  MUST_USE_RESULT static inline MaybeHandle<Object> SetElement(
      Isolate* isolate, Handle<Object> object, uint32_t index,
      Handle<Object> value, LanguageMode language_mode);

  // Returns the permanent hash code associated with this object. May return
  // undefined if not yet created.
  Object* GetHash();

  // Returns the permanent hash code associated with this object depending on
  // the actual object type. May create and store a hash code if needed and none
  // exists.
  static Smi* GetOrCreateHash(Isolate* isolate, Handle<Object> object);

  // Checks whether this object has the same value as the given one.  This
  // function is implemented according to ES5, section 9.12 and can be used
  // to implement the Harmony "egal" function.
  bool SameValue(Object* other);

  // Checks whether this object has the same value as the given one.
  // +0 and -0 are treated equal. Everything else is the same as SameValue.
  // This function is implemented according to ES6, section 7.2.4 and is used
  // by ES6 Map and Set.
  bool SameValueZero(Object* other);

  // ES6 section 9.4.2.3 ArraySpeciesCreate (part of it)
  MUST_USE_RESULT static MaybeHandle<Object> ArraySpeciesConstructor(
      Isolate* isolate, Handle<Object> original_array);

  // Tries to convert an object to an array length. Returns true and sets the
  // output parameter if it succeeds.
  inline bool ToArrayLength(uint32_t* index);

  // Tries to convert an object to an array index. Returns true and sets the
  // output parameter if it succeeds. Equivalent to ToArrayLength, but does not
  // allow kMaxUInt32.
  inline bool ToArrayIndex(uint32_t* index);

  DECLARE_VERIFIER(Object)
#ifdef VERIFY_HEAP
  // Verify a pointer is a valid object pointer.
  static void VerifyPointer(Object* p);
#endif

  inline void VerifyApiCallResultType();

  // ES6 19.1.3.6 Object.prototype.toString
  MUST_USE_RESULT static MaybeHandle<String> ObjectProtoToString(
      Isolate* isolate, Handle<Object> object);

  // Prints this object without details.
  void ShortPrint(FILE* out = stdout);

  // Prints this object without details to a message accumulator.
  void ShortPrint(StringStream* accumulator);

  void ShortPrint(std::ostream& os);  // NOLINT

  DECLARE_CAST(Object)

  // Layout description.
  static const int kHeaderSize = 0;  // Object does not take up any space.

#ifdef OBJECT_PRINT
  // For our gdb macros, we should perhaps change these in the future.
  void Print();

  // Prints this object with details.
  void Print(std::ostream& os);  // NOLINT
#else
  void Print() { ShortPrint(); }
  void Print(std::ostream& os) { ShortPrint(os); }  // NOLINT
#endif

 private:
  friend class LookupIterator;
  friend class StringStream;

  // Return the map of the root of object's prototype chain.
  Map* GetRootMap(Isolate* isolate);

  // Helper for SetProperty and SetSuperProperty.
  // Return value is only meaningful if [found] is set to true on return.
  MUST_USE_RESULT static Maybe<bool> SetPropertyInternal(
      LookupIterator* it, Handle<Object> value, LanguageMode language_mode,
      StoreFromKeyed store_mode, bool* found);

  MUST_USE_RESULT static MaybeHandle<Name> ConvertToName(Isolate* isolate,
                                                         Handle<Object> input);

  DISALLOW_IMPLICIT_CONSTRUCTORS(Object);
};


// In objects.h to be usable without objects-inl.h inclusion.
bool Object::IsSmi() const { return HAS_SMI_TAG(this); }
bool Object::IsHeapObject() const { return Internals::HasHeapObjectTag(this); }


struct Brief {
  explicit Brief(const Object* const v) : value(v) {}
  const Object* value;
};


std::ostream& operator<<(std::ostream& os, const Brief& v);


// Smi represents integer Numbers that can be stored in 31 bits.
// Smis are immediate which means they are NOT allocated in the heap.
// The this pointer has the following format: [31 bit signed int] 0
// For long smis it has the following format:
//     [32 bit signed int] [31 bits zero padding] 0
// Smi stands for small integer.
class Smi: public Object {
 public:
  // Returns the integer value.
  inline int value() const { return Internals::SmiValue(this); }

  // Convert a value to a Smi object.
  static inline Smi* FromInt(int value) {
    DCHECK(Smi::IsValid(value));
    return reinterpret_cast<Smi*>(Internals::IntToSmi(value));
  }

  static inline Smi* FromIntptr(intptr_t value) {
    DCHECK(Smi::IsValid(value));
    int smi_shift_bits = kSmiTagSize + kSmiShiftSize;
    return reinterpret_cast<Smi*>((value << smi_shift_bits) | kSmiTag);
  }

  // Returns whether value can be represented in a Smi.
  static inline bool IsValid(intptr_t value) {
    bool result = Internals::IsValidSmi(value);
    DCHECK_EQ(result, value >= kMinValue && value <= kMaxValue);
    return result;
  }

  DECLARE_CAST(Smi)

  // Dispatched behavior.
  void SmiPrint(std::ostream& os) const;  // NOLINT
  DECLARE_VERIFIER(Smi)

  static const int kMinValue =
      (static_cast<unsigned int>(-1)) << (kSmiValueSize - 1);
  static const int kMaxValue = -(kMinValue + 1);

 private:
  DISALLOW_IMPLICIT_CONSTRUCTORS(Smi);
};


// Heap objects typically have a map pointer in their first word.  However,
// during GC other data (e.g. mark bits, forwarding addresses) is sometimes
// encoded in the first word.  The class MapWord is an abstraction of the
// value in a heap object's first word.
class MapWord BASE_EMBEDDED {
 public:
  // Normal state: the map word contains a map pointer.

  // Create a map word from a map pointer.
  static inline MapWord FromMap(const Map* map);

  // View this map word as a map pointer.
  inline Map* ToMap();


  // Scavenge collection: the map word of live objects in the from space
  // contains a forwarding address (a heap object pointer in the to space).

  // True if this map word is a forwarding address for a scavenge
  // collection.  Only valid during a scavenge collection (specifically,
  // when all map words are heap object pointers, i.e. not during a full GC).
  inline bool IsForwardingAddress() const;

  // Create a map word from a forwarding address.
  static inline MapWord FromForwardingAddress(HeapObject* object);

  // View this map word as a forwarding address.
  inline HeapObject* ToForwardingAddress();

  static inline MapWord FromRawValue(uintptr_t value) {
    return MapWord(value);
  }

  inline uintptr_t ToRawValue() {
    return value_;
  }

 private:
  // HeapObject calls the private constructor and directly reads the value.
  friend class HeapObject;

  explicit MapWord(uintptr_t value) : value_(value) {}

  uintptr_t value_;
};


// HeapObject is the superclass for all classes describing heap allocated
// objects.
class HeapObject: public Object {
 public:
  // [map]: Contains a map which contains the object's reflective
  // information.
  inline Map* map() const;
  inline void set_map(Map* value);
  // The no-write-barrier version.  This is OK if the object is white and in
  // new space, or if the value is an immortal immutable object, like the maps
  // of primitive (non-JS) objects like strings, heap numbers etc.
  inline void set_map_no_write_barrier(Map* value);

  // Get the map using acquire load.
  inline Map* synchronized_map();
  inline MapWord synchronized_map_word() const;

  // Set the map using release store
  inline void synchronized_set_map(Map* value);
  inline void synchronized_set_map_no_write_barrier(Map* value);
  inline void synchronized_set_map_word(MapWord map_word);

  // During garbage collection, the map word of a heap object does not
  // necessarily contain a map pointer.
  inline MapWord map_word() const;
  inline void set_map_word(MapWord map_word);

  // The Heap the object was allocated in. Used also to access Isolate.
  inline Heap* GetHeap() const;

  // Convenience method to get current isolate.
  inline Isolate* GetIsolate() const;

#define IS_TYPE_FUNCTION_DECL(Type) INLINE(bool Is##Type() const);
  HEAP_OBJECT_TYPE_LIST(IS_TYPE_FUNCTION_DECL)
#undef IS_TYPE_FUNCTION_DECL

#define IS_TYPE_FUNCTION_DECL(Type, Value) \
  INLINE(bool Is##Type(Isolate* isolate) const);
  ODDBALL_LIST(IS_TYPE_FUNCTION_DECL)
#undef IS_TYPE_FUNCTION_DECL

#define DECLARE_STRUCT_PREDICATE(NAME, Name, name) \
  INLINE(bool Is##Name() const);
  STRUCT_LIST(DECLARE_STRUCT_PREDICATE)
#undef DECLARE_STRUCT_PREDICATE

  // Converts an address to a HeapObject pointer.
  static inline HeapObject* FromAddress(Address address) {
    DCHECK_TAG_ALIGNED(address);
    return reinterpret_cast<HeapObject*>(address + kHeapObjectTag);
  }

  // Returns the address of this HeapObject.
  inline Address address() {
    return reinterpret_cast<Address>(this) - kHeapObjectTag;
  }

  // Iterates over pointers contained in the object (including the Map).
  // If it's not performance critical iteration use the non-templatized
  // version.
  void Iterate(ObjectVisitor* v);

  template <typename ObjectVisitor>
  inline void IterateFast(ObjectVisitor* v);

  // Iterates over all pointers contained in the object except the
  // first map pointer.  The object type is given in the first
  // parameter. This function does not access the map pointer in the
  // object, and so is safe to call while the map pointer is modified.
  // If it's not performance critical iteration use the non-templatized
  // version.
  void IterateBody(ObjectVisitor* v);
  void IterateBody(InstanceType type, int object_size, ObjectVisitor* v);

  template <typename ObjectVisitor>
  inline void IterateBodyFast(ObjectVisitor* v);

  template <typename ObjectVisitor>
  inline void IterateBodyFast(InstanceType type, int object_size,
                              ObjectVisitor* v);

  // Returns true if the object contains a tagged value at given offset.
  // It is used for invalid slots filtering. If the offset points outside
  // of the object or to the map word, the result is UNDEFINED (!!!).
  bool IsValidSlot(int offset);

  // Returns the heap object's size in bytes
  inline int Size();

  // Given a heap object's map pointer, returns the heap size in bytes
  // Useful when the map pointer field is used for other purposes.
  // GC internal.
  inline int SizeFromMap(Map* map);

  // Returns the field at offset in obj, as a read/write Object* reference.
  // Does no checking, and is safe to use during GC, while maps are invalid.
  // Does not invoke write barrier, so should only be assigned to
  // during marking GC.
  static inline Object** RawField(HeapObject* obj, int offset);

  // Adds the |code| object related to |name| to the code cache of this map. If
  // this map is a dictionary map that is shared, the map copied and installed
  // onto the object.
  static void UpdateMapCodeCache(Handle<HeapObject> object,
                                 Handle<Name> name,
                                 Handle<Code> code);

  DECLARE_CAST(HeapObject)

  // Return the write barrier mode for this. Callers of this function
  // must be able to present a reference to an DisallowHeapAllocation
  // object as a sign that they are not going to use this function
  // from code that allocates and thus invalidates the returned write
  // barrier mode.
  inline WriteBarrierMode GetWriteBarrierMode(
      const DisallowHeapAllocation& promise);

  // Dispatched behavior.
  void HeapObjectShortPrint(std::ostream& os);  // NOLINT
#ifdef OBJECT_PRINT
  void PrintHeader(std::ostream& os, const char* id);  // NOLINT
#endif
  DECLARE_PRINTER(HeapObject)
  DECLARE_VERIFIER(HeapObject)
#ifdef VERIFY_HEAP
  inline void VerifyObjectField(int offset);
  inline void VerifySmiField(int offset);

  // Verify a pointer is a valid HeapObject pointer that points to object
  // areas in the heap.
  static void VerifyHeapPointer(Object* p);
#endif

  inline AllocationAlignment RequiredAlignment();

  // Layout description.
  // First field in a heap object is map.
  static const int kMapOffset = Object::kHeaderSize;
  static const int kHeaderSize = kMapOffset + kPointerSize;

  STATIC_ASSERT(kMapOffset == Internals::kHeapObjectMapOffset);

 private:
  DISALLOW_IMPLICIT_CONSTRUCTORS(HeapObject);
};


template <int start_offset, int end_offset, int size>
class FixedBodyDescriptor;


template <int start_offset>
class FlexibleBodyDescriptor;


// The HeapNumber class describes heap allocated numbers that cannot be
// represented in a Smi (small integer)
class HeapNumber: public HeapObject {
 public:
  // [value]: number value.
  inline double value() const;
  inline void set_value(double value);

  DECLARE_CAST(HeapNumber)

  // Dispatched behavior.
  bool HeapNumberBooleanValue();

  void HeapNumberPrint(std::ostream& os);  // NOLINT
  DECLARE_VERIFIER(HeapNumber)

  inline int get_exponent();
  inline int get_sign();

  // Layout description.
  static const int kValueOffset = HeapObject::kHeaderSize;
  // IEEE doubles are two 32 bit words.  The first is just mantissa, the second
  // is a mixture of sign, exponent and mantissa. The offsets of two 32 bit
  // words within double numbers are endian dependent and they are set
  // accordingly.
#if defined(V8_TARGET_LITTLE_ENDIAN)
  static const int kMantissaOffset = kValueOffset;
  static const int kExponentOffset = kValueOffset + 4;
#elif defined(V8_TARGET_BIG_ENDIAN)
  static const int kMantissaOffset = kValueOffset + 4;
  static const int kExponentOffset = kValueOffset;
#else
#error Unknown byte ordering
#endif

  static const int kSize = kValueOffset + kDoubleSize;
  static const uint32_t kSignMask = 0x80000000u;
  static const uint32_t kExponentMask = 0x7ff00000u;
  static const uint32_t kMantissaMask = 0xfffffu;
  static const int kMantissaBits = 52;
  static const int kExponentBits = 11;
  static const int kExponentBias = 1023;
  static const int kExponentShift = 20;
  static const int kInfinityOrNanExponent =
      (kExponentMask >> kExponentShift) - kExponentBias;
  static const int kMantissaBitsInTopWord = 20;
  static const int kNonMantissaBitsInTopWord = 12;

 private:
  DISALLOW_IMPLICIT_CONSTRUCTORS(HeapNumber);
};


// The Simd128Value class describes heap allocated 128 bit SIMD values.
class Simd128Value : public HeapObject {
 public:
  DECLARE_CAST(Simd128Value)

  DECLARE_PRINTER(Simd128Value)
  DECLARE_VERIFIER(Simd128Value)

  static Handle<String> ToString(Handle<Simd128Value> input);

  // Equality operations.
  inline bool Equals(Simd128Value* that);
  static inline bool Equals(Handle<Simd128Value> one, Handle<Simd128Value> two);

  // Checks that another instance is bit-wise equal.
  bool BitwiseEquals(const Simd128Value* other) const;
  // Computes a hash from the 128 bit value, viewed as 4 32-bit integers.
  uint32_t Hash() const;
  // Copies the 16 bytes of SIMD data to the destination address.
  void CopyBits(void* destination) const;

  // Layout description.
  static const int kValueOffset = HeapObject::kHeaderSize;
  static const int kSize = kValueOffset + kSimd128Size;

 private:
  DISALLOW_IMPLICIT_CONSTRUCTORS(Simd128Value);
};


// V has parameters (TYPE, Type, type, lane count, lane type)
#define SIMD128_TYPES(V)                       \
  V(FLOAT32X4, Float32x4, float32x4, 4, float) \
  V(INT32X4, Int32x4, int32x4, 4, int32_t)     \
  V(UINT32X4, Uint32x4, uint32x4, 4, uint32_t) \
  V(BOOL32X4, Bool32x4, bool32x4, 4, bool)     \
  V(INT16X8, Int16x8, int16x8, 8, int16_t)     \
  V(UINT16X8, Uint16x8, uint16x8, 8, uint16_t) \
  V(BOOL16X8, Bool16x8, bool16x8, 8, bool)     \
  V(INT8X16, Int8x16, int8x16, 16, int8_t)     \
  V(UINT8X16, Uint8x16, uint8x16, 16, uint8_t) \
  V(BOOL8X16, Bool8x16, bool8x16, 16, bool)

#define SIMD128_VALUE_CLASS(TYPE, Type, type, lane_count, lane_type) \
  class Type final : public Simd128Value {                           \
   public:                                                           \
    inline lane_type get_lane(int lane) const;                       \
    inline void set_lane(int lane, lane_type value);                 \
                                                                     \
    DECLARE_CAST(Type)                                               \
                                                                     \
    DECLARE_PRINTER(Type)                                            \
                                                                     \
    static Handle<String> ToString(Handle<Type> input);              \
                                                                     \
    inline bool Equals(Type* that);                                  \
                                                                     \
   private:                                                          \
    DISALLOW_IMPLICIT_CONSTRUCTORS(Type);                            \
  };
SIMD128_TYPES(SIMD128_VALUE_CLASS)
#undef SIMD128_VALUE_CLASS


enum EnsureElementsMode {
  DONT_ALLOW_DOUBLE_ELEMENTS,
  ALLOW_COPIED_DOUBLE_ELEMENTS,
  ALLOW_CONVERTED_DOUBLE_ELEMENTS
};


// Indicator for one component of an AccessorPair.
enum AccessorComponent {
  ACCESSOR_GETTER,
  ACCESSOR_SETTER
};

enum class GetKeysConversion { kKeepNumbers, kConvertToString };

enum class KeyCollectionMode {
  kOwnOnly = static_cast<int>(v8::KeyCollectionMode::kOwnOnly),
  kIncludePrototypes =
      static_cast<int>(v8::KeyCollectionMode::kIncludePrototypes)
};

enum class AllocationSiteUpdateMode { kUpdate, kCheckOnly };

// JSReceiver includes types on which properties can be defined, i.e.,
// JSObject and JSProxy.
class JSReceiver: public HeapObject {
 public:
  // [properties]: Backing storage for properties.
  // properties is a FixedArray in the fast case and a Dictionary in the
  // slow case.
  DECL_ACCESSORS(properties, FixedArray)  // Get and set fast properties.
  inline void initialize_properties();
  inline bool HasFastProperties();
  // Gets slow properties for non-global objects.
  inline NameDictionary* property_dictionary();

  // Deletes an existing named property in a normalized object.
  static void DeleteNormalizedProperty(Handle<JSReceiver> object,
                                       Handle<Name> name, int entry);

  DECLARE_CAST(JSReceiver)

  // ES6 section 7.1.1 ToPrimitive
  MUST_USE_RESULT static MaybeHandle<Object> ToPrimitive(
      Handle<JSReceiver> receiver,
      ToPrimitiveHint hint = ToPrimitiveHint::kDefault);

  // ES6 section 7.1.1.1 OrdinaryToPrimitive
  MUST_USE_RESULT static MaybeHandle<Object> OrdinaryToPrimitive(
      Handle<JSReceiver> receiver, OrdinaryToPrimitiveHint hint);

  static MaybeHandle<Context> GetFunctionRealm(Handle<JSReceiver> receiver);

  // Get the first non-hidden prototype.
  static inline MaybeHandle<Object> GetPrototype(Isolate* isolate,
                                                 Handle<JSReceiver> receiver);

  MUST_USE_RESULT static Maybe<bool> HasInPrototypeChain(
      Isolate* isolate, Handle<JSReceiver> object, Handle<Object> proto);

  // Implementation of [[HasProperty]], ECMA-262 5th edition, section 8.12.6.
  MUST_USE_RESULT static Maybe<bool> HasProperty(LookupIterator* it);
  MUST_USE_RESULT static inline Maybe<bool> HasProperty(
      Handle<JSReceiver> object, Handle<Name> name);
  MUST_USE_RESULT static inline Maybe<bool> HasElement(
      Handle<JSReceiver> object, uint32_t index);

  MUST_USE_RESULT static inline Maybe<bool> HasOwnProperty(
      Handle<JSReceiver> object, Handle<Name> name);
  MUST_USE_RESULT static inline Maybe<bool> HasOwnProperty(
      Handle<JSReceiver> object, uint32_t index);

  MUST_USE_RESULT static inline MaybeHandle<Object> GetProperty(
      Isolate* isolate, Handle<JSReceiver> receiver, const char* key);
  MUST_USE_RESULT static inline MaybeHandle<Object> GetProperty(
      Handle<JSReceiver> receiver, Handle<Name> name);
  MUST_USE_RESULT static inline MaybeHandle<Object> GetElement(
      Isolate* isolate, Handle<JSReceiver> receiver, uint32_t index);

  // Implementation of ES6 [[Delete]]
  MUST_USE_RESULT static Maybe<bool> DeletePropertyOrElement(
      Handle<JSReceiver> object, Handle<Name> name,
      LanguageMode language_mode = SLOPPY);
  MUST_USE_RESULT static Maybe<bool> DeleteProperty(
      Handle<JSReceiver> object, Handle<Name> name,
      LanguageMode language_mode = SLOPPY);
  MUST_USE_RESULT static Maybe<bool> DeleteProperty(LookupIterator* it,
                                                    LanguageMode language_mode);
  MUST_USE_RESULT static Maybe<bool> DeleteElement(
      Handle<JSReceiver> object, uint32_t index,
      LanguageMode language_mode = SLOPPY);

  MUST_USE_RESULT static Object* DefineProperty(Isolate* isolate,
                                                Handle<Object> object,
                                                Handle<Object> name,
                                                Handle<Object> attributes);
  MUST_USE_RESULT static MaybeHandle<Object> DefineProperties(
      Isolate* isolate, Handle<Object> object, Handle<Object> properties);

  // "virtual" dispatcher to the correct [[DefineOwnProperty]] implementation.
  MUST_USE_RESULT static Maybe<bool> DefineOwnProperty(
      Isolate* isolate, Handle<JSReceiver> object, Handle<Object> key,
      PropertyDescriptor* desc, ShouldThrow should_throw);

  // ES6 7.3.4 (when passed DONT_THROW)
  MUST_USE_RESULT static Maybe<bool> CreateDataProperty(
      LookupIterator* it, Handle<Object> value, ShouldThrow should_throw);

  // ES6 9.1.6.1
  MUST_USE_RESULT static Maybe<bool> OrdinaryDefineOwnProperty(
      Isolate* isolate, Handle<JSObject> object, Handle<Object> key,
      PropertyDescriptor* desc, ShouldThrow should_throw);
  MUST_USE_RESULT static Maybe<bool> OrdinaryDefineOwnProperty(
      LookupIterator* it, PropertyDescriptor* desc, ShouldThrow should_throw);
  // ES6 9.1.6.2
  MUST_USE_RESULT static Maybe<bool> IsCompatiblePropertyDescriptor(
      Isolate* isolate, bool extensible, PropertyDescriptor* desc,
      PropertyDescriptor* current, Handle<Name> property_name,
      ShouldThrow should_throw);
  // ES6 9.1.6.3
  // |it| can be NULL in cases where the ES spec passes |undefined| as the
  // receiver. Exactly one of |it| and |property_name| must be provided.
  MUST_USE_RESULT static Maybe<bool> ValidateAndApplyPropertyDescriptor(
      Isolate* isolate, LookupIterator* it, bool extensible,
      PropertyDescriptor* desc, PropertyDescriptor* current,
      ShouldThrow should_throw, Handle<Name> property_name = Handle<Name>());

  V8_EXPORT_PRIVATE MUST_USE_RESULT static Maybe<bool> GetOwnPropertyDescriptor(
      Isolate* isolate, Handle<JSReceiver> object, Handle<Object> key,
      PropertyDescriptor* desc);
  MUST_USE_RESULT static Maybe<bool> GetOwnPropertyDescriptor(
      LookupIterator* it, PropertyDescriptor* desc);

  typedef PropertyAttributes IntegrityLevel;

  // ES6 7.3.14 (when passed DONT_THROW)
  // 'level' must be SEALED or FROZEN.
  MUST_USE_RESULT static Maybe<bool> SetIntegrityLevel(
      Handle<JSReceiver> object, IntegrityLevel lvl, ShouldThrow should_throw);

  // ES6 7.3.15
  // 'level' must be SEALED or FROZEN.
  MUST_USE_RESULT static Maybe<bool> TestIntegrityLevel(
      Handle<JSReceiver> object, IntegrityLevel lvl);

  // ES6 [[PreventExtensions]] (when passed DONT_THROW)
  MUST_USE_RESULT static Maybe<bool> PreventExtensions(
      Handle<JSReceiver> object, ShouldThrow should_throw);

  MUST_USE_RESULT static Maybe<bool> IsExtensible(Handle<JSReceiver> object);

  // Returns the class name ([[Class]] property in the specification).
  String* class_name();

  // Returns the constructor name (the name (possibly, inferred name) of the
  // function that was used to instantiate the object).
  static Handle<String> GetConstructorName(Handle<JSReceiver> receiver);

  Context* GetCreationContext();

  MUST_USE_RESULT static inline Maybe<PropertyAttributes> GetPropertyAttributes(
      Handle<JSReceiver> object, Handle<Name> name);
  MUST_USE_RESULT static inline Maybe<PropertyAttributes>
  GetOwnPropertyAttributes(Handle<JSReceiver> object, Handle<Name> name);
  MUST_USE_RESULT static inline Maybe<PropertyAttributes>
  GetOwnPropertyAttributes(Handle<JSReceiver> object, uint32_t index);

  MUST_USE_RESULT static inline Maybe<PropertyAttributes> GetElementAttributes(
      Handle<JSReceiver> object, uint32_t index);
  MUST_USE_RESULT static inline Maybe<PropertyAttributes>
  GetOwnElementAttributes(Handle<JSReceiver> object, uint32_t index);

  MUST_USE_RESULT static Maybe<PropertyAttributes> GetPropertyAttributes(
      LookupIterator* it);

  // Set the object's prototype (only JSReceiver and null are allowed values).
  MUST_USE_RESULT static Maybe<bool> SetPrototype(Handle<JSReceiver> object,
                                                  Handle<Object> value,
                                                  bool from_javascript,
                                                  ShouldThrow should_throw);

  inline static Handle<Object> GetDataProperty(Handle<JSReceiver> object,
                                               Handle<Name> name);
  static Handle<Object> GetDataProperty(LookupIterator* it);


  // Retrieves a permanent object identity hash code. The undefined value might
  // be returned in case no hash was created yet.
  static inline Object* GetIdentityHash(Isolate* isolate,
                                        Handle<JSReceiver> object);

  // Retrieves a permanent object identity hash code. May create and store a
  // hash code if needed and none exists.
  inline static Smi* GetOrCreateIdentityHash(Isolate* isolate,
                                             Handle<JSReceiver> object);

  // ES6 [[OwnPropertyKeys]] (modulo return type)
  MUST_USE_RESULT static inline MaybeHandle<FixedArray> OwnPropertyKeys(
      Handle<JSReceiver> object);

  MUST_USE_RESULT static MaybeHandle<FixedArray> GetOwnValues(
      Handle<JSReceiver> object, PropertyFilter filter);

  MUST_USE_RESULT static MaybeHandle<FixedArray> GetOwnEntries(
      Handle<JSReceiver> object, PropertyFilter filter);

  // Layout description.
  static const int kPropertiesOffset = HeapObject::kHeaderSize;
  static const int kHeaderSize = HeapObject::kHeaderSize + kPointerSize;

  bool HasProxyInPrototype(Isolate* isolate);

 private:
  DISALLOW_IMPLICIT_CONSTRUCTORS(JSReceiver);
};


// The JSObject describes real heap allocated JavaScript objects with
// properties.
// Note that the map of JSObject changes during execution to enable inline
// caching.
class JSObject: public JSReceiver {
 public:
  static MUST_USE_RESULT MaybeHandle<JSObject> New(
      Handle<JSFunction> constructor, Handle<JSReceiver> new_target,
      Handle<AllocationSite> site = Handle<AllocationSite>::null());

  // Gets global object properties.
  inline GlobalDictionary* global_dictionary();

  static MaybeHandle<Context> GetFunctionRealm(Handle<JSObject> object);

  // [elements]: The elements (properties with names that are integers).
  //
  // Elements can be in two general modes: fast and slow. Each mode
  // corresponds to a set of object representations of elements that
  // have something in common.
  //
  // In the fast mode elements is a FixedArray and so each element can
  // be quickly accessed. This fact is used in the generated code. The
  // elements array can have one of three maps in this mode:
  // fixed_array_map, sloppy_arguments_elements_map or
  // fixed_cow_array_map (for copy-on-write arrays). In the latter case
  // the elements array may be shared by a few objects and so before
  // writing to any element the array must be copied. Use
  // EnsureWritableFastElements in this case.
  //
  // In the slow mode the elements is either a NumberDictionary, a
  // FixedArray parameter map for a (sloppy) arguments object.
  DECL_ACCESSORS(elements, FixedArrayBase)
  inline void initialize_elements();
  static void ResetElements(Handle<JSObject> object);
  static inline void SetMapAndElements(Handle<JSObject> object,
                                       Handle<Map> map,
                                       Handle<FixedArrayBase> elements);
  inline ElementsKind GetElementsKind();
  ElementsAccessor* GetElementsAccessor();
  // Returns true if an object has elements of FAST_SMI_ELEMENTS ElementsKind.
  inline bool HasFastSmiElements();
  // Returns true if an object has elements of FAST_ELEMENTS ElementsKind.
  inline bool HasFastObjectElements();
  // Returns true if an object has elements of FAST_ELEMENTS or
  // FAST_SMI_ONLY_ELEMENTS.
  inline bool HasFastSmiOrObjectElements();
  // Returns true if an object has any of the fast elements kinds.
  inline bool HasFastElements();
  // Returns true if an object has elements of FAST_DOUBLE_ELEMENTS
  // ElementsKind.
  inline bool HasFastDoubleElements();
  // Returns true if an object has elements of FAST_HOLEY_*_ELEMENTS
  // ElementsKind.
  inline bool HasFastHoleyElements();
  inline bool HasSloppyArgumentsElements();
  inline bool HasStringWrapperElements();
  inline bool HasDictionaryElements();

  inline bool HasFixedTypedArrayElements();

  inline bool HasFixedUint8ClampedElements();
  inline bool HasFixedArrayElements();
  inline bool HasFixedInt8Elements();
  inline bool HasFixedUint8Elements();
  inline bool HasFixedInt16Elements();
  inline bool HasFixedUint16Elements();
  inline bool HasFixedInt32Elements();
  inline bool HasFixedUint32Elements();
  inline bool HasFixedFloat32Elements();
  inline bool HasFixedFloat64Elements();

  inline bool HasFastArgumentsElements();
  inline bool HasSlowArgumentsElements();
  inline bool HasFastStringWrapperElements();
  inline bool HasSlowStringWrapperElements();
  bool HasEnumerableElements();

  inline SeededNumberDictionary* element_dictionary();  // Gets slow elements.

  // Requires: HasFastElements().
  static void EnsureWritableFastElements(Handle<JSObject> object);

  // Collects elements starting at index 0.
  // Undefined values are placed after non-undefined values.
  // Returns the number of non-undefined values.
  static Handle<Object> PrepareElementsForSort(Handle<JSObject> object,
                                               uint32_t limit);
  // As PrepareElementsForSort, but only on objects where elements is
  // a dictionary, and it will stay a dictionary.  Collates undefined and
  // unexisting elements below limit from position zero of the elements.
  static Handle<Object> PrepareSlowElementsForSort(Handle<JSObject> object,
                                                   uint32_t limit);

  MUST_USE_RESULT static Maybe<bool> SetPropertyWithInterceptor(
      LookupIterator* it, ShouldThrow should_throw, Handle<Object> value);

  // The API currently still wants DefineOwnPropertyIgnoreAttributes to convert
  // AccessorInfo objects to data fields. We allow FORCE_FIELD as an exception
  // to the default behavior that calls the setter.
  enum AccessorInfoHandling { FORCE_FIELD, DONT_FORCE_FIELD };

  MUST_USE_RESULT static MaybeHandle<Object> DefineOwnPropertyIgnoreAttributes(
      LookupIterator* it, Handle<Object> value, PropertyAttributes attributes,
      AccessorInfoHandling handling = DONT_FORCE_FIELD);

  MUST_USE_RESULT static Maybe<bool> DefineOwnPropertyIgnoreAttributes(
      LookupIterator* it, Handle<Object> value, PropertyAttributes attributes,
      ShouldThrow should_throw,
      AccessorInfoHandling handling = DONT_FORCE_FIELD);

  MUST_USE_RESULT static MaybeHandle<Object> SetOwnPropertyIgnoreAttributes(
      Handle<JSObject> object, Handle<Name> name, Handle<Object> value,
      PropertyAttributes attributes);

  MUST_USE_RESULT static MaybeHandle<Object> SetOwnElementIgnoreAttributes(
      Handle<JSObject> object, uint32_t index, Handle<Object> value,
      PropertyAttributes attributes);

  // Equivalent to one of the above depending on whether |name| can be converted
  // to an array index.
  MUST_USE_RESULT static MaybeHandle<Object>
  DefinePropertyOrElementIgnoreAttributes(Handle<JSObject> object,
                                          Handle<Name> name,
                                          Handle<Object> value,
                                          PropertyAttributes attributes = NONE);

  // Adds or reconfigures a property to attributes NONE. It will fail when it
  // cannot.
  MUST_USE_RESULT static Maybe<bool> CreateDataProperty(
      LookupIterator* it, Handle<Object> value,
      ShouldThrow should_throw = DONT_THROW);

  static void AddProperty(Handle<JSObject> object, Handle<Name> name,
                          Handle<Object> value, PropertyAttributes attributes);

  MUST_USE_RESULT static Maybe<bool> AddDataElement(
      Handle<JSObject> receiver, uint32_t index, Handle<Object> value,
      PropertyAttributes attributes, ShouldThrow should_throw);
  MUST_USE_RESULT static MaybeHandle<Object> AddDataElement(
      Handle<JSObject> receiver, uint32_t index, Handle<Object> value,
      PropertyAttributes attributes);

  // Extend the receiver with a single fast property appeared first in the
  // passed map. This also extends the property backing store if necessary.
  static void AllocateStorageForMap(Handle<JSObject> object, Handle<Map> map);

  // Migrates the given object to a map whose field representations are the
  // lowest upper bound of all known representations for that field.
  static void MigrateInstance(Handle<JSObject> instance);

  // Migrates the given object only if the target map is already available,
  // or returns false if such a map is not yet available.
  static bool TryMigrateInstance(Handle<JSObject> instance);

  // Sets the property value in a normalized object given (key, value, details).
  // Handles the special representation of JS global objects.
  static void SetNormalizedProperty(Handle<JSObject> object, Handle<Name> name,
                                    Handle<Object> value,
                                    PropertyDetails details);
  static void SetDictionaryElement(Handle<JSObject> object, uint32_t index,
                                   Handle<Object> value,
                                   PropertyAttributes attributes);
  static void SetDictionaryArgumentsElement(Handle<JSObject> object,
                                            uint32_t index,
                                            Handle<Object> value,
                                            PropertyAttributes attributes);

  static void OptimizeAsPrototype(Handle<JSObject> object,
                                  PrototypeOptimizationMode mode);
  static void ReoptimizeIfPrototype(Handle<JSObject> object);
  static void MakePrototypesFast(Handle<Object> receiver,
                                 WhereToStart where_to_start, Isolate* isolate);
  static void LazyRegisterPrototypeUser(Handle<Map> user, Isolate* isolate);
  static void UpdatePrototypeUserRegistration(Handle<Map> old_map,
                                              Handle<Map> new_map,
                                              Isolate* isolate);
  static bool UnregisterPrototypeUser(Handle<Map> user, Isolate* isolate);
  static void InvalidatePrototypeChains(Map* map);

  // Utility used by many Array builtins and runtime functions
  static inline bool PrototypeHasNoElements(Isolate* isolate, JSObject* object);

  // Alternative implementation of WeakFixedArray::NullCallback.
  class PrototypeRegistryCompactionCallback {
   public:
    static void Callback(Object* value, int old_index, int new_index);
  };

  // Retrieve interceptors.
  inline InterceptorInfo* GetNamedInterceptor();
  inline InterceptorInfo* GetIndexedInterceptor();

  // Used from JSReceiver.
  MUST_USE_RESULT static Maybe<PropertyAttributes>
  GetPropertyAttributesWithInterceptor(LookupIterator* it);
  MUST_USE_RESULT static Maybe<PropertyAttributes>
      GetPropertyAttributesWithFailedAccessCheck(LookupIterator* it);

  // Defines an AccessorPair property on the given object.
  // TODO(mstarzinger): Rename to SetAccessor().
  static MaybeHandle<Object> DefineAccessor(Handle<JSObject> object,
                                            Handle<Name> name,
                                            Handle<Object> getter,
                                            Handle<Object> setter,
                                            PropertyAttributes attributes);
  static MaybeHandle<Object> DefineAccessor(LookupIterator* it,
                                            Handle<Object> getter,
                                            Handle<Object> setter,
                                            PropertyAttributes attributes);

  // Defines an AccessorInfo property on the given object.
  MUST_USE_RESULT static MaybeHandle<Object> SetAccessor(
      Handle<JSObject> object,
      Handle<AccessorInfo> info);

  // The result must be checked first for exceptions. If there's no exception,
  // the output parameter |done| indicates whether the interceptor has a result
  // or not.
  MUST_USE_RESULT static MaybeHandle<Object> GetPropertyWithInterceptor(
      LookupIterator* it, bool* done);

  static void ValidateElements(Handle<JSObject> object);

  // Makes sure that this object can contain HeapObject as elements.
  static inline void EnsureCanContainHeapObjectElements(Handle<JSObject> obj);

  // Makes sure that this object can contain the specified elements.
  static inline void EnsureCanContainElements(
      Handle<JSObject> object,
      Object** elements,
      uint32_t count,
      EnsureElementsMode mode);
  static inline void EnsureCanContainElements(
      Handle<JSObject> object,
      Handle<FixedArrayBase> elements,
      uint32_t length,
      EnsureElementsMode mode);
  static void EnsureCanContainElements(
      Handle<JSObject> object,
      Arguments* arguments,
      uint32_t first_arg,
      uint32_t arg_count,
      EnsureElementsMode mode);

  // Would we convert a fast elements array to dictionary mode given
  // an access at key?
  bool WouldConvertToSlowElements(uint32_t index);

  // Computes the new capacity when expanding the elements of a JSObject.
  static uint32_t NewElementsCapacity(uint32_t old_capacity) {
    // (old_capacity + 50%) + 16
    return old_capacity + (old_capacity >> 1) + 16;
  }

  // These methods do not perform access checks!
  template <AllocationSiteUpdateMode update_or_check =
                AllocationSiteUpdateMode::kUpdate>
  static bool UpdateAllocationSite(Handle<JSObject> object,
                                   ElementsKind to_kind);

  // Lookup interceptors are used for handling properties controlled by host
  // objects.
  inline bool HasNamedInterceptor();
  inline bool HasIndexedInterceptor();

  // Support functions for v8 api (needed for correct interceptor behavior).
  MUST_USE_RESULT static Maybe<bool> HasRealNamedProperty(
      Handle<JSObject> object, Handle<Name> name);
  MUST_USE_RESULT static Maybe<bool> HasRealElementProperty(
      Handle<JSObject> object, uint32_t index);
  MUST_USE_RESULT static Maybe<bool> HasRealNamedCallbackProperty(
      Handle<JSObject> object, Handle<Name> name);

  // Get the header size for a JSObject.  Used to compute the index of
  // internal fields as well as the number of internal fields.
  static inline int GetHeaderSize(InstanceType instance_type);
  inline int GetHeaderSize();

  static inline int GetInternalFieldCount(Map* map);
  inline int GetInternalFieldCount();
  inline int GetInternalFieldOffset(int index);
  inline Object* GetInternalField(int index);
  inline void SetInternalField(int index, Object* value);
  inline void SetInternalField(int index, Smi* value);
  bool WasConstructedFromApiFunction();

  // Returns a new map with all transitions dropped from the object's current
  // map and the ElementsKind set.
  static Handle<Map> GetElementsTransitionMap(Handle<JSObject> object,
                                              ElementsKind to_kind);
  static void TransitionElementsKind(Handle<JSObject> object,
                                     ElementsKind to_kind);

  // Always use this to migrate an object to a new map.
  // |expected_additional_properties| is only used for fast-to-slow transitions
  // and ignored otherwise.
  static void MigrateToMap(Handle<JSObject> object, Handle<Map> new_map,
                           int expected_additional_properties = 0);

  // Forces a prototype without any of the checks that the regular SetPrototype
  // would do.
  static void ForceSetPrototype(Handle<JSObject> object, Handle<Object> proto);

  // Convert the object to use the canonical dictionary
  // representation. If the object is expected to have additional properties
  // added this number can be indicated to have the backing store allocated to
  // an initial capacity for holding these properties.
  static void NormalizeProperties(Handle<JSObject> object,
                                  PropertyNormalizationMode mode,
                                  int expected_additional_properties,
                                  const char* reason);

  // Convert and update the elements backing store to be a
  // SeededNumberDictionary dictionary.  Returns the backing after conversion.
  static Handle<SeededNumberDictionary> NormalizeElements(
      Handle<JSObject> object);

  void RequireSlowElements(SeededNumberDictionary* dictionary);

  // Transform slow named properties to fast variants.
  static void MigrateSlowToFast(Handle<JSObject> object,
                                int unused_property_fields, const char* reason);

  inline bool IsUnboxedDoubleField(FieldIndex index);

  // Access fast-case object properties at index.
  static Handle<Object> FastPropertyAt(Handle<JSObject> object,
                                       Representation representation,
                                       FieldIndex index);
  inline Object* RawFastPropertyAt(FieldIndex index);
  inline double RawFastDoublePropertyAt(FieldIndex index);

  inline void FastPropertyAtPut(FieldIndex index, Object* value);
  inline void RawFastPropertyAtPut(FieldIndex index, Object* value);
  inline void RawFastDoublePropertyAtPut(FieldIndex index, double value);
  inline void WriteToField(int descriptor, PropertyDetails details,
                           Object* value);
  inline void WriteToField(int descriptor, Object* value);

  // Access to in object properties.
  inline int GetInObjectPropertyOffset(int index);
  inline Object* InObjectPropertyAt(int index);
  inline Object* InObjectPropertyAtPut(int index,
                                       Object* value,
                                       WriteBarrierMode mode
                                       = UPDATE_WRITE_BARRIER);

  // Set the object's prototype (only JSReceiver and null are allowed values).
  MUST_USE_RESULT static Maybe<bool> SetPrototype(Handle<JSObject> object,
                                                  Handle<Object> value,
                                                  bool from_javascript,
                                                  ShouldThrow should_throw);

  // Makes the object prototype immutable
  // Never called from JavaScript
  static void SetImmutableProto(Handle<JSObject> object);

  // Initializes the body starting at |start_offset|. It is responsibility of
  // the caller to initialize object header. Fill the pre-allocated fields with
  // pre_allocated_value and the rest with filler_value.
  // Note: this call does not update write barrier, the caller is responsible
  // to ensure that |filler_value| can be collected without WB here.
  inline void InitializeBody(Map* map, int start_offset,
                             Object* pre_allocated_value, Object* filler_value);

  // Check whether this object references another object
  bool ReferencesObject(Object* obj);

  MUST_USE_RESULT static Maybe<bool> PreventExtensions(
      Handle<JSObject> object, ShouldThrow should_throw);

  static bool IsExtensible(Handle<JSObject> object);

  // Copy object.
  enum DeepCopyHints { kNoHints = 0, kObjectIsShallow = 1 };

  MUST_USE_RESULT static MaybeHandle<JSObject> DeepCopy(
      Handle<JSObject> object,
      AllocationSiteUsageContext* site_context,
      DeepCopyHints hints = kNoHints);
  MUST_USE_RESULT static MaybeHandle<JSObject> DeepWalk(
      Handle<JSObject> object,
      AllocationSiteCreationContext* site_context);

  DECLARE_CAST(JSObject)

  // Dispatched behavior.
  void JSObjectShortPrint(StringStream* accumulator);
  DECLARE_PRINTER(JSObject)
  DECLARE_VERIFIER(JSObject)
#ifdef OBJECT_PRINT
  void PrintProperties(std::ostream& os);   // NOLINT
  void PrintElements(std::ostream& os);     // NOLINT
#endif
#if defined(DEBUG) || defined(OBJECT_PRINT)
  void PrintTransitions(std::ostream& os);  // NOLINT
#endif

  static void PrintElementsTransition(
      FILE* file, Handle<JSObject> object,
      ElementsKind from_kind, Handle<FixedArrayBase> from_elements,
      ElementsKind to_kind, Handle<FixedArrayBase> to_elements);

  void PrintInstanceMigration(FILE* file, Map* original_map, Map* new_map);

#ifdef DEBUG
  // Structure for collecting spill information about JSObjects.
  class SpillInformation {
   public:
    void Clear();
    void Print();
    int number_of_objects_;
    int number_of_objects_with_fast_properties_;
    int number_of_objects_with_fast_elements_;
    int number_of_fast_used_fields_;
    int number_of_fast_unused_fields_;
    int number_of_slow_used_properties_;
    int number_of_slow_unused_properties_;
    int number_of_fast_used_elements_;
    int number_of_fast_unused_elements_;
    int number_of_slow_used_elements_;
    int number_of_slow_unused_elements_;
  };

  void IncrementSpillStatistics(SpillInformation* info);
#endif

#ifdef VERIFY_HEAP
  // If a GC was caused while constructing this object, the elements pointer
  // may point to a one pointer filler map. The object won't be rooted, but
  // our heap verification code could stumble across it.
  bool ElementsAreSafeToExamine();
#endif

  Object* SlowReverseLookup(Object* value);

  // Maximal number of elements (numbered 0 .. kMaxElementCount - 1).
  // Also maximal value of JSArray's length property.
  static const uint32_t kMaxElementCount = 0xffffffffu;

  // Constants for heuristics controlling conversion of fast elements
  // to slow elements.

  // Maximal gap that can be introduced by adding an element beyond
  // the current elements length.
  static const uint32_t kMaxGap = 1024;

  // Maximal length of fast elements array that won't be checked for
  // being dense enough on expansion.
  static const int kMaxUncheckedFastElementsLength = 5000;

  // Same as above but for old arrays. This limit is more strict. We
  // don't want to be wasteful with long lived objects.
  static const int kMaxUncheckedOldFastElementsLength = 500;

  // This constant applies only to the initial map of "global.Object" and
  // not to arbitrary other JSObject maps.
  static const int kInitialGlobalObjectUnusedPropertiesCount = 4;

  static const int kMaxInstanceSize = 255 * kPointerSize;
  // When extending the backing storage for property values, we increase
  // its size by more than the 1 entry necessary, so sequentially adding fields
  // to the same object requires fewer allocations and copies.
  static const int kFieldsAdded = 3;

  // Layout description.
  static const int kElementsOffset = JSReceiver::kHeaderSize;
  static const int kHeaderSize = kElementsOffset + kPointerSize;

  STATIC_ASSERT(kHeaderSize == Internals::kJSObjectHeaderSize);

  typedef FlexibleBodyDescriptor<JSReceiver::kPropertiesOffset> BodyDescriptor;

  // Gets the number of currently used elements.
  int GetFastElementsUsage();

  static bool AllCanRead(LookupIterator* it);
  static bool AllCanWrite(LookupIterator* it);

 private:
  friend class JSReceiver;
  friend class Object;

  // Used from Object::GetProperty().
  MUST_USE_RESULT static MaybeHandle<Object> GetPropertyWithFailedAccessCheck(
      LookupIterator* it);

  MUST_USE_RESULT static Maybe<bool> SetPropertyWithFailedAccessCheck(
      LookupIterator* it, Handle<Object> value, ShouldThrow should_throw);

  MUST_USE_RESULT static Maybe<bool> DeletePropertyWithInterceptor(
      LookupIterator* it, ShouldThrow should_throw);

  bool ReferencesObjectFromElements(FixedArray* elements,
                                    ElementsKind kind,
                                    Object* object);

  static Object* GetIdentityHash(Isolate* isolate, Handle<JSObject> object);

  static Smi* GetOrCreateIdentityHash(Isolate* isolate,
                                      Handle<JSObject> object);

  // Helper for fast versions of preventExtensions, seal, and freeze.
  // attrs is one of NONE, SEALED, or FROZEN (depending on the operation).
  template <PropertyAttributes attrs>
  MUST_USE_RESULT static Maybe<bool> PreventExtensionsWithTransition(
      Handle<JSObject> object, ShouldThrow should_throw);

  DISALLOW_IMPLICIT_CONSTRUCTORS(JSObject);
};


// JSAccessorPropertyDescriptor is just a JSObject with a specific initial
// map. This initial map adds in-object properties for "get", "set",
// "enumerable" and "configurable" properties, as assigned by the
// FromPropertyDescriptor function for regular accessor properties.
class JSAccessorPropertyDescriptor: public JSObject {
 public:
  // Offsets of object fields.
  static const int kGetOffset = JSObject::kHeaderSize;
  static const int kSetOffset = kGetOffset + kPointerSize;
  static const int kEnumerableOffset = kSetOffset + kPointerSize;
  static const int kConfigurableOffset = kEnumerableOffset + kPointerSize;
  static const int kSize = kConfigurableOffset + kPointerSize;
  // Indices of in-object properties.
  static const int kGetIndex = 0;
  static const int kSetIndex = 1;
  static const int kEnumerableIndex = 2;
  static const int kConfigurableIndex = 3;

 private:
  DISALLOW_IMPLICIT_CONSTRUCTORS(JSAccessorPropertyDescriptor);
};


// JSDataPropertyDescriptor is just a JSObject with a specific initial map.
// This initial map adds in-object properties for "value", "writable",
// "enumerable" and "configurable" properties, as assigned by the
// FromPropertyDescriptor function for regular data properties.
class JSDataPropertyDescriptor: public JSObject {
 public:
  // Offsets of object fields.
  static const int kValueOffset = JSObject::kHeaderSize;
  static const int kWritableOffset = kValueOffset + kPointerSize;
  static const int kEnumerableOffset = kWritableOffset + kPointerSize;
  static const int kConfigurableOffset = kEnumerableOffset + kPointerSize;
  static const int kSize = kConfigurableOffset + kPointerSize;
  // Indices of in-object properties.
  static const int kValueIndex = 0;
  static const int kWritableIndex = 1;
  static const int kEnumerableIndex = 2;
  static const int kConfigurableIndex = 3;

 private:
  DISALLOW_IMPLICIT_CONSTRUCTORS(JSDataPropertyDescriptor);
};


// JSIteratorResult is just a JSObject with a specific initial map.
// This initial map adds in-object properties for "done" and "value",
// as specified by ES6 section 25.1.1.3 The IteratorResult Interface
class JSIteratorResult: public JSObject {
 public:
  DECL_ACCESSORS(value, Object)

  DECL_ACCESSORS(done, Object)

  // Offsets of object fields.
  static const int kValueOffset = JSObject::kHeaderSize;
  static const int kDoneOffset = kValueOffset + kPointerSize;
  static const int kSize = kDoneOffset + kPointerSize;
  // Indices of in-object properties.
  static const int kValueIndex = 0;
  static const int kDoneIndex = 1;

 private:
  DISALLOW_IMPLICIT_CONSTRUCTORS(JSIteratorResult);
};


// Common superclass for JSSloppyArgumentsObject and JSStrictArgumentsObject.
class JSArgumentsObject: public JSObject {
 public:
  // Offsets of object fields.
  static const int kLengthOffset = JSObject::kHeaderSize;
  static const int kHeaderSize = kLengthOffset + kPointerSize;
  // Indices of in-object properties.
  static const int kLengthIndex = 0;

 private:
  DISALLOW_IMPLICIT_CONSTRUCTORS(JSArgumentsObject);
};


// JSSloppyArgumentsObject is just a JSObject with specific initial map.
// This initial map adds in-object properties for "length" and "callee".
class JSSloppyArgumentsObject: public JSArgumentsObject {
 public:
  // Offsets of object fields.
  static const int kCalleeOffset = JSArgumentsObject::kHeaderSize;
  static const int kSize = kCalleeOffset + kPointerSize;
  // Indices of in-object properties.
  static const int kCalleeIndex = 1;

 private:
  DISALLOW_IMPLICIT_CONSTRUCTORS(JSSloppyArgumentsObject);
};


// JSStrictArgumentsObject is just a JSObject with specific initial map.
// This initial map adds an in-object property for "length".
class JSStrictArgumentsObject: public JSArgumentsObject {
 public:
  // Offsets of object fields.
  static const int kSize = JSArgumentsObject::kHeaderSize;

 private:
  DISALLOW_IMPLICIT_CONSTRUCTORS(JSStrictArgumentsObject);
};


// Common superclass for FixedArrays that allow implementations to share
// common accessors and some code paths.
class FixedArrayBase: public HeapObject {
 public:
  // [length]: length of the array.
  inline int length() const;
  inline void set_length(int value);

  // Get and set the length using acquire loads and release stores.
  inline int synchronized_length() const;
  inline void synchronized_set_length(int value);

  DECLARE_CAST(FixedArrayBase)

  static int GetMaxLengthForNewSpaceAllocation(ElementsKind kind);

  // Layout description.
  // Length is smi tagged when it is stored.
  static const int kLengthOffset = HeapObject::kHeaderSize;
  static const int kHeaderSize = kLengthOffset + kPointerSize;
};


class FixedDoubleArray;
class IncrementalMarking;


// FixedArray describes fixed-sized arrays with element type Object*.
class FixedArray: public FixedArrayBase {
 public:
  // Setter and getter for elements.
  inline Object* get(int index) const;
  static inline Handle<Object> get(FixedArray* array, int index,
                                   Isolate* isolate);
  template <class T>
  MaybeHandle<T> GetValue(Isolate* isolate, int index) const;

  template <class T>
  Handle<T> GetValueChecked(Isolate* isolate, int index) const;

  // Return a grown copy if the index is bigger than the array's length.
  static Handle<FixedArray> SetAndGrow(Handle<FixedArray> array, int index,
                                       Handle<Object> value);

  // Setter that uses write barrier.
  inline void set(int index, Object* value);
  inline bool is_the_hole(int index);

  // Setter that doesn't need write barrier.
  inline void set(int index, Smi* value);
  // Setter with explicit barrier mode.
  inline void set(int index, Object* value, WriteBarrierMode mode);

  // Setters for frequently used oddballs located in old space.
  inline void set_undefined(int index);
  inline void set_null(int index);
  inline void set_the_hole(int index);

  inline Object** GetFirstElementAddress();
  inline bool ContainsOnlySmisOrHoles();

  // Gives access to raw memory which stores the array's data.
  inline Object** data_start();

  inline void FillWithHoles(int from, int to);

  // Shrink length and insert filler objects.
  void Shrink(int length);

  // Copy a sub array from the receiver to dest.
  void CopyTo(int pos, FixedArray* dest, int dest_pos, int len);

  // Garbage collection support.
  static int SizeFor(int length) { return kHeaderSize + length * kPointerSize; }

  // Code Generation support.
  static int OffsetOfElementAt(int index) { return SizeFor(index); }

  // Garbage collection support.
  inline Object** RawFieldOfElementAt(int index);

  DECLARE_CAST(FixedArray)

  // Maximal allowed size, in bytes, of a single FixedArray.
  // Prevents overflowing size computations, as well as extreme memory
  // consumption.
  static const int kMaxSize = 128 * MB * kPointerSize;
  // Maximally allowed length of a FixedArray.
  static const int kMaxLength = (kMaxSize - kHeaderSize) / kPointerSize;

  // Dispatched behavior.
  DECLARE_PRINTER(FixedArray)
  DECLARE_VERIFIER(FixedArray)
#ifdef DEBUG
  // Checks if two FixedArrays have identical contents.
  bool IsEqualTo(FixedArray* other);
#endif

  // Swap two elements in a pair of arrays.  If this array and the
  // numbers array are the same object, the elements are only swapped
  // once.
  void SwapPairs(FixedArray* numbers, int i, int j);

  // Sort prefix of this array and the numbers array as pairs wrt. the
  // numbers.  If the numbers array and the this array are the same
  // object, the prefix of this array is sorted.
  void SortPairs(FixedArray* numbers, uint32_t len);

  typedef FlexibleBodyDescriptor<kHeaderSize> BodyDescriptor;

 protected:
  // Set operation on FixedArray without using write barriers. Can
  // only be used for storing old space objects or smis.
  static inline void NoWriteBarrierSet(FixedArray* array,
                                       int index,
                                       Object* value);

 private:
  STATIC_ASSERT(kHeaderSize == Internals::kFixedArrayHeaderSize);

  DISALLOW_IMPLICIT_CONSTRUCTORS(FixedArray);
};


// FixedDoubleArray describes fixed-sized arrays with element type double.
class FixedDoubleArray: public FixedArrayBase {
 public:
  // Setter and getter for elements.
  inline double get_scalar(int index);
  inline uint64_t get_representation(int index);
  static inline Handle<Object> get(FixedDoubleArray* array, int index,
                                   Isolate* isolate);
  inline void set(int index, double value);
  inline void set_the_hole(int index);

  // Checking for the hole.
  inline bool is_the_hole(int index);

  // Garbage collection support.
  inline static int SizeFor(int length) {
    return kHeaderSize + length * kDoubleSize;
  }

  // Gives access to raw memory which stores the array's data.
  inline double* data_start();

  inline void FillWithHoles(int from, int to);

  // Code Generation support.
  static int OffsetOfElementAt(int index) { return SizeFor(index); }

  DECLARE_CAST(FixedDoubleArray)

  // Maximal allowed size, in bytes, of a single FixedDoubleArray.
  // Prevents overflowing size computations, as well as extreme memory
  // consumption.
  static const int kMaxSize = 512 * MB;
  // Maximally allowed length of a FixedArray.
  static const int kMaxLength = (kMaxSize - kHeaderSize) / kDoubleSize;

  // Dispatched behavior.
  DECLARE_PRINTER(FixedDoubleArray)
  DECLARE_VERIFIER(FixedDoubleArray)

 private:
  DISALLOW_IMPLICIT_CONSTRUCTORS(FixedDoubleArray);
};


class WeakFixedArray : public FixedArray {
 public:
  // If |maybe_array| is not a WeakFixedArray, a fresh one will be allocated.
  // This function does not check if the value exists already, callers must
  // ensure this themselves if necessary.
  static Handle<WeakFixedArray> Add(Handle<Object> maybe_array,
                                    Handle<HeapObject> value,
                                    int* assigned_index = NULL);

  // Returns true if an entry was found and removed.
  bool Remove(Handle<HeapObject> value);

  class NullCallback {
   public:
    static void Callback(Object* value, int old_index, int new_index) {}
  };

  template <class CompactionCallback>
  void Compact();

  inline Object* Get(int index) const;
  inline void Clear(int index);
  inline int Length() const;

  inline bool IsEmptySlot(int index) const;
  static Object* Empty() { return Smi::FromInt(0); }

  class Iterator {
   public:
    explicit Iterator(Object* maybe_array) : list_(NULL) { Reset(maybe_array); }
    void Reset(Object* maybe_array);

    template <class T>
    inline T* Next();

   private:
    int index_;
    WeakFixedArray* list_;
#ifdef DEBUG
    int last_used_index_;
    DisallowHeapAllocation no_gc_;
#endif  // DEBUG
    DISALLOW_COPY_AND_ASSIGN(Iterator);
  };

  DECLARE_CAST(WeakFixedArray)

 private:
  static const int kLastUsedIndexIndex = 0;
  static const int kFirstIndex = 1;

  static Handle<WeakFixedArray> Allocate(
      Isolate* isolate, int size, Handle<WeakFixedArray> initialize_from);

  static void Set(Handle<WeakFixedArray> array, int index,
                  Handle<HeapObject> value);
  inline void clear(int index);

  inline int last_used_index() const;
  inline void set_last_used_index(int index);

  // Disallow inherited setters.
  void set(int index, Smi* value);
  void set(int index, Object* value);
  void set(int index, Object* value, WriteBarrierMode mode);
  DISALLOW_IMPLICIT_CONSTRUCTORS(WeakFixedArray);
};

// Generic array grows dynamically with O(1) amortized insertion.
class ArrayList : public FixedArray {
 public:
  enum AddMode {
    kNone,
    // Use this if GC can delete elements from the array.
    kReloadLengthAfterAllocation,
  };
  static Handle<ArrayList> Add(Handle<ArrayList> array, Handle<Object> obj,
                               AddMode mode = kNone);
  static Handle<ArrayList> Add(Handle<ArrayList> array, Handle<Object> obj1,
                               Handle<Object> obj2, AddMode = kNone);
  inline int Length();
  inline void SetLength(int length);
  inline Object* Get(int index);
  inline Object** Slot(int index);
  inline void Set(int index, Object* obj,
                  WriteBarrierMode mode = UPDATE_WRITE_BARRIER);
  inline void Clear(int index, Object* undefined);
  bool IsFull();
  DECLARE_CAST(ArrayList)

 private:
  static Handle<ArrayList> EnsureSpace(Handle<ArrayList> array, int length);
  static const int kLengthIndex = 0;
  static const int kFirstIndex = 1;
  DISALLOW_IMPLICIT_CONSTRUCTORS(ArrayList);
};

#define FRAME_ARRAY_FIELD_LIST(V) \
  V(WasmObject, Object)           \
  V(WasmFunctionIndex, Smi)       \
  V(Receiver, Object)             \
  V(Function, JSFunction)         \
  V(Code, AbstractCode)           \
  V(Offset, Smi)                  \
  V(Flags, Smi)

// Container object for data collected during simple stack trace captures.
class FrameArray : public FixedArray {
 public:
#define DECLARE_FRAME_ARRAY_ACCESSORS(name, type) \
  inline type* name(int frame_ix) const;          \
  inline void Set##name(int frame_ix, type* value);
  FRAME_ARRAY_FIELD_LIST(DECLARE_FRAME_ARRAY_ACCESSORS)
#undef DECLARE_FRAME_ARRAY_ACCESSORS

  inline bool IsWasmFrame(int frame_ix) const;
  inline int FrameCount() const;

  void ShrinkToFit();

  // Flags.
  static const int kIsWasmFrame = 1 << 0;
  static const int kIsStrict = 1 << 1;
  static const int kForceConstructor = 1 << 2;

  static Handle<FrameArray> AppendJSFrame(Handle<FrameArray> in,
                                          Handle<Object> receiver,
                                          Handle<JSFunction> function,
                                          Handle<AbstractCode> code, int offset,
                                          int flags);
  static Handle<FrameArray> AppendWasmFrame(Handle<FrameArray> in,
                                            Handle<Object> wasm_object,
                                            int wasm_function_index,
                                            Handle<AbstractCode> code,
                                            int offset, int flags);

  DECLARE_CAST(FrameArray)

 private:
  // The underlying fixed array embodies a captured stack trace. Frame i
  // occupies indices
  //
  // kFirstIndex + 1 + [i * kElementsPerFrame, (i + 1) * kElementsPerFrame[,
  //
  // with internal offsets as below:

  static const int kWasmObjectOffset = 0;
  static const int kWasmFunctionIndexOffset = 1;

  static const int kReceiverOffset = 0;
  static const int kFunctionOffset = 1;

  static const int kCodeOffset = 2;
  static const int kOffsetOffset = 3;

  static const int kFlagsOffset = 4;

  static const int kElementsPerFrame = 5;

  // Array layout indices.

  static const int kFrameCountIndex = 0;
  static const int kFirstIndex = 1;

  static int LengthFor(int frame_count) {
    return kFirstIndex + frame_count * kElementsPerFrame;
  }

  static Handle<FrameArray> EnsureSpace(Handle<FrameArray> array, int length);

  friend class Factory;
  DISALLOW_IMPLICIT_CONSTRUCTORS(FrameArray);
};

// DescriptorArrays are fixed arrays used to hold instance descriptors.
// The format of the these objects is:
//   [0]: Number of descriptors
//   [1]: Either Smi(0) if uninitialized, or a pointer to small fixed array:
//          [0]: pointer to fixed array with enum cache
//          [1]: either Smi(0) or pointer to fixed array with indices
//   [2]: first key
//   [2 + number of descriptors * kDescriptorSize]: start of slack
class DescriptorArray: public FixedArray {
 public:
  // Returns true for both shared empty_descriptor_array and for smis, which the
  // map uses to encode additional bit fields when the descriptor array is not
  // yet used.
  inline bool IsEmpty();

  // Returns the number of descriptors in the array.
  inline int number_of_descriptors();

  inline int number_of_descriptors_storage();

  inline int NumberOfSlackDescriptors();

  inline void SetNumberOfDescriptors(int number_of_descriptors);
  inline int number_of_entries();

  inline bool HasEnumCache();

  inline void CopyEnumCacheFrom(DescriptorArray* array);

  inline FixedArray* GetEnumCache();

  inline bool HasEnumIndicesCache();

  inline FixedArray* GetEnumIndicesCache();

  inline Object** GetEnumCacheSlot();

  void ClearEnumCache();

  // Initialize or change the enum cache,
  // using the supplied storage for the small "bridge".
  static void SetEnumCache(Handle<DescriptorArray> descriptors,
                           Isolate* isolate, Handle<FixedArray> new_cache,
                           Handle<FixedArray> new_index_cache);

  // Accessors for fetching instance descriptor at descriptor number.
  inline Name* GetKey(int descriptor_number);
  inline Object** GetKeySlot(int descriptor_number);
  inline Object* GetValue(int descriptor_number);
  inline void SetValue(int descriptor_number, Object* value);
  inline Object** GetValueSlot(int descriptor_number);
  static inline int GetValueOffset(int descriptor_number);
  inline Object** GetDescriptorStartSlot(int descriptor_number);
  inline Object** GetDescriptorEndSlot(int descriptor_number);
  inline PropertyDetails GetDetails(int descriptor_number);
  inline PropertyType GetType(int descriptor_number);
  inline int GetFieldIndex(int descriptor_number);
  FieldType* GetFieldType(int descriptor_number);
  inline Object* GetConstant(int descriptor_number);
  inline Object* GetCallbacksObject(int descriptor_number);
  inline AccessorDescriptor* GetCallbacks(int descriptor_number);

  inline Name* GetSortedKey(int descriptor_number);
  inline int GetSortedKeyIndex(int descriptor_number);
  inline void SetSortedKey(int pointer, int descriptor_number);
  inline void SetRepresentation(int descriptor_number,
                                Representation representation);

  // Accessor for complete descriptor.
  inline void Get(int descriptor_number, Descriptor* desc);
  inline void Set(int descriptor_number, Descriptor* desc);
  void Replace(int descriptor_number, Descriptor* descriptor);

  // Append automatically sets the enumeration index. This should only be used
  // to add descriptors in bulk at the end, followed by sorting the descriptor
  // array.
  inline void Append(Descriptor* desc);

  static Handle<DescriptorArray> CopyUpTo(Handle<DescriptorArray> desc,
                                          int enumeration_index,
                                          int slack = 0);

  static Handle<DescriptorArray> CopyUpToAddAttributes(
      Handle<DescriptorArray> desc,
      int enumeration_index,
      PropertyAttributes attributes,
      int slack = 0);

  // Sort the instance descriptors by the hash codes of their keys.
  void Sort();

  // Search the instance descriptors for given name.
  INLINE(int Search(Name* name, int number_of_own_descriptors));

  // As the above, but uses DescriptorLookupCache and updates it when
  // necessary.
  INLINE(int SearchWithCache(Isolate* isolate, Name* name, Map* map));

  bool IsEqualUpTo(DescriptorArray* desc, int nof_descriptors);

  // Allocates a DescriptorArray, but returns the singleton
  // empty descriptor array object if number_of_descriptors is 0.
  static Handle<DescriptorArray> Allocate(
      Isolate* isolate, int number_of_descriptors, int slack,
      PretenureFlag pretenure = NOT_TENURED);

  DECLARE_CAST(DescriptorArray)

  // Constant for denoting key was not found.
  static const int kNotFound = -1;

  static const int kDescriptorLengthIndex = 0;
  static const int kEnumCacheIndex = 1;
  static const int kFirstIndex = 2;

  // The length of the "bridge" to the enum cache.
  static const int kEnumCacheBridgeLength = 2;
  static const int kEnumCacheBridgeCacheIndex = 0;
  static const int kEnumCacheBridgeIndicesCacheIndex = 1;

  // Layout description.
  static const int kDescriptorLengthOffset = FixedArray::kHeaderSize;
  static const int kEnumCacheOffset = kDescriptorLengthOffset + kPointerSize;
  static const int kFirstOffset = kEnumCacheOffset + kPointerSize;

  // Layout description for the bridge array.
  static const int kEnumCacheBridgeCacheOffset = FixedArray::kHeaderSize;

  // Layout of descriptor.
  static const int kDescriptorKey = 0;
  static const int kDescriptorDetails = 1;
  static const int kDescriptorValue = 2;
  static const int kDescriptorSize = 3;

#if defined(DEBUG) || defined(OBJECT_PRINT)
  // For our gdb macros, we should perhaps change these in the future.
  void Print();

  // Print all the descriptors.
  void PrintDescriptors(std::ostream& os);  // NOLINT
#endif

#ifdef DEBUG
  // Is the descriptor array sorted and without duplicates?
  bool IsSortedNoDuplicates(int valid_descriptors = -1);

  // Is the descriptor array consistent with the back pointers in targets?
  bool IsConsistentWithBackPointers(Map* current_map);

  // Are two DescriptorArrays equal?
  bool IsEqualTo(DescriptorArray* other);
#endif

  // Returns the fixed array length required to hold number_of_descriptors
  // descriptors.
  static int LengthFor(int number_of_descriptors) {
    return ToKeyIndex(number_of_descriptors);
  }

  static int ToDetailsIndex(int descriptor_number) {
    return kFirstIndex + (descriptor_number * kDescriptorSize) +
           kDescriptorDetails;
  }

  // Conversion from descriptor number to array indices.
  static int ToKeyIndex(int descriptor_number) {
    return kFirstIndex + (descriptor_number * kDescriptorSize) + kDescriptorKey;
  }

  static int ToValueIndex(int descriptor_number) {
    return kFirstIndex + (descriptor_number * kDescriptorSize) +
           kDescriptorValue;
  }

 private:
  // An entry in a DescriptorArray, represented as an (array, index) pair.
  class Entry {
   public:
    inline explicit Entry(DescriptorArray* descs, int index) :
        descs_(descs), index_(index) { }

    inline PropertyType type();
    inline Object* GetCallbackObject();

   private:
    DescriptorArray* descs_;
    int index_;
  };

  // Transfer a complete descriptor from the src descriptor array to this
  // descriptor array.
  void CopyFrom(int index, DescriptorArray* src);

  inline void SetDescriptor(int descriptor_number, Descriptor* desc);

  // Swap first and second descriptor.
  inline void SwapSortedKeys(int first, int second);

  DISALLOW_IMPLICIT_CONSTRUCTORS(DescriptorArray);
};


enum SearchMode { ALL_ENTRIES, VALID_ENTRIES };

template <SearchMode search_mode, typename T>
inline int Search(T* array, Name* name, int valid_entries = 0,
                  int* out_insertion_index = NULL);


// HashTable is a subclass of FixedArray that implements a hash table
// that uses open addressing and quadratic probing.
//
// In order for the quadratic probing to work, elements that have not
// yet been used and elements that have been deleted are
// distinguished.  Probing continues when deleted elements are
// encountered and stops when unused elements are encountered.
//
// - Elements with key == undefined have not been used yet.
// - Elements with key == the_hole have been deleted.
//
// The hash table class is parameterized with a Shape and a Key.
// Shape must be a class with the following interface:
//   class ExampleShape {
//    public:
//      // Tells whether key matches other.
//     static bool IsMatch(Key key, Object* other);
//     // Returns the hash value for key.
//     static uint32_t Hash(Key key);
//     // Returns the hash value for object.
//     static uint32_t HashForObject(Key key, Object* object);
//     // Convert key to an object.
//     static inline Handle<Object> AsHandle(Isolate* isolate, Key key);
//     // The prefix size indicates number of elements in the beginning
//     // of the backing storage.
//     static const int kPrefixSize = ..;
//     // The Element size indicates number of elements per entry.
//     static const int kEntrySize = ..;
//   };
// The prefix size indicates an amount of memory in the
// beginning of the backing storage that can be used for non-element
// information by subclasses.

template<typename Key>
class BaseShape {
 public:
  static const bool UsesSeed = false;
  static uint32_t Hash(Key key) { return 0; }
  static uint32_t SeededHash(Key key, uint32_t seed) {
    DCHECK(UsesSeed);
    return Hash(key);
  }
  static uint32_t HashForObject(Key key, Object* object) { return 0; }
  static uint32_t SeededHashForObject(Key key, uint32_t seed, Object* object) {
    DCHECK(UsesSeed);
    return HashForObject(key, object);
  }
  static inline Map* GetMap(Isolate* isolate);
};


class HashTableBase : public FixedArray {
 public:
  // Returns the number of elements in the hash table.
  inline int NumberOfElements();

  // Returns the number of deleted elements in the hash table.
  inline int NumberOfDeletedElements();

  // Returns the capacity of the hash table.
  inline int Capacity();

  // ElementAdded should be called whenever an element is added to a
  // hash table.
  inline void ElementAdded();

  // ElementRemoved should be called whenever an element is removed from
  // a hash table.
  inline void ElementRemoved();
  inline void ElementsRemoved(int n);

  // Computes the required capacity for a table holding the given
  // number of elements. May be more than HashTable::kMaxCapacity.
  static inline int ComputeCapacity(int at_least_space_for);

  // Tells whether k is a real key.  The hole and undefined are not allowed
  // as keys and can be used to indicate missing or deleted elements.
  inline bool IsKey(Object* k);
  inline bool IsKey(Isolate* isolate, Object* k);

  // Compute the probe offset (quadratic probing).
  INLINE(static uint32_t GetProbeOffset(uint32_t n)) {
    return (n + n * n) >> 1;
  }

  static const int kNumberOfElementsIndex = 0;
  static const int kNumberOfDeletedElementsIndex = 1;
  static const int kCapacityIndex = 2;
  static const int kPrefixStartIndex = 3;

  // Constant used for denoting a absent entry.
  static const int kNotFound = -1;

 protected:
  // Update the number of elements in the hash table.
  inline void SetNumberOfElements(int nof);

  // Update the number of deleted elements in the hash table.
  inline void SetNumberOfDeletedElements(int nod);

  // Returns probe entry.
  static uint32_t GetProbe(uint32_t hash, uint32_t number, uint32_t size) {
    DCHECK(base::bits::IsPowerOfTwo32(size));
    return (hash + GetProbeOffset(number)) & (size - 1);
  }

  inline static uint32_t FirstProbe(uint32_t hash, uint32_t size) {
    return hash & (size - 1);
  }

  inline static uint32_t NextProbe(
      uint32_t last, uint32_t number, uint32_t size) {
    return (last + number) & (size - 1);
  }
};


template <typename Derived, typename Shape, typename Key>
class HashTable : public HashTableBase {
 public:
  typedef Shape ShapeT;

  // Wrapper methods
  inline uint32_t Hash(Key key) {
    if (Shape::UsesSeed) {
      return Shape::SeededHash(key, GetHeap()->HashSeed());
    } else {
      return Shape::Hash(key);
    }
  }

  inline uint32_t HashForObject(Key key, Object* object) {
    if (Shape::UsesSeed) {
      return Shape::SeededHashForObject(key, GetHeap()->HashSeed(), object);
    } else {
      return Shape::HashForObject(key, object);
    }
  }

  // Returns a new HashTable object.
  MUST_USE_RESULT static Handle<Derived> New(
      Isolate* isolate, int at_least_space_for,
      MinimumCapacity capacity_option = USE_DEFAULT_MINIMUM_CAPACITY,
      PretenureFlag pretenure = NOT_TENURED);

  DECLARE_CAST(HashTable)

  // Garbage collection support.
  void IteratePrefix(ObjectVisitor* visitor);
  void IterateElements(ObjectVisitor* visitor);

  // Find entry for key otherwise return kNotFound.
  inline int FindEntry(Key key);
  inline int FindEntry(Isolate* isolate, Key key, int32_t hash);
  int FindEntry(Isolate* isolate, Key key);
  inline bool Has(Isolate* isolate, Key key);
  inline bool Has(Key key);

  // Rehashes the table in-place.
  void Rehash(Key key);

  // Returns the key at entry.
  Object* KeyAt(int entry) { return get(EntryToIndex(entry) + kEntryKeyIndex); }

  static const int kElementsStartIndex = kPrefixStartIndex + Shape::kPrefixSize;
  static const int kEntrySize = Shape::kEntrySize;
  STATIC_ASSERT(kEntrySize > 0);
  static const int kEntryKeyIndex = 0;
  static const int kElementsStartOffset =
      kHeaderSize + kElementsStartIndex * kPointerSize;
  static const int kCapacityOffset =
      kHeaderSize + kCapacityIndex * kPointerSize;

  // Returns the index for an entry (of the key)
  static inline int EntryToIndex(int entry) {
    return (entry * kEntrySize) + kElementsStartIndex;
  }

 protected:
  friend class ObjectHashTable;

  // Find the entry at which to insert element with the given key that
  // has the given hash value.
  uint32_t FindInsertionEntry(uint32_t hash);

  // Attempt to shrink hash table after removal of key.
  MUST_USE_RESULT static Handle<Derived> Shrink(Handle<Derived> table, Key key);

  // Ensure enough space for n additional elements.
  MUST_USE_RESULT static Handle<Derived> EnsureCapacity(
      Handle<Derived> table,
      int n,
      Key key,
      PretenureFlag pretenure = NOT_TENURED);

  // Returns true if this table has sufficient capacity for adding n elements.
  bool HasSufficientCapacityToAdd(int number_of_additional_elements);

  // Sets the capacity of the hash table.
  void SetCapacity(int capacity) {
    // To scale a computed hash code to fit within the hash table, we
    // use bit-wise AND with a mask, so the capacity must be positive
    // and non-zero.
    DCHECK(capacity > 0);
    DCHECK(capacity <= kMaxCapacity);
    set(kCapacityIndex, Smi::FromInt(capacity));
  }

  // Maximal capacity of HashTable. Based on maximal length of underlying
  // FixedArray. Staying below kMaxCapacity also ensures that EntryToIndex
  // cannot overflow.
  static const int kMaxCapacity =
      (FixedArray::kMaxLength - kElementsStartOffset) / kEntrySize;

 private:
  // Returns _expected_ if one of entries given by the first _probe_ probes is
  // equal to  _expected_. Otherwise, returns the entry given by the probe
  // number _probe_.
  uint32_t EntryForProbe(Key key, Object* k, int probe, uint32_t expected);

  void Swap(uint32_t entry1, uint32_t entry2, WriteBarrierMode mode);

  // Rehashes this hash-table into the new table.
  void Rehash(Handle<Derived> new_table, Key key);
};


// HashTableKey is an abstract superclass for virtual key behavior.
class HashTableKey {
 public:
  // Returns whether the other object matches this key.
  virtual bool IsMatch(Object* other) = 0;
  // Returns the hash value for this key.
  virtual uint32_t Hash() = 0;
  // Returns the hash value for object.
  virtual uint32_t HashForObject(Object* key) = 0;
  // Returns the key object for storing into the hash table.
  MUST_USE_RESULT virtual Handle<Object> AsHandle(Isolate* isolate) = 0;
  // Required.
  virtual ~HashTableKey() {}
};


class StringTableShape : public BaseShape<HashTableKey*> {
 public:
  static inline bool IsMatch(HashTableKey* key, Object* value) {
    return key->IsMatch(value);
  }

  static inline uint32_t Hash(HashTableKey* key) {
    return key->Hash();
  }

  static inline uint32_t HashForObject(HashTableKey* key, Object* object) {
    return key->HashForObject(object);
  }

  static inline Handle<Object> AsHandle(Isolate* isolate, HashTableKey* key);

  static const int kPrefixSize = 0;
  static const int kEntrySize = 1;
};

class SeqOneByteString;

// StringTable.
//
// No special elements in the prefix and the element size is 1
// because only the string itself (the key) needs to be stored.
class StringTable: public HashTable<StringTable,
                                    StringTableShape,
                                    HashTableKey*> {
 public:
  // Find string in the string table. If it is not there yet, it is
  // added. The return value is the string found.
  V8_EXPORT_PRIVATE static Handle<String> LookupString(Isolate* isolate,
                                                       Handle<String> key);
  static Handle<String> LookupKey(Isolate* isolate, HashTableKey* key);
  static String* LookupKeyIfExists(Isolate* isolate, HashTableKey* key);

  // Tries to internalize given string and returns string handle on success
  // or an empty handle otherwise.
  MUST_USE_RESULT static MaybeHandle<String> InternalizeStringIfExists(
      Isolate* isolate,
      Handle<String> string);

  // Looks up a string that is equal to the given string and returns
  // string handle if it is found, or an empty handle otherwise.
  MUST_USE_RESULT static MaybeHandle<String> LookupStringIfExists(
      Isolate* isolate,
      Handle<String> str);
  MUST_USE_RESULT static MaybeHandle<String> LookupTwoCharsStringIfExists(
      Isolate* isolate,
      uint16_t c1,
      uint16_t c2);

  static void EnsureCapacityForDeserialization(Isolate* isolate, int expected);

  DECLARE_CAST(StringTable)

 private:
  template <bool seq_one_byte>
  friend class JsonParser;

  DISALLOW_IMPLICIT_CONSTRUCTORS(StringTable);
};

class StringSetShape : public BaseShape<String*> {
 public:
  static inline bool IsMatch(String* key, Object* value);
  static inline uint32_t Hash(String* key);
  static inline uint32_t HashForObject(String* key, Object* object);

  static const int kPrefixSize = 0;
  static const int kEntrySize = 1;
};

class StringSet : public HashTable<StringSet, StringSetShape, String*> {
 public:
  static Handle<StringSet> New(Isolate* isolate);
  static Handle<StringSet> Add(Handle<StringSet> blacklist,
                               Handle<String> name);
  bool Has(Handle<String> name);

  DECLARE_CAST(StringSet)
};

template <typename Derived, typename Shape, typename Key>
class Dictionary: public HashTable<Derived, Shape, Key> {
  typedef HashTable<Derived, Shape, Key> DerivedHashTable;

 public:
  // Returns the value at entry.
  Object* ValueAt(int entry) {
    return this->get(Derived::EntryToIndex(entry) + 1);
  }

  // Set the value for entry.
  void ValueAtPut(int entry, Object* value) {
    this->set(Derived::EntryToIndex(entry) + 1, value);
  }

  // Returns the property details for the property at entry.
  PropertyDetails DetailsAt(int entry) {
    return Shape::DetailsAt(static_cast<Derived*>(this), entry);
  }

  // Set the details for entry.
  void DetailsAtPut(int entry, PropertyDetails value) {
    Shape::DetailsAtPut(static_cast<Derived*>(this), entry, value);
  }

  // Returns true if property at given entry is deleted.
  bool IsDeleted(int entry) {
    return Shape::IsDeleted(static_cast<Derived*>(this), entry);
  }

  // Delete a property from the dictionary.
  static Handle<Object> DeleteProperty(Handle<Derived> dictionary, int entry);

  // Attempt to shrink the dictionary after deletion of key.
  MUST_USE_RESULT static inline Handle<Derived> Shrink(
      Handle<Derived> dictionary,
      Key key) {
    return DerivedHashTable::Shrink(dictionary, key);
  }

  // Sorting support
  // TODO(dcarney): templatize or move to SeededNumberDictionary
  void CopyValuesTo(FixedArray* elements);

  // Returns the number of elements in the dictionary filtering out properties
  // with the specified attributes.
  int NumberOfElementsFilterAttributes(PropertyFilter filter);

  // Returns the number of enumerable elements in the dictionary.
  int NumberOfEnumElements() {
    return NumberOfElementsFilterAttributes(ENUMERABLE_STRINGS);
  }

  enum SortMode { UNSORTED, SORTED };

  // Collect the keys into the given KeyAccumulator, in ascending chronological
  // order of property creation.
  static void CollectKeysTo(Handle<Dictionary<Derived, Shape, Key>> dictionary,
                            KeyAccumulator* keys);

  // Copies enumerable keys to preallocated fixed array.
  static void CopyEnumKeysTo(Handle<Dictionary<Derived, Shape, Key>> dictionary,
                             Handle<FixedArray> storage, KeyCollectionMode mode,
                             KeyAccumulator* accumulator);

  // Accessors for next enumeration index.
  void SetNextEnumerationIndex(int index) {
    DCHECK(index != 0);
    this->set(kNextEnumerationIndexIndex, Smi::FromInt(index));
  }

  int NextEnumerationIndex() {
    return Smi::cast(this->get(kNextEnumerationIndexIndex))->value();
  }

  // Creates a new dictionary.
  MUST_USE_RESULT static Handle<Derived> New(
      Isolate* isolate, int at_least_space_for,
      PretenureFlag pretenure = NOT_TENURED,
      MinimumCapacity capacity_option = USE_DEFAULT_MINIMUM_CAPACITY);

  // Ensures that a new dictionary is created when the capacity is checked.
  void SetRequiresCopyOnCapacityChange();

  // Ensure enough space for n additional elements.
  static Handle<Derived> EnsureCapacity(Handle<Derived> obj, int n, Key key);

#ifdef OBJECT_PRINT
  // For our gdb macros, we should perhaps change these in the future.
  void Print();

  void Print(std::ostream& os);  // NOLINT
#endif
  // Returns the key (slow).
  Object* SlowReverseLookup(Object* value);

  // Sets the entry to (key, value) pair.
  inline void SetEntry(int entry,
                       Handle<Object> key,
                       Handle<Object> value);
  inline void SetEntry(int entry,
                       Handle<Object> key,
                       Handle<Object> value,
                       PropertyDetails details);

  MUST_USE_RESULT static Handle<Derived> Add(Handle<Derived> dictionary,
                                             Key key, Handle<Object> value,
                                             PropertyDetails details,
                                             int* entry_out = nullptr);

  // Returns iteration indices array for the |dictionary|.
  // Values are direct indices in the |HashTable| array.
  static Handle<FixedArray> BuildIterationIndicesArray(
      Handle<Derived> dictionary);

 protected:
  // Generic at put operation.
  MUST_USE_RESULT static Handle<Derived> AtPut(
      Handle<Derived> dictionary,
      Key key,
      Handle<Object> value);

  // Add entry to dictionary. Returns entry value.
  static int AddEntry(Handle<Derived> dictionary, Key key, Handle<Object> value,
                      PropertyDetails details, uint32_t hash);

  // Generate new enumeration indices to avoid enumeration index overflow.
  // Returns iteration indices array for the |dictionary|.
  static Handle<FixedArray> GenerateNewEnumerationIndices(
      Handle<Derived> dictionary);
  static const int kMaxNumberKeyIndex = DerivedHashTable::kPrefixStartIndex;
  static const int kNextEnumerationIndexIndex = kMaxNumberKeyIndex + 1;
};


template <typename Derived, typename Shape>
class NameDictionaryBase : public Dictionary<Derived, Shape, Handle<Name> > {
  typedef Dictionary<Derived, Shape, Handle<Name> > DerivedDictionary;

 public:
  // Find entry for key, otherwise return kNotFound. Optimized version of
  // HashTable::FindEntry.
  int FindEntry(Handle<Name> key);
};


template <typename Key>
class BaseDictionaryShape : public BaseShape<Key> {
 public:
  template <typename Dictionary>
  static inline PropertyDetails DetailsAt(Dictionary* dict, int entry) {
    STATIC_ASSERT(Dictionary::kEntrySize == 3);
    DCHECK(entry >= 0);  // Not found is -1, which is not caught by get().
    return PropertyDetails(Smi::cast(dict->get(
        Dictionary::EntryToIndex(entry) + Dictionary::kEntryDetailsIndex)));
  }

  template <typename Dictionary>
  static inline void DetailsAtPut(Dictionary* dict, int entry,
                                  PropertyDetails value) {
    STATIC_ASSERT(Dictionary::kEntrySize == 3);
    dict->set(Dictionary::EntryToIndex(entry) + Dictionary::kEntryDetailsIndex,
              value.AsSmi());
  }

  template <typename Dictionary>
  static bool IsDeleted(Dictionary* dict, int entry) {
    return false;
  }

  template <typename Dictionary>
  static inline void SetEntry(Dictionary* dict, int entry, Handle<Object> key,
                              Handle<Object> value, PropertyDetails details);
};


class NameDictionaryShape : public BaseDictionaryShape<Handle<Name> > {
 public:
  static inline bool IsMatch(Handle<Name> key, Object* other);
  static inline uint32_t Hash(Handle<Name> key);
  static inline uint32_t HashForObject(Handle<Name> key, Object* object);
  static inline Handle<Object> AsHandle(Isolate* isolate, Handle<Name> key);
  static const int kPrefixSize = 2;
  static const int kEntrySize = 3;
  static const int kEntryValueIndex = 1;
  static const int kEntryDetailsIndex = 2;
  static const bool kIsEnumerable = true;
};


class NameDictionary
    : public NameDictionaryBase<NameDictionary, NameDictionaryShape> {
  typedef NameDictionaryBase<NameDictionary, NameDictionaryShape>
      DerivedDictionary;

 public:
  DECLARE_CAST(NameDictionary)

  inline static Handle<FixedArray> DoGenerateNewEnumerationIndices(
      Handle<NameDictionary> dictionary);

  static const int kEntryValueIndex = 1;
  static const int kEntryDetailsIndex = 2;
};


class GlobalDictionaryShape : public NameDictionaryShape {
 public:
  static const int kEntrySize = 2;  // Overrides NameDictionaryShape::kEntrySize

  template <typename Dictionary>
  static inline PropertyDetails DetailsAt(Dictionary* dict, int entry);

  template <typename Dictionary>
  static inline void DetailsAtPut(Dictionary* dict, int entry,
                                  PropertyDetails value);

  template <typename Dictionary>
  static bool IsDeleted(Dictionary* dict, int entry);

  template <typename Dictionary>
  static inline void SetEntry(Dictionary* dict, int entry, Handle<Object> key,
                              Handle<Object> value, PropertyDetails details);
};


class GlobalDictionary
    : public NameDictionaryBase<GlobalDictionary, GlobalDictionaryShape> {
 public:
  DECLARE_CAST(GlobalDictionary)

  static const int kEntryValueIndex = 1;
};


class NumberDictionaryShape : public BaseDictionaryShape<uint32_t> {
 public:
  static inline bool IsMatch(uint32_t key, Object* other);
  static inline Handle<Object> AsHandle(Isolate* isolate, uint32_t key);
  static const bool kIsEnumerable = false;
};


class SeededNumberDictionaryShape : public NumberDictionaryShape {
 public:
  static const bool UsesSeed = true;
  static const int kPrefixSize = 2;
  static const int kEntrySize = 3;

  static inline uint32_t SeededHash(uint32_t key, uint32_t seed);
  static inline uint32_t SeededHashForObject(uint32_t key,
                                             uint32_t seed,
                                             Object* object);
};


class UnseededNumberDictionaryShape : public NumberDictionaryShape {
 public:
  static const int kPrefixSize = 0;
  static const int kEntrySize = 2;

  static inline uint32_t Hash(uint32_t key);
  static inline uint32_t HashForObject(uint32_t key, Object* object);

  template <typename Dictionary>
  static inline PropertyDetails DetailsAt(Dictionary* dict, int entry) {
    UNREACHABLE();
    return PropertyDetails::Empty();
  }

  template <typename Dictionary>
  static inline void DetailsAtPut(Dictionary* dict, int entry,
                                  PropertyDetails value) {
    UNREACHABLE();
  }

  static inline Map* GetMap(Isolate* isolate);
};


class SeededNumberDictionary
    : public Dictionary<SeededNumberDictionary,
                        SeededNumberDictionaryShape,
                        uint32_t> {
 public:
  DECLARE_CAST(SeededNumberDictionary)

  // Type specific at put (default NONE attributes is used when adding).
  MUST_USE_RESULT static Handle<SeededNumberDictionary> AtNumberPut(
      Handle<SeededNumberDictionary> dictionary, uint32_t key,
      Handle<Object> value, bool used_as_prototype);
  MUST_USE_RESULT static Handle<SeededNumberDictionary> AddNumberEntry(
      Handle<SeededNumberDictionary> dictionary, uint32_t key,
      Handle<Object> value, PropertyDetails details, bool used_as_prototype);

  // Set an existing entry or add a new one if needed.
  // Return the updated dictionary.
  MUST_USE_RESULT static Handle<SeededNumberDictionary> Set(
      Handle<SeededNumberDictionary> dictionary, uint32_t key,
      Handle<Object> value, PropertyDetails details, bool used_as_prototype);

  void UpdateMaxNumberKey(uint32_t key, bool used_as_prototype);

  // Returns true if the dictionary contains any elements that are non-writable,
  // non-configurable, non-enumerable, or have getters/setters.
  bool HasComplexElements();

  // If slow elements are required we will never go back to fast-case
  // for the elements kept in this dictionary.  We require slow
  // elements if an element has been added at an index larger than
  // kRequiresSlowElementsLimit or set_requires_slow_elements() has been called
  // when defining a getter or setter with a number key.
  inline bool requires_slow_elements();
  inline void set_requires_slow_elements();

  // Get the value of the max number key that has been added to this
  // dictionary.  max_number_key can only be called if
  // requires_slow_elements returns false.
  inline uint32_t max_number_key();

  static const int kEntryValueIndex = 1;
  static const int kEntryDetailsIndex = 2;

  // Bit masks.
  static const int kRequiresSlowElementsMask = 1;
  static const int kRequiresSlowElementsTagSize = 1;
  static const uint32_t kRequiresSlowElementsLimit = (1 << 29) - 1;
};


class UnseededNumberDictionary
    : public Dictionary<UnseededNumberDictionary,
                        UnseededNumberDictionaryShape,
                        uint32_t> {
 public:
  DECLARE_CAST(UnseededNumberDictionary)

  // Type specific at put (default NONE attributes is used when adding).
  MUST_USE_RESULT static Handle<UnseededNumberDictionary> AtNumberPut(
      Handle<UnseededNumberDictionary> dictionary,
      uint32_t key,
      Handle<Object> value);
  MUST_USE_RESULT static Handle<UnseededNumberDictionary> AddNumberEntry(
      Handle<UnseededNumberDictionary> dictionary,
      uint32_t key,
      Handle<Object> value);
  static Handle<UnseededNumberDictionary> DeleteKey(
      Handle<UnseededNumberDictionary> dictionary, uint32_t key);

  // Set an existing entry or add a new one if needed.
  // Return the updated dictionary.
  MUST_USE_RESULT static Handle<UnseededNumberDictionary> Set(
      Handle<UnseededNumberDictionary> dictionary,
      uint32_t key,
      Handle<Object> value);

  static const int kEntryValueIndex = 1;
  static const int kEntryDetailsIndex = 2;
};


class ObjectHashTableShape : public BaseShape<Handle<Object> > {
 public:
  static inline bool IsMatch(Handle<Object> key, Object* other);
  static inline uint32_t Hash(Handle<Object> key);
  static inline uint32_t HashForObject(Handle<Object> key, Object* object);
  static inline Handle<Object> AsHandle(Isolate* isolate, Handle<Object> key);
  static const int kPrefixSize = 0;
  static const int kEntrySize = 2;
};


// ObjectHashTable maps keys that are arbitrary objects to object values by
// using the identity hash of the key for hashing purposes.
class ObjectHashTable: public HashTable<ObjectHashTable,
                                        ObjectHashTableShape,
                                        Handle<Object> > {
  typedef HashTable<
      ObjectHashTable, ObjectHashTableShape, Handle<Object> > DerivedHashTable;
 public:
  DECLARE_CAST(ObjectHashTable)

  // Attempt to shrink hash table after removal of key.
  MUST_USE_RESULT static inline Handle<ObjectHashTable> Shrink(
      Handle<ObjectHashTable> table,
      Handle<Object> key);

  // Looks up the value associated with the given key. The hole value is
  // returned in case the key is not present.
  Object* Lookup(Handle<Object> key);
  Object* Lookup(Handle<Object> key, int32_t hash);
  Object* Lookup(Isolate* isolate, Handle<Object> key, int32_t hash);

  // Adds (or overwrites) the value associated with the given key.
  static Handle<ObjectHashTable> Put(Handle<ObjectHashTable> table,
                                     Handle<Object> key,
                                     Handle<Object> value);
  static Handle<ObjectHashTable> Put(Handle<ObjectHashTable> table,
                                     Handle<Object> key, Handle<Object> value,
                                     int32_t hash);

  // Returns an ObjectHashTable (possibly |table|) where |key| has been removed.
  static Handle<ObjectHashTable> Remove(Handle<ObjectHashTable> table,
                                        Handle<Object> key,
                                        bool* was_present);
  static Handle<ObjectHashTable> Remove(Handle<ObjectHashTable> table,
                                        Handle<Object> key, bool* was_present,
                                        int32_t hash);

 protected:
  friend class MarkCompactCollector;

  void AddEntry(int entry, Object* key, Object* value);
  void RemoveEntry(int entry);

  // Returns the index to the value of an entry.
  static inline int EntryToValueIndex(int entry) {
    return EntryToIndex(entry) + 1;
  }
};

class ObjectHashSetShape : public ObjectHashTableShape {
 public:
  static const int kPrefixSize = 0;
  static const int kEntrySize = 1;
};

class ObjectHashSet
    : public HashTable<ObjectHashSet, ObjectHashSetShape, Handle<Object>> {
 public:
  static Handle<ObjectHashSet> Add(Handle<ObjectHashSet> set,
                                   Handle<Object> key);

  inline bool Has(Isolate* isolate, Handle<Object> key, int32_t hash);
  inline bool Has(Isolate* isolate, Handle<Object> key);

  DECLARE_CAST(ObjectHashSet)
};

// OrderedHashTable is a HashTable with Object keys that preserves
// insertion order. There are Map and Set interfaces (OrderedHashMap
// and OrderedHashTable, below). It is meant to be used by JSMap/JSSet.
//
// Only Object* keys are supported, with Object::SameValueZero() used as the
// equality operator and Object::GetHash() for the hash function.
//
// Based on the "Deterministic Hash Table" as described by Jason Orendorff at
// https://wiki.mozilla.org/User:Jorend/Deterministic_hash_tables
// Originally attributed to Tyler Close.
//
// Memory layout:
//   [0]: bucket count
//   [1]: element count
//   [2]: deleted element count
//   [3..(3 + NumberOfBuckets() - 1)]: "hash table", where each item is an
//                            offset into the data table (see below) where the
//                            first item in this bucket is stored.
//   [3 + NumberOfBuckets()..length]: "data table", an array of length
//                            Capacity() * kEntrySize, where the first entrysize
//                            items are handled by the derived class and the
//                            item at kChainOffset is another entry into the
//                            data table indicating the next entry in this hash
//                            bucket.
//
// When we transition the table to a new version we obsolete it and reuse parts
// of the memory to store information how to transition an iterator to the new
// table:
//
// Memory layout for obsolete table:
//   [0]: bucket count
//   [1]: Next newer table
//   [2]: Number of removed holes or -1 when the table was cleared.
//   [3..(3 + NumberOfRemovedHoles() - 1)]: The indexes of the removed holes.
//   [3 + NumberOfRemovedHoles()..length]: Not used
//
template<class Derived, class Iterator, int entrysize>
class OrderedHashTable: public FixedArray {
 public:
  // Returns an OrderedHashTable with a capacity of at least |capacity|.
  static Handle<Derived> Allocate(
      Isolate* isolate, int capacity, PretenureFlag pretenure = NOT_TENURED);

  // Returns an OrderedHashTable (possibly |table|) with enough space
  // to add at least one new element.
  static Handle<Derived> EnsureGrowable(Handle<Derived> table);

  // Returns an OrderedHashTable (possibly |table|) that's shrunken
  // if possible.
  static Handle<Derived> Shrink(Handle<Derived> table);

  // Returns a new empty OrderedHashTable and records the clearing so that
  // existing iterators can be updated.
  static Handle<Derived> Clear(Handle<Derived> table);

  // Returns a true if the OrderedHashTable contains the key
  static bool HasKey(Handle<Derived> table, Handle<Object> key);

  int NumberOfElements() {
    return Smi::cast(get(kNumberOfElementsIndex))->value();
  }

  int NumberOfDeletedElements() {
    return Smi::cast(get(kNumberOfDeletedElementsIndex))->value();
  }

  // Returns the number of contiguous entries in the data table, starting at 0,
  // that either are real entries or have been deleted.
  int UsedCapacity() { return NumberOfElements() + NumberOfDeletedElements(); }

  int NumberOfBuckets() {
    return Smi::cast(get(kNumberOfBucketsIndex))->value();
  }

  // Returns an index into |this| for the given entry.
  int EntryToIndex(int entry) {
    return kHashTableStartIndex + NumberOfBuckets() + (entry * kEntrySize);
  }

  int HashToBucket(int hash) { return hash & (NumberOfBuckets() - 1); }

  int HashToEntry(int hash) {
    int bucket = HashToBucket(hash);
    Object* entry = this->get(kHashTableStartIndex + bucket);
    return Smi::cast(entry)->value();
  }

  int KeyToFirstEntry(Isolate* isolate, Object* key) {
    Object* hash = key->GetHash();
    // If the object does not have an identity hash, it was never used as a key
    if (hash->IsUndefined(isolate)) return kNotFound;
    return HashToEntry(Smi::cast(hash)->value());
  }

  int NextChainEntry(int entry) {
    Object* next_entry = get(EntryToIndex(entry) + kChainOffset);
    return Smi::cast(next_entry)->value();
  }

  // use KeyAt(i)->IsTheHole(isolate) to determine if this is a deleted entry.
  Object* KeyAt(int entry) {
    DCHECK_LT(entry, this->UsedCapacity());
    return get(EntryToIndex(entry));
  }

  bool IsObsolete() {
    return !get(kNextTableIndex)->IsSmi();
  }

  // The next newer table. This is only valid if the table is obsolete.
  Derived* NextTable() {
    return Derived::cast(get(kNextTableIndex));
  }

  // When the table is obsolete we store the indexes of the removed holes.
  int RemovedIndexAt(int index) {
    return Smi::cast(get(kRemovedHolesIndex + index))->value();
  }

  static const int kNotFound = -1;
  static const int kMinCapacity = 4;

  static const int kNumberOfBucketsIndex = 0;
  static const int kNumberOfElementsIndex = kNumberOfBucketsIndex + 1;
  static const int kNumberOfDeletedElementsIndex = kNumberOfElementsIndex + 1;
  static const int kHashTableStartIndex = kNumberOfDeletedElementsIndex + 1;
  static const int kNextTableIndex = kNumberOfElementsIndex;

  static const int kNumberOfBucketsOffset =
      kHeaderSize + kNumberOfBucketsIndex * kPointerSize;
  static const int kNumberOfElementsOffset =
      kHeaderSize + kNumberOfElementsIndex * kPointerSize;
  static const int kNumberOfDeletedElementsOffset =
      kHeaderSize + kNumberOfDeletedElementsIndex * kPointerSize;
  static const int kHashTableStartOffset =
      kHeaderSize + kHashTableStartIndex * kPointerSize;
  static const int kNextTableOffset =
      kHeaderSize + kNextTableIndex * kPointerSize;

  static const int kEntrySize = entrysize + 1;
  static const int kChainOffset = entrysize;

  static const int kLoadFactor = 2;

  // NumberOfDeletedElements is set to kClearedTableSentinel when
  // the table is cleared, which allows iterator transitions to
  // optimize that case.
  static const int kClearedTableSentinel = -1;

 protected:
  static Handle<Derived> Rehash(Handle<Derived> table, int new_capacity);

  void SetNumberOfBuckets(int num) {
    set(kNumberOfBucketsIndex, Smi::FromInt(num));
  }

  void SetNumberOfElements(int num) {
    set(kNumberOfElementsIndex, Smi::FromInt(num));
  }

  void SetNumberOfDeletedElements(int num) {
    set(kNumberOfDeletedElementsIndex, Smi::FromInt(num));
  }

  // Returns the number elements that can fit into the allocated buffer.
  int Capacity() {
    return NumberOfBuckets() * kLoadFactor;
  }

  void SetNextTable(Derived* next_table) {
    set(kNextTableIndex, next_table);
  }

  void SetRemovedIndexAt(int index, int removed_index) {
    return set(kRemovedHolesIndex + index, Smi::FromInt(removed_index));
  }

  static const int kRemovedHolesIndex = kHashTableStartIndex;

  static const int kMaxCapacity =
      (FixedArray::kMaxLength - kHashTableStartIndex)
      / (1 + (kEntrySize * kLoadFactor));
};


class JSSetIterator;


class OrderedHashSet: public OrderedHashTable<
    OrderedHashSet, JSSetIterator, 1> {
 public:
  DECLARE_CAST(OrderedHashSet)

  static Handle<OrderedHashSet> Add(Handle<OrderedHashSet> table,
                                    Handle<Object> value);
  static Handle<FixedArray> ConvertToKeysArray(Handle<OrderedHashSet> table,
                                               GetKeysConversion convert);
};


class JSMapIterator;


class OrderedHashMap
    : public OrderedHashTable<OrderedHashMap, JSMapIterator, 2> {
 public:
  DECLARE_CAST(OrderedHashMap)

  inline Object* ValueAt(int entry);

  static const int kValueOffset = 1;
};


template <int entrysize>
class WeakHashTableShape : public BaseShape<Handle<Object> > {
 public:
  static inline bool IsMatch(Handle<Object> key, Object* other);
  static inline uint32_t Hash(Handle<Object> key);
  static inline uint32_t HashForObject(Handle<Object> key, Object* object);
  static inline Handle<Object> AsHandle(Isolate* isolate, Handle<Object> key);
  static const int kPrefixSize = 0;
  static const int kEntrySize = entrysize;
};


// WeakHashTable maps keys that are arbitrary heap objects to heap object
// values. The table wraps the keys in weak cells and store values directly.
// Thus it references keys weakly and values strongly.
class WeakHashTable: public HashTable<WeakHashTable,
                                      WeakHashTableShape<2>,
                                      Handle<Object> > {
  typedef HashTable<
      WeakHashTable, WeakHashTableShape<2>, Handle<Object> > DerivedHashTable;
 public:
  DECLARE_CAST(WeakHashTable)

  // Looks up the value associated with the given key. The hole value is
  // returned in case the key is not present.
  Object* Lookup(Handle<HeapObject> key);

  // Adds (or overwrites) the value associated with the given key. Mapping a
  // key to the hole value causes removal of the whole entry.
  MUST_USE_RESULT static Handle<WeakHashTable> Put(Handle<WeakHashTable> table,
                                                   Handle<HeapObject> key,
                                                   Handle<HeapObject> value);

  static Handle<FixedArray> GetValues(Handle<WeakHashTable> table);

 private:
  friend class MarkCompactCollector;

  void AddEntry(int entry, Handle<WeakCell> key, Handle<HeapObject> value);

  // Returns the index to the value of an entry.
  static inline int EntryToValueIndex(int entry) {
    return EntryToIndex(entry) + 1;
  }
};


// ScopeInfo represents information about different scopes of a source
// program  and the allocation of the scope's variables. Scope information
// is stored in a compressed form in ScopeInfo objects and is used
// at runtime (stack dumps, deoptimization, etc.).

// This object provides quick access to scope info details for runtime
// routines.
class ScopeInfo : public FixedArray {
 public:
  DECLARE_CAST(ScopeInfo)

  // Return the type of this scope.
  ScopeType scope_type();

  // Does this scope call eval?
  bool CallsEval();

  // Return the language mode of this scope.
  LanguageMode language_mode();

  // True if this scope is a (var) declaration scope.
  bool is_declaration_scope();

  // Does this scope make a sloppy eval call?
  bool CallsSloppyEval() { return CallsEval() && is_sloppy(language_mode()); }

  // Return the total number of locals allocated on the stack and in the
  // context. This includes the parameters that are allocated in the context.
  int LocalCount();

  // Return the number of stack slots for code. This number consists of two
  // parts:
  //  1. One stack slot per stack allocated local.
  //  2. One stack slot for the function name if it is stack allocated.
  int StackSlotCount();

  // Return the number of context slots for code if a context is allocated. This
  // number consists of three parts:
  //  1. Size of fixed header for every context: Context::MIN_CONTEXT_SLOTS
  //  2. One context slot per context allocated local.
  //  3. One context slot for the function name if it is context allocated.
  // Parameters allocated in the context count as context allocated locals. If
  // no contexts are allocated for this scope ContextLength returns 0.
  int ContextLength();

  // Does this scope declare a "this" binding?
  bool HasReceiver();

  // Does this scope declare a "this" binding, and the "this" binding is stack-
  // or context-allocated?
  bool HasAllocatedReceiver();

  // Does this scope declare a "new.target" binding?
  bool HasNewTarget();

  // Is this scope the scope of a named function expression?
  bool HasFunctionName();

  // Return if this has context allocated locals.
  bool HasHeapAllocatedLocals();

  // Return if contexts are allocated for this scope.
  bool HasContext();

  // Return if this is a function scope with "use asm".
  inline bool IsAsmModule();

  // Return if this is a nested function within an asm module scope.
  inline bool IsAsmFunction();

  // Return if the optional type system is enforced for this scope.
  inline bool IsTyped();

  inline bool HasSimpleParameters();

  // Return the function_name if present.
  String* FunctionName();

  ModuleInfo* ModuleDescriptorInfo();

  // Return the name of the given parameter.
  String* ParameterName(int var);

  // Return the name of the given local.
  String* LocalName(int var);

  // Return the name of the given stack local.
  String* StackLocalName(int var);

  // Return the name of the given stack local.
  int StackLocalIndex(int var);

  // Return the name of the given context local.
  String* ContextLocalName(int var);

  // Return the mode of the given context local.
  VariableMode ContextLocalMode(int var);

  // Return the initialization flag of the given context local.
  InitializationFlag ContextLocalInitFlag(int var);

  // Return the initialization flag of the given context local.
  MaybeAssignedFlag ContextLocalMaybeAssignedFlag(int var);

  // Return true if this local was introduced by the compiler, and should not be
  // exposed to the user in a debugger.
  static bool VariableIsSynthetic(String* name);

  // Lookup support for serialized scope info. Returns the
  // the stack slot index for a given slot name if the slot is
  // present; otherwise returns a value < 0. The name must be an internalized
  // string.
  int StackSlotIndex(String* name);

  // Lookup support for serialized scope info. Returns the local context slot
  // index for a given slot name if the slot is present; otherwise
  // returns a value < 0. The name must be an internalized string.
  // If the slot is present and mode != NULL, sets *mode to the corresponding
  // mode for that variable.
  static int ContextSlotIndex(Handle<ScopeInfo> scope_info, Handle<String> name,
                              VariableMode* mode, InitializationFlag* init_flag,
                              MaybeAssignedFlag* maybe_assigned_flag);

  // Lookup metadata of a MODULE-allocated variable.  Return a negative value if
  // there is no module variable with the given name.
  int ModuleIndex(Handle<String> name, VariableMode* mode,
                  InitializationFlag* init_flag,
                  MaybeAssignedFlag* maybe_assigned_flag);

  // Lookup the name of a certain context slot by its index.
  String* ContextSlotName(int slot_index);

  // Lookup support for serialized scope info. Returns the
  // parameter index for a given parameter name if the parameter is present;
  // otherwise returns a value < 0. The name must be an internalized string.
  int ParameterIndex(String* name);

  // Lookup support for serialized scope info. Returns the function context
  // slot index if the function name is present and context-allocated (named
  // function expressions, only), otherwise returns a value < 0. The name
  // must be an internalized string.
  int FunctionContextSlotIndex(String* name);

  // Lookup support for serialized scope info.  Returns the receiver context
  // slot index if scope has a "this" binding, and the binding is
  // context-allocated.  Otherwise returns a value < 0.
  int ReceiverContextSlotIndex();

  FunctionKind function_kind();

  // Returns true if this ScopeInfo is linked to a outer ScopeInfo.
  bool HasOuterScopeInfo();

  // Returns true if this ScopeInfo was created for a debug-evaluate scope.
  bool IsDebugEvaluateScope();

  // Can be used to mark a ScopeInfo that looks like a with-scope as actually
  // being a debug-evaluate scope.
  void SetIsDebugEvaluateScope();

  // Return the outer ScopeInfo if present.
  ScopeInfo* OuterScopeInfo();

#ifdef DEBUG
  bool Equals(ScopeInfo* other) const;
#endif

  static Handle<ScopeInfo> Create(Isolate* isolate, Zone* zone, Scope* scope,
                                  MaybeHandle<ScopeInfo> outer_scope);
  static Handle<ScopeInfo> CreateForWithScope(
      Isolate* isolate, MaybeHandle<ScopeInfo> outer_scope);
  static Handle<ScopeInfo> CreateGlobalThisBinding(Isolate* isolate);

  // Serializes empty scope info.
  static ScopeInfo* Empty(Isolate* isolate);

#ifdef DEBUG
  void Print();
#endif

  // The layout of the static part of a ScopeInfo is as follows. Each entry is
  // numeric and occupies one array slot.
// 1. A set of properties of the scope.
// 2. The number of parameters. For non-function scopes this is 0.
// 3. The number of non-parameter variables allocated on the stack.
// 4. The number of non-parameter and parameter variables allocated in the
//    context.
#define FOR_EACH_SCOPE_INFO_NUMERIC_FIELD(V) \
  V(Flags)                                   \
  V(ParameterCount)                          \
  V(StackLocalCount)                         \
  V(ContextLocalCount)

#define FIELD_ACCESSORS(name)       \
  inline void Set##name(int value); \
  inline int name();
  FOR_EACH_SCOPE_INFO_NUMERIC_FIELD(FIELD_ACCESSORS)
#undef FIELD_ACCESSORS

  enum {
#define DECL_INDEX(name) k##name,
    FOR_EACH_SCOPE_INFO_NUMERIC_FIELD(DECL_INDEX)
#undef DECL_INDEX
    kVariablePartIndex
  };

 private:
  // The layout of the variable part of a ScopeInfo is as follows:
  // 1. ParameterNames:
  //    This part stores the names of the parameters for function scopes. One
  //    slot is used per parameter, so in total this part occupies
  //    ParameterCount() slots in the array. For other scopes than function
  //    scopes ParameterCount() is 0.
  // 2. StackLocalFirstSlot:
  //    Index of a first stack slot for stack local. Stack locals belonging to
  //    this scope are located on a stack at slots starting from this index.
  // 3. StackLocalNames:
  //    Contains the names of local variables that are allocated on the stack,
  //    in increasing order of the stack slot index. First local variable has a
  //    stack slot index defined in StackLocalFirstSlot (point 2 above).
  //    One slot is used per stack local, so in total this part occupies
  //    StackLocalCount() slots in the array.
  // 4. ContextLocalNames:
  //    Contains the names of local variables and parameters that are allocated
  //    in the context. They are stored in increasing order of the context slot
  //    index starting with Context::MIN_CONTEXT_SLOTS. One slot is used per
  //    context local, so in total this part occupies ContextLocalCount() slots
  //    in the array.
  // 5. ContextLocalInfos:
  //    Contains the variable modes and initialization flags corresponding to
  //    the context locals in ContextLocalNames. One slot is used per
  //    context local, so in total this part occupies ContextLocalCount()
  //    slots in the array.
  // 6. ReceiverInfo:
  //    If the scope binds a "this" value, one slot is reserved to hold the
  //    context or stack slot index for the variable.
  // 7. FunctionNameInfo:
  //    If the scope belongs to a named function expression this part contains
  //    information about the function variable. It always occupies two array
  //    slots:  a. The name of the function variable.
  //            b. The context or stack slot index for the variable.
  // 8. OuterScopeInfoIndex:
  //    The outer scope's ScopeInfo or the hole if there's none.
  // 9. ModuleInfo, ModuleVariableCount, and ModuleVariables:
  //    For a module scope, this part contains the ModuleInfo, the number of
  //    MODULE-allocated variables, and the metadata of those variables.  For
  //    non-module scopes it is empty.
  int ParameterNamesIndex();
  int StackLocalFirstSlotIndex();
  int StackLocalNamesIndex();
  int ContextLocalNamesIndex();
  int ContextLocalInfosIndex();
  int ReceiverInfoIndex();
  int FunctionNameInfoIndex();
  int OuterScopeInfoIndex();
  int ModuleInfoIndex();
  int ModuleVariableCountIndex();
  int ModuleVariablesIndex();

  int Lookup(Handle<String> name, int start, int end, VariableMode* mode,
             VariableLocation* location, InitializationFlag* init_flag,
             MaybeAssignedFlag* maybe_assigned_flag);

  // Used for the function name variable for named function expressions, and for
  // the receiver.
  enum VariableAllocationInfo { NONE, STACK, CONTEXT, UNUSED };

  // Properties of scopes.
  class ScopeTypeField : public BitField<ScopeType, 0, 4> {};
  class CallsEvalField : public BitField<bool, ScopeTypeField::kNext, 1> {};
  STATIC_ASSERT(LANGUAGE_END == 2);
  class LanguageModeField
      : public BitField<LanguageMode, CallsEvalField::kNext, 1> {};
  class DeclarationScopeField
      : public BitField<bool, LanguageModeField::kNext, 1> {};
  class ReceiverVariableField
      : public BitField<VariableAllocationInfo, DeclarationScopeField::kNext,
                        2> {};
  class HasNewTargetField
      : public BitField<bool, ReceiverVariableField::kNext, 1> {};
  class FunctionVariableField
      : public BitField<VariableAllocationInfo, HasNewTargetField::kNext, 2> {};
  class AsmModuleField
      : public BitField<bool, FunctionVariableField::kNext, 1> {};
  class AsmFunctionField : public BitField<bool, AsmModuleField::kNext, 1> {};
  class HasSimpleParametersField
      : public BitField<bool, AsmFunctionField::kNext, 1> {};
  class FunctionKindField
      : public BitField<FunctionKind, HasSimpleParametersField::kNext, 9> {};
  class HasOuterScopeInfoField
      : public BitField<bool, FunctionKindField::kNext, 1> {};
<<<<<<< HEAD
  class TypedField : public BitField<bool, HasOuterScopeInfoField::kNext, 1> {};
=======
  class IsDebugEvaluateScopeField
      : public BitField<bool, HasOuterScopeInfoField::kNext, 1> {};
>>>>>>> 86bda7dd

  // Properties of variables.
  class VariableModeField : public BitField<VariableMode, 0, 3> {};
  class InitFlagField : public BitField<InitializationFlag, 3, 1> {};
  class MaybeAssignedFlagField : public BitField<MaybeAssignedFlag, 4, 1> {};

  friend class ScopeIterator;
};

class ModuleInfoEntry : public FixedArray {
 public:
  DECLARE_CAST(ModuleInfoEntry)
  static Handle<ModuleInfoEntry> New(Isolate* isolate,
                                     Handle<Object> export_name,
                                     Handle<Object> local_name,
                                     Handle<Object> import_name,
                                     Handle<Object> module_request);
  inline Object* export_name() const;
  inline Object* local_name() const;
  inline Object* import_name() const;
  inline Object* module_request() const;

 private:
  friend class Factory;
  enum {
    kExportNameIndex,
    kLocalNameIndex,
    kImportNameIndex,
    kModuleRequestIndex,
    kLength
  };
};

// ModuleInfo is to ModuleDescriptor what ScopeInfo is to Scope.
class ModuleInfo : public FixedArray {
 public:
  DECLARE_CAST(ModuleInfo)
  static Handle<ModuleInfo> New(Isolate* isolate, Zone* zone,
                                ModuleDescriptor* descr);
  inline FixedArray* module_requests() const;
  inline FixedArray* special_exports() const;
  inline FixedArray* regular_exports() const;
  inline FixedArray* namespace_imports() const;
  inline FixedArray* regular_imports() const;

#ifdef DEBUG
  inline bool Equals(ModuleInfo* other) const;
#endif

 private:
  friend class Factory;
  enum {
    kModuleRequestsIndex,
    kSpecialExportsIndex,
    kRegularExportsIndex,
    kNamespaceImportsIndex,
    kRegularImportsIndex,
    kLength
  };
};

// The cache for maps used by normalized (dictionary mode) objects.
// Such maps do not have property descriptors, so a typical program
// needs very limited number of distinct normalized maps.
class NormalizedMapCache: public FixedArray {
 public:
  static Handle<NormalizedMapCache> New(Isolate* isolate);

  MUST_USE_RESULT MaybeHandle<Map> Get(Handle<Map> fast_map,
                                       PropertyNormalizationMode mode);
  void Set(Handle<Map> fast_map, Handle<Map> normalized_map);

  void Clear();

  DECLARE_CAST(NormalizedMapCache)

  static inline bool IsNormalizedMapCache(const HeapObject* obj);

  DECLARE_VERIFIER(NormalizedMapCache)
 private:
  static const int kEntries = 64;

  static inline int GetIndex(Handle<Map> map);

  // The following declarations hide base class methods.
  Object* get(int index);
  void set(int index, Object* value);
};

// HandlerTable is a fixed array containing entries for exception handlers in
// the code object it is associated with. The tables comes in two flavors:
// 1) Based on ranges: Used for unoptimized code. Contains one entry per
//    exception handler and a range representing the try-block covered by that
//    handler. Layout looks as follows:
//      [ range-start , range-end , handler-offset , handler-data ]
// 2) Based on return addresses: Used for turbofanned code. Contains one entry
//    per call-site that could throw an exception. Layout looks as follows:
//      [ return-address-offset , handler-offset ]
class HandlerTable : public FixedArray {
 public:
  // Conservative prediction whether a given handler will locally catch an
  // exception or cause a re-throw to outside the code boundary. Since this is
  // undecidable it is merely an approximation (e.g. useful for debugger).
  enum CatchPrediction {
    UNCAUGHT,    // The handler will (likely) rethrow the exception.
    CAUGHT,      // The exception will be caught by the handler.
    PROMISE,     // The exception will be caught and cause a promise rejection.
    DESUGARING,  // The exception will be caught, but both the exception and the
                 // catching are part of a desugaring and should therefore not
                 // be visible to the user (we won't notify the debugger of such
                 // exceptions).
    ASYNC_AWAIT,  // The exception will be caught and cause a promise rejection
                  // in the desugaring of an async function, so special
                  // async/await handling in the debugger can take place.
  };

  // Getters for handler table based on ranges.
  inline int GetRangeStart(int index) const;
  inline int GetRangeEnd(int index) const;
  inline int GetRangeHandler(int index) const;
  inline int GetRangeData(int index) const;

  // Setters for handler table based on ranges.
  inline void SetRangeStart(int index, int value);
  inline void SetRangeEnd(int index, int value);
  inline void SetRangeHandler(int index, int offset, CatchPrediction pred);
  inline void SetRangeData(int index, int value);

  // Setters for handler table based on return addresses.
  inline void SetReturnOffset(int index, int value);
  inline void SetReturnHandler(int index, int offset);

  // Lookup handler in a table based on ranges.
  int LookupRange(int pc_offset, int* data, CatchPrediction* prediction);

  // Lookup handler in a table based on return addresses.
  int LookupReturn(int pc_offset);

  // Returns the number of entries in the table.
  inline int NumberOfRangeEntries() const;

  // Returns the required length of the underlying fixed array.
  static int LengthForRange(int entries) { return entries * kRangeEntrySize; }
  static int LengthForReturn(int entries) { return entries * kReturnEntrySize; }

  DECLARE_CAST(HandlerTable)

#ifdef ENABLE_DISASSEMBLER
  void HandlerTableRangePrint(std::ostream& os);   // NOLINT
  void HandlerTableReturnPrint(std::ostream& os);  // NOLINT
#endif

 private:
  // Layout description for handler table based on ranges.
  static const int kRangeStartIndex = 0;
  static const int kRangeEndIndex = 1;
  static const int kRangeHandlerIndex = 2;
  static const int kRangeDataIndex = 3;
  static const int kRangeEntrySize = 4;

  // Layout description for handler table based on return addresses.
  static const int kReturnOffsetIndex = 0;
  static const int kReturnHandlerIndex = 1;
  static const int kReturnEntrySize = 2;

  // Encoding of the {handler} field.
  class HandlerPredictionField : public BitField<CatchPrediction, 0, 3> {};
  class HandlerOffsetField : public BitField<int, 3, 29> {};
};

// ByteArray represents fixed sized byte arrays.  Used for the relocation info
// that is attached to code objects.
class ByteArray: public FixedArrayBase {
 public:
  inline int Size();

  // Setter and getter.
  inline byte get(int index);
  inline void set(int index, byte value);
  inline const byte* data() const;

  // Copy in / copy out whole byte slices.
  inline void copy_out(int index, byte* buffer, int length);
  inline void copy_in(int index, const byte* buffer, int length);

  // Treat contents as an int array.
  inline int get_int(int index);
  inline void set_int(int index, int value);

  static int SizeFor(int length) {
    return OBJECT_POINTER_ALIGN(kHeaderSize + length);
  }
  // We use byte arrays for free blocks in the heap.  Given a desired size in
  // bytes that is a multiple of the word size and big enough to hold a byte
  // array, this function returns the number of elements a byte array should
  // have.
  static int LengthFor(int size_in_bytes) {
    DCHECK(IsAligned(size_in_bytes, kPointerSize));
    DCHECK(size_in_bytes >= kHeaderSize);
    return size_in_bytes - kHeaderSize;
  }

  // Returns data start address.
  inline Address GetDataStartAddress();

  // Returns a pointer to the ByteArray object for a given data start address.
  static inline ByteArray* FromDataStartAddress(Address address);

  DECLARE_CAST(ByteArray)

  // Dispatched behavior.
  inline int ByteArraySize();
  DECLARE_PRINTER(ByteArray)
  DECLARE_VERIFIER(ByteArray)

  // Layout description.
  static const int kAlignedSize = OBJECT_POINTER_ALIGN(kHeaderSize);

  // Maximal memory consumption for a single ByteArray.
  static const int kMaxSize = 512 * MB;
  // Maximal length of a single ByteArray.
  static const int kMaxLength = kMaxSize - kHeaderSize;

 private:
  DISALLOW_IMPLICIT_CONSTRUCTORS(ByteArray);
};


// BytecodeArray represents a sequence of interpreter bytecodes.
class BytecodeArray : public FixedArrayBase {
 public:
  static int SizeFor(int length) {
    return OBJECT_POINTER_ALIGN(kHeaderSize + length);
  }

  // Setter and getter
  inline byte get(int index);
  inline void set(int index, byte value);

  // Returns data start address.
  inline Address GetFirstBytecodeAddress();

  // Accessors for frame size.
  inline int frame_size() const;
  inline void set_frame_size(int frame_size);

  // Accessor for register count (derived from frame_size).
  inline int register_count() const;

  // Accessors for parameter count (including implicit 'this' receiver).
  inline int parameter_count() const;
  inline void set_parameter_count(int number_of_parameters);

  // Accessors for profiling count.
  inline int interrupt_budget() const;
  inline void set_interrupt_budget(int interrupt_budget);

  // Accessors for OSR loop nesting level.
  inline int osr_loop_nesting_level() const;
  inline void set_osr_loop_nesting_level(int depth);

  // Accessors for the constant pool.
  DECL_ACCESSORS(constant_pool, FixedArray)

  // Accessors for handler table containing offsets of exception handlers.
  DECL_ACCESSORS(handler_table, FixedArray)

  // Accessors for source position table containing mappings between byte code
  // offset and source position.
  DECL_ACCESSORS(source_position_table, ByteArray)

  DECLARE_CAST(BytecodeArray)

  // Dispatched behavior.
  inline int BytecodeArraySize();

  inline int instruction_size();

  // Returns the size of bytecode and its metadata. This includes the size of
  // bytecode, constant pool, source position table, and handler table.
  inline int SizeIncludingMetadata();

  int SourcePosition(int offset);
  int SourceStatementPosition(int offset);

  DECLARE_PRINTER(BytecodeArray)
  DECLARE_VERIFIER(BytecodeArray)

  void Disassemble(std::ostream& os);

  void CopyBytecodesTo(BytecodeArray* to);

  int LookupRangeInHandlerTable(int code_offset, int* data,
                                HandlerTable::CatchPrediction* prediction);

  // Layout description.
  static const int kConstantPoolOffset = FixedArrayBase::kHeaderSize;
  static const int kHandlerTableOffset = kConstantPoolOffset + kPointerSize;
  static const int kSourcePositionTableOffset =
      kHandlerTableOffset + kPointerSize;
  static const int kFrameSizeOffset = kSourcePositionTableOffset + kPointerSize;
  static const int kParameterSizeOffset = kFrameSizeOffset + kIntSize;
  static const int kInterruptBudgetOffset = kParameterSizeOffset + kIntSize;
  static const int kOSRNestingLevelOffset = kInterruptBudgetOffset + kIntSize;
  static const int kHeaderSize = kOSRNestingLevelOffset + kCharSize;

  // Maximal memory consumption for a single BytecodeArray.
  static const int kMaxSize = 512 * MB;
  // Maximal length of a single BytecodeArray.
  static const int kMaxLength = kMaxSize - kHeaderSize;

  class BodyDescriptor;

 private:
  DISALLOW_IMPLICIT_CONSTRUCTORS(BytecodeArray);
};


// FreeSpace are fixed-size free memory blocks used by the heap and GC.
// They look like heap objects (are heap object tagged and have a map) so that
// the heap remains iterable.  They have a size and a next pointer.
// The next pointer is the raw address of the next FreeSpace object (or NULL)
// in the free list.
class FreeSpace: public HeapObject {
 public:
  // [size]: size of the free space including the header.
  inline int size() const;
  inline void set_size(int value);

  inline int nobarrier_size() const;
  inline void nobarrier_set_size(int value);

  inline int Size();

  // Accessors for the next field.
  inline FreeSpace* next();
  inline void set_next(FreeSpace* next);

  inline static FreeSpace* cast(HeapObject* obj);

  // Dispatched behavior.
  DECLARE_PRINTER(FreeSpace)
  DECLARE_VERIFIER(FreeSpace)

  // Layout description.
  // Size is smi tagged when it is stored.
  static const int kSizeOffset = HeapObject::kHeaderSize;
  static const int kNextOffset = POINTER_SIZE_ALIGN(kSizeOffset + kPointerSize);
  static const int kSize = kNextOffset + kPointerSize;

 private:
  DISALLOW_IMPLICIT_CONSTRUCTORS(FreeSpace);
};


// V has parameters (Type, type, TYPE, C type, element_size)
#define TYPED_ARRAYS(V) \
  V(Uint8, uint8, UINT8, uint8_t, 1)                                           \
  V(Int8, int8, INT8, int8_t, 1)                                               \
  V(Uint16, uint16, UINT16, uint16_t, 2)                                       \
  V(Int16, int16, INT16, int16_t, 2)                                           \
  V(Uint32, uint32, UINT32, uint32_t, 4)                                       \
  V(Int32, int32, INT32, int32_t, 4)                                           \
  V(Float32, float32, FLOAT32, float, 4)                                       \
  V(Float64, float64, FLOAT64, double, 8)                                      \
  V(Uint8Clamped, uint8_clamped, UINT8_CLAMPED, uint8_t, 1)


class FixedTypedArrayBase: public FixedArrayBase {
 public:
  // [base_pointer]: Either points to the FixedTypedArrayBase itself or nullptr.
  DECL_ACCESSORS(base_pointer, Object)

  // [external_pointer]: Contains the offset between base_pointer and the start
  // of the data. If the base_pointer is a nullptr, the external_pointer
  // therefore points to the actual backing store.
  DECL_ACCESSORS(external_pointer, void)

  // Dispatched behavior.
  DECLARE_CAST(FixedTypedArrayBase)

  static const int kBasePointerOffset = FixedArrayBase::kHeaderSize;
  static const int kExternalPointerOffset = kBasePointerOffset + kPointerSize;
  static const int kHeaderSize =
      DOUBLE_POINTER_ALIGN(kExternalPointerOffset + kPointerSize);

  static const int kDataOffset = kHeaderSize;

  class BodyDescriptor;

  inline int size();

  static inline int TypedArraySize(InstanceType type, int length);
  inline int TypedArraySize(InstanceType type);

  // Use with care: returns raw pointer into heap.
  inline void* DataPtr();

  inline int DataSize();

 private:
  static inline int ElementSize(InstanceType type);

  inline int DataSize(InstanceType type);

  DISALLOW_IMPLICIT_CONSTRUCTORS(FixedTypedArrayBase);
};


template <class Traits>
class FixedTypedArray: public FixedTypedArrayBase {
 public:
  typedef typename Traits::ElementType ElementType;
  static const InstanceType kInstanceType = Traits::kInstanceType;

  DECLARE_CAST(FixedTypedArray<Traits>)

  inline ElementType get_scalar(int index);
  static inline Handle<Object> get(FixedTypedArray* array, int index);
  inline void set(int index, ElementType value);

  static inline ElementType from_int(int value);
  static inline ElementType from_double(double value);

  // This accessor applies the correct conversion from Smi, HeapNumber
  // and undefined.
  inline void SetValue(uint32_t index, Object* value);

  DECLARE_PRINTER(FixedTypedArray)
  DECLARE_VERIFIER(FixedTypedArray)

 private:
  DISALLOW_IMPLICIT_CONSTRUCTORS(FixedTypedArray);
};

#define FIXED_TYPED_ARRAY_TRAITS(Type, type, TYPE, elementType, size)         \
  class Type##ArrayTraits {                                                   \
   public:   /* NOLINT */                                                     \
    typedef elementType ElementType;                                          \
    static const InstanceType kInstanceType = FIXED_##TYPE##_ARRAY_TYPE;      \
    static const char* Designator() { return #type " array"; }                \
    static inline Handle<Object> ToHandle(Isolate* isolate,                   \
                                          elementType scalar);                \
    static inline elementType defaultValue();                                 \
  };                                                                          \
                                                                              \
  typedef FixedTypedArray<Type##ArrayTraits> Fixed##Type##Array;

TYPED_ARRAYS(FIXED_TYPED_ARRAY_TRAITS)

#undef FIXED_TYPED_ARRAY_TRAITS


// DeoptimizationInputData is a fixed array used to hold the deoptimization
// data for code generated by the Hydrogen/Lithium compiler.  It also
// contains information about functions that were inlined.  If N different
// functions were inlined then first N elements of the literal array will
// contain these functions.
//
// It can be empty.
class DeoptimizationInputData: public FixedArray {
 public:
  // Layout description.  Indices in the array.
  static const int kTranslationByteArrayIndex = 0;
  static const int kInlinedFunctionCountIndex = 1;
  static const int kLiteralArrayIndex = 2;
  static const int kOsrAstIdIndex = 3;
  static const int kOsrPcOffsetIndex = 4;
  static const int kOptimizationIdIndex = 5;
  static const int kSharedFunctionInfoIndex = 6;
  static const int kWeakCellCacheIndex = 7;
  static const int kFirstDeoptEntryIndex = 8;

  // Offsets of deopt entry elements relative to the start of the entry.
  static const int kAstIdRawOffset = 0;
  static const int kTranslationIndexOffset = 1;
  static const int kArgumentsStackHeightOffset = 2;
  static const int kPcOffset = 3;
  static const int kDeoptEntrySize = 4;

  // Simple element accessors.
#define DECLARE_ELEMENT_ACCESSORS(name, type) \
  inline type* name();                        \
  inline void Set##name(type* value);

  DECLARE_ELEMENT_ACCESSORS(TranslationByteArray, ByteArray)
  DECLARE_ELEMENT_ACCESSORS(InlinedFunctionCount, Smi)
  DECLARE_ELEMENT_ACCESSORS(LiteralArray, FixedArray)
  DECLARE_ELEMENT_ACCESSORS(OsrAstId, Smi)
  DECLARE_ELEMENT_ACCESSORS(OsrPcOffset, Smi)
  DECLARE_ELEMENT_ACCESSORS(OptimizationId, Smi)
  DECLARE_ELEMENT_ACCESSORS(SharedFunctionInfo, Object)
  DECLARE_ELEMENT_ACCESSORS(WeakCellCache, Object)

#undef DECLARE_ELEMENT_ACCESSORS

  // Accessors for elements of the ith deoptimization entry.
#define DECLARE_ENTRY_ACCESSORS(name, type) \
  inline type* name(int i);                 \
  inline void Set##name(int i, type* value);

  DECLARE_ENTRY_ACCESSORS(AstIdRaw, Smi)
  DECLARE_ENTRY_ACCESSORS(TranslationIndex, Smi)
  DECLARE_ENTRY_ACCESSORS(ArgumentsStackHeight, Smi)
  DECLARE_ENTRY_ACCESSORS(Pc, Smi)

#undef DECLARE_ENTRY_ACCESSORS

  inline BailoutId AstId(int i);

  inline void SetAstId(int i, BailoutId value);

  inline int DeoptCount();

  // Allocates a DeoptimizationInputData.
  static Handle<DeoptimizationInputData> New(Isolate* isolate,
                                             int deopt_entry_count,
                                             PretenureFlag pretenure);

  DECLARE_CAST(DeoptimizationInputData)

#ifdef ENABLE_DISASSEMBLER
  void DeoptimizationInputDataPrint(std::ostream& os);  // NOLINT
#endif

 private:
  static int IndexForEntry(int i) {
    return kFirstDeoptEntryIndex + (i * kDeoptEntrySize);
  }


  static int LengthFor(int entry_count) { return IndexForEntry(entry_count); }
};


// DeoptimizationOutputData is a fixed array used to hold the deoptimization
// data for code generated by the full compiler.
// The format of the these objects is
//   [i * 2]: Ast ID for ith deoptimization.
//   [i * 2 + 1]: PC and state of ith deoptimization
class DeoptimizationOutputData: public FixedArray {
 public:
  inline int DeoptPoints();

  inline BailoutId AstId(int index);

  inline void SetAstId(int index, BailoutId id);

  inline Smi* PcAndState(int index);
  inline void SetPcAndState(int index, Smi* offset);

  static int LengthOfFixedArray(int deopt_points) {
    return deopt_points * 2;
  }

  // Allocates a DeoptimizationOutputData.
  static Handle<DeoptimizationOutputData> New(Isolate* isolate,
                                              int number_of_deopt_points,
                                              PretenureFlag pretenure);

  DECLARE_CAST(DeoptimizationOutputData)

#ifdef ENABLE_DISASSEMBLER
  void DeoptimizationOutputDataPrint(std::ostream& os);  // NOLINT
#endif
};


// A literals array contains the literals for a JSFunction. It also holds
// the type feedback vector.
class LiteralsArray : public FixedArray {
 public:
  static const int kVectorIndex = 0;
  static const int kFirstLiteralIndex = 1;
  static const int kFeedbackVectorOffset;
  static const int kOffsetToFirstLiteral;

  static int OffsetOfLiteralAt(int index) {
    return OffsetOfElementAt(index + kFirstLiteralIndex);
  }

  inline TypeFeedbackVector* feedback_vector() const;
  inline void set_feedback_vector(TypeFeedbackVector* vector);
  inline Object* literal(int literal_index) const;
  inline void set_literal(int literal_index, Object* literal);
  inline void set_literal_undefined(int literal_index);
  inline int literals_count() const;

  static Handle<LiteralsArray> New(Isolate* isolate,
                                   Handle<TypeFeedbackVector> vector,
                                   int number_of_literals,
                                   PretenureFlag pretenure = TENURED);

  DECLARE_CAST(LiteralsArray)

 private:
  inline Object* get(int index) const;
  inline void set(int index, Object* value);
  inline void set(int index, Smi* value);
  inline void set(int index, Object* value, WriteBarrierMode mode);
};


class TemplateList : public FixedArray {
 public:
  static Handle<TemplateList> New(Isolate* isolate, int size);
  inline int length() const;
  inline Object* get(int index) const;
  inline void set(int index, Object* value);
  static Handle<TemplateList> Add(Isolate* isolate, Handle<TemplateList> list,
                                  Handle<Object> value);
  DECLARE_CAST(TemplateList)
 private:
  static const int kLengthIndex = 0;
  static const int kFirstElementIndex = kLengthIndex + 1;
  DISALLOW_IMPLICIT_CONSTRUCTORS(TemplateList);
};

// Code describes objects with on-the-fly generated machine code.
class Code: public HeapObject {
 public:
  // Opaque data type for encapsulating code flags like kind, inline
  // cache state, and arguments count.
  typedef uint32_t Flags;

#define NON_IC_KIND_LIST(V) \
  V(FUNCTION)               \
  V(OPTIMIZED_FUNCTION)     \
  V(BYTECODE_HANDLER)       \
  V(STUB)                   \
  V(HANDLER)                \
  V(BUILTIN)                \
  V(REGEXP)                 \
  V(WASM_FUNCTION)          \
  V(WASM_TO_JS_FUNCTION)    \
  V(JS_TO_WASM_FUNCTION)

#define IC_KIND_LIST(V) \
  V(LOAD_IC)            \
  V(LOAD_GLOBAL_IC)     \
  V(KEYED_LOAD_IC)      \
  V(CALL_IC)            \
  V(STORE_IC)           \
  V(KEYED_STORE_IC)     \
  V(BINARY_OP_IC)       \
  V(COMPARE_IC)         \
  V(TO_BOOLEAN_IC)

#define CODE_KIND_LIST(V) \
  NON_IC_KIND_LIST(V)     \
  IC_KIND_LIST(V)

  enum Kind {
#define DEFINE_CODE_KIND_ENUM(name) name,
    CODE_KIND_LIST(DEFINE_CODE_KIND_ENUM)
#undef DEFINE_CODE_KIND_ENUM
    NUMBER_OF_KINDS
  };

  static const char* Kind2String(Kind kind);

  static const int kPrologueOffsetNotSet = -1;

#ifdef ENABLE_DISASSEMBLER
  // Printing
  static const char* ICState2String(InlineCacheState state);
  static void PrintExtraICState(std::ostream& os,  // NOLINT
                                Kind kind, ExtraICState extra);
  void Disassemble(const char* name, std::ostream& os);  // NOLINT
#endif  // ENABLE_DISASSEMBLER

  // [instruction_size]: Size of the native instructions
  inline int instruction_size() const;
  inline void set_instruction_size(int value);

  // [relocation_info]: Code relocation information
  DECL_ACCESSORS(relocation_info, ByteArray)
  void InvalidateRelocation();
  void InvalidateEmbeddedObjects();

  // [handler_table]: Fixed array containing offsets of exception handlers.
  DECL_ACCESSORS(handler_table, FixedArray)

  // [deoptimization_data]: Array containing data for deopt.
  DECL_ACCESSORS(deoptimization_data, FixedArray)

  // [source_position_table]: ByteArray for the source positions table.
  DECL_ACCESSORS(source_position_table, ByteArray)

  // [raw_type_feedback_info]: This field stores various things, depending on
  // the kind of the code object.
  //   FUNCTION           => type feedback information.
  //   STUB and ICs       => major/minor key as Smi.
  DECL_ACCESSORS(raw_type_feedback_info, Object)
  inline Object* type_feedback_info();
  inline void set_type_feedback_info(
      Object* value, WriteBarrierMode mode = UPDATE_WRITE_BARRIER);
  inline uint32_t stub_key();
  inline void set_stub_key(uint32_t key);

  // [next_code_link]: Link for lists of optimized or deoptimized code.
  // Note that storage for this field is overlapped with typefeedback_info.
  DECL_ACCESSORS(next_code_link, Object)

  // [gc_metadata]: Field used to hold GC related metadata. The contents of this
  // field does not have to be traced during garbage collection since
  // it is only used by the garbage collector itself.
  DECL_ACCESSORS(gc_metadata, Object)

  // [ic_age]: Inline caching age: the value of the Heap::global_ic_age
  // at the moment when this object was created.
  inline void set_ic_age(int count);
  inline int ic_age() const;

  // [prologue_offset]: Offset of the function prologue, used for aging
  // FUNCTIONs and OPTIMIZED_FUNCTIONs.
  inline int prologue_offset() const;
  inline void set_prologue_offset(int offset);

  // [constant_pool offset]: Offset of the constant pool.
  // Valid for FLAG_enable_embedded_constant_pool only
  inline int constant_pool_offset() const;
  inline void set_constant_pool_offset(int offset);

  // Unchecked accessors to be used during GC.
  inline ByteArray* unchecked_relocation_info();

  inline int relocation_size();

  // [flags]: Various code flags.
  inline Flags flags();
  inline void set_flags(Flags flags);

  // [flags]: Access to specific code flags.
  inline Kind kind();
  inline ExtraICState extra_ic_state();  // Only valid for IC stubs.

  // Testers for IC stub kinds.
  inline bool is_inline_cache_stub();
  inline bool is_debug_stub();
  inline bool is_handler();
  inline bool is_call_stub();
  inline bool is_binary_op_stub();
  inline bool is_compare_ic_stub();
  inline bool is_to_boolean_ic_stub();
  inline bool is_optimized_code();
  inline bool is_wasm_code();

  inline bool IsCodeStubOrIC();

  inline void set_raw_kind_specific_flags1(int value);
  inline void set_raw_kind_specific_flags2(int value);

  // Testers for interpreter builtins.
  inline bool is_interpreter_trampoline_builtin();

  // [is_crankshafted]: For kind STUB or ICs, tells whether or not a code
  // object was generated by either the hydrogen or the TurboFan optimizing
  // compiler (but it may not be an optimized function).
  inline bool is_crankshafted();
  inline bool is_hydrogen_stub();  // Crankshafted, but not a function.
  inline void set_is_crankshafted(bool value);

  // [is_turbofanned]: For kind STUB or OPTIMIZED_FUNCTION, tells whether the
  // code object was generated by the TurboFan optimizing compiler.
  inline bool is_turbofanned();
  inline void set_is_turbofanned(bool value);

  // [can_have_weak_objects]: For kind OPTIMIZED_FUNCTION, tells whether the
  // embedded objects in code should be treated weakly.
  inline bool can_have_weak_objects();
  inline void set_can_have_weak_objects(bool value);

  // [is_construct_stub]: For kind BUILTIN, tells whether the code object
  // represents a hand-written construct stub
  // (e.g., NumberConstructor_ConstructStub).
  inline bool is_construct_stub();
  inline void set_is_construct_stub(bool value);

  // [has_deoptimization_support]: For FUNCTION kind, tells if it has
  // deoptimization support.
  inline bool has_deoptimization_support();
  inline void set_has_deoptimization_support(bool value);

  // [has_debug_break_slots]: For FUNCTION kind, tells if it has
  // been compiled with debug break slots.
  inline bool has_debug_break_slots();
  inline void set_has_debug_break_slots(bool value);

  // [has_reloc_info_for_serialization]: For FUNCTION kind, tells if its
  // reloc info includes runtime and external references to support
  // serialization/deserialization.
  inline bool has_reloc_info_for_serialization();
  inline void set_has_reloc_info_for_serialization(bool value);

  // [allow_osr_at_loop_nesting_level]: For FUNCTION kind, tells for
  // how long the function has been marked for OSR and therefore which
  // level of loop nesting we are willing to do on-stack replacement
  // for.
  inline void set_allow_osr_at_loop_nesting_level(int level);
  inline int allow_osr_at_loop_nesting_level();

  // [profiler_ticks]: For FUNCTION kind, tells for how many profiler ticks
  // the code object was seen on the stack with no IC patching going on.
  inline int profiler_ticks();
  inline void set_profiler_ticks(int ticks);

  // [builtin_index]: For builtins, tells which builtin index the code object
  // has. Note that builtins can have a code kind other than BUILTIN. The
  // builtin index is a non-negative integer for builtins, and -1 otherwise.
  inline int builtin_index();
  inline void set_builtin_index(int id);

  // [stack_slots]: For kind OPTIMIZED_FUNCTION, the number of stack slots
  // reserved in the code prologue.
  inline unsigned stack_slots();
  inline void set_stack_slots(unsigned slots);

  // [safepoint_table_start]: For kind OPTIMIZED_FUNCTION, the offset in
  // the instruction stream where the safepoint table starts.
  inline unsigned safepoint_table_offset();
  inline void set_safepoint_table_offset(unsigned offset);

  // [back_edge_table_start]: For kind FUNCTION, the offset in the
  // instruction stream where the back edge table starts.
  inline unsigned back_edge_table_offset();
  inline void set_back_edge_table_offset(unsigned offset);

  inline bool back_edges_patched_for_osr();

  // [to_boolean_foo]: For kind TO_BOOLEAN_IC tells what state the stub is in.
  inline uint16_t to_boolean_state();

  // [marked_for_deoptimization]: For kind OPTIMIZED_FUNCTION tells whether
  // the code is going to be deoptimized because of dead embedded maps.
  inline bool marked_for_deoptimization();
  inline void set_marked_for_deoptimization(bool flag);

  // [constant_pool]: The constant pool for this function.
  inline Address constant_pool();

  // Get the safepoint entry for the given pc.
  SafepointEntry GetSafepointEntry(Address pc);

  // Find an object in a stub with a specified map
  Object* FindNthObject(int n, Map* match_map);

  // Find the first allocation site in an IC stub.
  AllocationSite* FindFirstAllocationSite();

  // Find the first map in an IC stub.
  Map* FindFirstMap();

  class FindAndReplacePattern;
  // For each (map-to-find, object-to-replace) pair in the pattern, this
  // function replaces the corresponding placeholder in the code with the
  // object-to-replace. The function assumes that pairs in the pattern come in
  // the same order as the placeholders in the code.
  // If the placeholder is a weak cell, then the value of weak cell is matched
  // against the map-to-find.
  void FindAndReplace(const FindAndReplacePattern& pattern);

  // The entire code object including its header is copied verbatim to the
  // snapshot so that it can be written in one, fast, memcpy during
  // deserialization. The deserializer will overwrite some pointers, rather
  // like a runtime linker, but the random allocation addresses used in the
  // mksnapshot process would still be present in the unlinked snapshot data,
  // which would make snapshot production non-reproducible. This method wipes
  // out the to-be-overwritten header data for reproducible snapshots.
  inline void WipeOutHeader();

  // Flags operations.
  static inline Flags ComputeFlags(
      Kind kind, ExtraICState extra_ic_state = kNoExtraICState,
      CacheHolderFlag holder = kCacheOnReceiver);

  static inline Flags ComputeHandlerFlags(
      Kind handler_kind, CacheHolderFlag holder = kCacheOnReceiver);

  static inline CacheHolderFlag ExtractCacheHolderFromFlags(Flags flags);
  static inline Kind ExtractKindFromFlags(Flags flags);
  static inline ExtraICState ExtractExtraICStateFromFlags(Flags flags);

  static inline Flags RemoveHolderFromFlags(Flags flags);

  // Convert a target address into a code object.
  static inline Code* GetCodeFromTargetAddress(Address address);

  // Convert an entry address into an object.
  static inline Object* GetObjectFromEntryAddress(Address location_of_address);

  // Returns the address of the first instruction.
  inline byte* instruction_start();

  // Returns the address right after the last instruction.
  inline byte* instruction_end();

  // Returns the size of the instructions, padding, relocation and unwinding
  // information.
  inline int body_size();

  // Returns the size of code and its metadata. This includes the size of code
  // relocation information, deoptimization data and handler table.
  inline int SizeIncludingMetadata();

  // Returns the address of the first relocation info (read backwards!).
  inline byte* relocation_start();

  // [has_unwinding_info]: Whether this code object has unwinding information.
  // If it doesn't, unwinding_information_start() will point to invalid data.
  //
  // The body of all code objects has the following layout.
  //
  //  +--------------------------+  <-- instruction_start()
  //  |       instructions       |
  //  |           ...            |
  //  +--------------------------+
  //  |      relocation info     |
  //  |           ...            |
  //  +--------------------------+  <-- instruction_end()
  //
  // If has_unwinding_info() is false, instruction_end() points to the first
  // memory location after the end of the code object. Otherwise, the body
  // continues as follows:
  //
  //  +--------------------------+
  //  |    padding to the next   |
  //  |  8-byte aligned address  |
  //  +--------------------------+  <-- instruction_end()
  //  |   [unwinding_info_size]  |
  //  |        as uint64_t       |
  //  +--------------------------+  <-- unwinding_info_start()
  //  |       unwinding info     |
  //  |            ...           |
  //  +--------------------------+  <-- unwinding_info_end()
  //
  // and unwinding_info_end() points to the first memory location after the end
  // of the code object.
  //
  DECL_BOOLEAN_ACCESSORS(has_unwinding_info)

  // [unwinding_info_size]: Size of the unwinding information.
  inline int unwinding_info_size() const;
  inline void set_unwinding_info_size(int value);

  // Returns the address of the unwinding information, if any.
  inline byte* unwinding_info_start();

  // Returns the address right after the end of the unwinding information.
  inline byte* unwinding_info_end();

  // Code entry point.
  inline byte* entry();

  // Returns true if pc is inside this object's instructions.
  inline bool contains(byte* pc);

  // Relocate the code by delta bytes. Called to signal that this code
  // object has been moved by delta bytes.
  void Relocate(intptr_t delta);

  // Migrate code described by desc.
  void CopyFrom(const CodeDesc& desc);

  // Returns the object size for a given body (used for allocation).
  static int SizeFor(int body_size) {
    DCHECK_SIZE_TAG_ALIGNED(body_size);
    return RoundUp(kHeaderSize + body_size, kCodeAlignment);
  }

  // Calculate the size of the code object to report for log events. This takes
  // the layout of the code object into account.
  inline int ExecutableSize();

  DECLARE_CAST(Code)

  // Dispatched behavior.
  inline int CodeSize();

  DECLARE_PRINTER(Code)
  DECLARE_VERIFIER(Code)

  void ClearInlineCaches();

  BailoutId TranslatePcOffsetToAstId(uint32_t pc_offset);
  uint32_t TranslateAstIdToPcOffset(BailoutId ast_id);

  int LookupRangeInHandlerTable(int code_offset, int* data,
                                HandlerTable::CatchPrediction* prediction);

#define DECLARE_CODE_AGE_ENUM(X) k##X##CodeAge,
  enum Age {
    kToBeExecutedOnceCodeAge = -3,
    kNotExecutedCodeAge = -2,
    kExecutedOnceCodeAge = -1,
    kNoAgeCodeAge = 0,
    CODE_AGE_LIST(DECLARE_CODE_AGE_ENUM)
    kAfterLastCodeAge,
    kFirstCodeAge = kToBeExecutedOnceCodeAge,
    kLastCodeAge = kAfterLastCodeAge - 1,
    kCodeAgeCount = kAfterLastCodeAge - kFirstCodeAge - 1,
    kIsOldCodeAge = kSexagenarianCodeAge,
    kPreAgedCodeAge = kIsOldCodeAge - 1
  };
#undef DECLARE_CODE_AGE_ENUM

  // Code aging.  Indicates how many full GCs this code has survived without
  // being entered through the prologue.  Used to determine when it is
  // relatively safe to flush this code object and replace it with the lazy
  // compilation stub.
  static void MakeCodeAgeSequenceYoung(byte* sequence, Isolate* isolate);
  static void MarkCodeAsExecuted(byte* sequence, Isolate* isolate);
  void MakeYoung(Isolate* isolate);
  void PreAge(Isolate* isolate);
  void MarkToBeExecutedOnce(Isolate* isolate);
  void MakeOlder(MarkingParity);
  static bool IsYoungSequence(Isolate* isolate, byte* sequence);
  bool IsOld();
  Age GetAge();
  static inline Code* GetPreAgedCodeAgeStub(Isolate* isolate) {
    return GetCodeAgeStub(isolate, kNotExecutedCodeAge, NO_MARKING_PARITY);
  }

  void PrintDeoptLocation(FILE* out, Address pc);
  bool CanDeoptAt(Address pc);

#ifdef VERIFY_HEAP
  void VerifyEmbeddedObjectsDependency();
#endif

#ifdef DEBUG
  enum VerifyMode { kNoContextSpecificPointers, kNoContextRetainingPointers };
  void VerifyEmbeddedObjects(VerifyMode mode = kNoContextRetainingPointers);
  static void VerifyRecompiledCode(Code* old_code, Code* new_code);
#endif  // DEBUG

  inline bool CanContainWeakObjects();

  inline bool IsWeakObject(Object* object);

  static inline bool IsWeakObjectInOptimizedCode(Object* object);

  static Handle<WeakCell> WeakCellFor(Handle<Code> code);
  WeakCell* CachedWeakCell();

  static const int kConstantPoolSize =
      FLAG_enable_embedded_constant_pool ? kIntSize : 0;

  // Layout description.
  static const int kRelocationInfoOffset = HeapObject::kHeaderSize;
  static const int kHandlerTableOffset = kRelocationInfoOffset + kPointerSize;
  static const int kDeoptimizationDataOffset =
      kHandlerTableOffset + kPointerSize;
  static const int kSourcePositionTableOffset =
      kDeoptimizationDataOffset + kPointerSize;
  // For FUNCTION kind, we store the type feedback info here.
  static const int kTypeFeedbackInfoOffset =
      kSourcePositionTableOffset + kPointerSize;
  static const int kNextCodeLinkOffset = kTypeFeedbackInfoOffset + kPointerSize;
  static const int kGCMetadataOffset = kNextCodeLinkOffset + kPointerSize;
  static const int kInstructionSizeOffset = kGCMetadataOffset + kPointerSize;
  static const int kICAgeOffset = kInstructionSizeOffset + kIntSize;
  static const int kFlagsOffset = kICAgeOffset + kIntSize;
  static const int kKindSpecificFlags1Offset = kFlagsOffset + kIntSize;
  static const int kKindSpecificFlags2Offset =
      kKindSpecificFlags1Offset + kIntSize;
  // Note: We might be able to squeeze this into the flags above.
  static const int kPrologueOffset = kKindSpecificFlags2Offset + kIntSize;
  static const int kConstantPoolOffset = kPrologueOffset + kIntSize;
  static const int kBuiltinIndexOffset =
      kConstantPoolOffset + kConstantPoolSize;
  static const int kHeaderPaddingStart = kBuiltinIndexOffset + kIntSize;

  // Add padding to align the instruction start following right after
  // the Code object header.
  static const int kHeaderSize =
      (kHeaderPaddingStart + kCodeAlignmentMask) & ~kCodeAlignmentMask;

  inline int GetUnwindingInfoSizeOffset() const;

  class BodyDescriptor;

  // Byte offsets within kKindSpecificFlags1Offset.
  static const int kFullCodeFlags = kKindSpecificFlags1Offset;
  class FullCodeFlagsHasDeoptimizationSupportField:
      public BitField<bool, 0, 1> {};  // NOLINT
  class FullCodeFlagsHasDebugBreakSlotsField: public BitField<bool, 1, 1> {};
  class FullCodeFlagsHasRelocInfoForSerialization
      : public BitField<bool, 2, 1> {};
  // Bit 3 in this bitfield is unused.
  class ProfilerTicksField : public BitField<int, 4, 28> {};

  // Flags layout.  BitField<type, shift, size>.
  class HasUnwindingInfoField : public BitField<bool, 0, 1> {};
  class CacheHolderField
      : public BitField<CacheHolderFlag, HasUnwindingInfoField::kNext, 2> {};
  class KindField : public BitField<Kind, CacheHolderField::kNext, 5> {};
  STATIC_ASSERT(NUMBER_OF_KINDS <= KindField::kMax);
  class ExtraICStateField
      : public BitField<ExtraICState, KindField::kNext,
                        PlatformSmiTagging::kSmiValueSize - KindField::kNext> {
  };

  // KindSpecificFlags1 layout (STUB, BUILTIN and OPTIMIZED_FUNCTION)
  static const int kStackSlotsFirstBit = 0;
  static const int kStackSlotsBitCount = 24;
  static const int kMarkedForDeoptimizationBit =
      kStackSlotsFirstBit + kStackSlotsBitCount;
  static const int kIsTurbofannedBit = kMarkedForDeoptimizationBit + 1;
  static const int kCanHaveWeakObjects = kIsTurbofannedBit + 1;
  // Could be moved to overlap previous bits when we need more space.
  static const int kIsConstructStub = kCanHaveWeakObjects + 1;

  STATIC_ASSERT(kStackSlotsFirstBit + kStackSlotsBitCount <= 32);
  STATIC_ASSERT(kIsConstructStub + 1 <= 32);

  class StackSlotsField: public BitField<int,
      kStackSlotsFirstBit, kStackSlotsBitCount> {};  // NOLINT
  class MarkedForDeoptimizationField
      : public BitField<bool, kMarkedForDeoptimizationBit, 1> {};  // NOLINT
  class IsTurbofannedField : public BitField<bool, kIsTurbofannedBit, 1> {
  };  // NOLINT
  class CanHaveWeakObjectsField
      : public BitField<bool, kCanHaveWeakObjects, 1> {};  // NOLINT
  class IsConstructStubField : public BitField<bool, kIsConstructStub, 1> {
  };  // NOLINT

  // KindSpecificFlags2 layout (ALL)
  static const int kIsCrankshaftedBit = 0;
  class IsCrankshaftedField: public BitField<bool,
      kIsCrankshaftedBit, 1> {};  // NOLINT

  // KindSpecificFlags2 layout (STUB and OPTIMIZED_FUNCTION)
  static const int kSafepointTableOffsetFirstBit = kIsCrankshaftedBit + 1;
  static const int kSafepointTableOffsetBitCount = 30;

  STATIC_ASSERT(kSafepointTableOffsetFirstBit +
                kSafepointTableOffsetBitCount <= 32);
  STATIC_ASSERT(1 + kSafepointTableOffsetBitCount <= 32);

  class SafepointTableOffsetField: public BitField<int,
      kSafepointTableOffsetFirstBit,
      kSafepointTableOffsetBitCount> {};  // NOLINT

  // KindSpecificFlags2 layout (FUNCTION)
  class BackEdgeTableOffsetField: public BitField<int,
      kIsCrankshaftedBit + 1, 27> {};  // NOLINT
  class AllowOSRAtLoopNestingLevelField: public BitField<int,
      kIsCrankshaftedBit + 1 + 27, 4> {};  // NOLINT

  static const int kArgumentsBits = 16;
  static const int kMaxArguments = (1 << kArgumentsBits) - 1;

  // This constant should be encodable in an ARM instruction.
  static const int kFlagsNotUsedInLookup = CacheHolderField::kMask;

 private:
  friend class RelocIterator;
  friend class Deoptimizer;  // For FindCodeAgeSequence.

  // Code aging
  byte* FindCodeAgeSequence();
  static void GetCodeAgeAndParity(Code* code, Age* age,
                                  MarkingParity* parity);
  static void GetCodeAgeAndParity(Isolate* isolate, byte* sequence, Age* age,
                                  MarkingParity* parity);
  static Code* GetCodeAgeStub(Isolate* isolate, Age age, MarkingParity parity);

  // Code aging -- platform-specific
  static void PatchPlatformCodeAge(Isolate* isolate,
                                   byte* sequence, Age age,
                                   MarkingParity parity);

  DISALLOW_IMPLICIT_CONSTRUCTORS(Code);
};

class AbstractCode : public HeapObject {
 public:
  // All code kinds and INTERPRETED_FUNCTION.
  enum Kind {
#define DEFINE_CODE_KIND_ENUM(name) name,
    CODE_KIND_LIST(DEFINE_CODE_KIND_ENUM)
#undef DEFINE_CODE_KIND_ENUM
        INTERPRETED_FUNCTION,
    NUMBER_OF_KINDS
  };

  static const char* Kind2String(Kind kind);

  int SourcePosition(int offset);
  int SourceStatementPosition(int offset);

  // Returns the address of the first instruction.
  inline Address instruction_start();

  // Returns the address right after the last instruction.
  inline Address instruction_end();

  // Returns the size of the code instructions.
  inline int instruction_size();

  // Return the source position table.
  inline ByteArray* source_position_table();

  // Set the source position table.
  inline void set_source_position_table(ByteArray* source_position_table);

  // Return the exception handler table.
  inline int LookupRangeInHandlerTable(
      int code_offset, int* data, HandlerTable::CatchPrediction* prediction);

  // Returns the size of instructions and the metadata.
  inline int SizeIncludingMetadata();

  // Returns true if pc is inside this object's instructions.
  inline bool contains(byte* pc);

  // Returns the AbstractCode::Kind of the code.
  inline Kind kind();

  // Calculate the size of the code object to report for log events. This takes
  // the layout of the code object into account.
  inline int ExecutableSize();

  DECLARE_CAST(AbstractCode)
  inline Code* GetCode();
  inline BytecodeArray* GetBytecodeArray();

  // Max loop nesting marker used to postpose OSR. We don't take loop
  // nesting that is deeper than 5 levels into account.
  static const int kMaxLoopNestingMarker = 6;
  STATIC_ASSERT(Code::AllowOSRAtLoopNestingLevelField::kMax >=
                kMaxLoopNestingMarker);
};

// Dependent code is a singly linked list of fixed arrays. Each array contains
// code objects in weak cells for one dependent group. The suffix of the array
// can be filled with the undefined value if the number of codes is less than
// the length of the array.
//
// +------+-----------------+--------+--------+-----+--------+-----------+-----+
// | next | count & group 1 | code 1 | code 2 | ... | code n | undefined | ... |
// +------+-----------------+--------+--------+-----+--------+-----------+-----+
//    |
//    V
// +------+-----------------+--------+--------+-----+--------+-----------+-----+
// | next | count & group 2 | code 1 | code 2 | ... | code m | undefined | ... |
// +------+-----------------+--------+--------+-----+--------+-----------+-----+
//    |
//    V
// empty_fixed_array()
//
// The list of fixed arrays is ordered by dependency groups.

class DependentCode: public FixedArray {
 public:
  enum DependencyGroup {
    // Group of code that weakly embed this map and depend on being
    // deoptimized when the map is garbage collected.
    kWeakCodeGroup,
    // Group of code that embed a transition to this map, and depend on being
    // deoptimized when the transition is replaced by a new version.
    kTransitionGroup,
    // Group of code that omit run-time prototype checks for prototypes
    // described by this map. The group is deoptimized whenever an object
    // described by this map changes shape (and transitions to a new map),
    // possibly invalidating the assumptions embedded in the code.
    kPrototypeCheckGroup,
    // Group of code that depends on global property values in property cells
    // not being changed.
    kPropertyCellChangedGroup,
    // Group of code that omit run-time type checks for the field(s) introduced
    // by this map.
    kFieldTypeGroup,
    // Group of code that omit run-time type checks for initial maps of
    // constructors.
    kInitialMapChangedGroup,
    // Group of code that depends on tenuring information in AllocationSites
    // not being changed.
    kAllocationSiteTenuringChangedGroup,
    // Group of code that depends on element transition information in
    // AllocationSites not being changed.
    kAllocationSiteTransitionChangedGroup
  };

  static const int kGroupCount = kAllocationSiteTransitionChangedGroup + 1;
  static const int kNextLinkIndex = 0;
  static const int kFlagsIndex = 1;
  static const int kCodesStartIndex = 2;

  bool Contains(DependencyGroup group, WeakCell* code_cell);
  bool IsEmpty(DependencyGroup group);

  static Handle<DependentCode> InsertCompilationDependencies(
      Handle<DependentCode> entries, DependencyGroup group,
      Handle<Foreign> info);

  static Handle<DependentCode> InsertWeakCode(Handle<DependentCode> entries,
                                              DependencyGroup group,
                                              Handle<WeakCell> code_cell);

  void UpdateToFinishedCode(DependencyGroup group, Foreign* info,
                            WeakCell* code_cell);

  void RemoveCompilationDependencies(DependentCode::DependencyGroup group,
                                     Foreign* info);

  void DeoptimizeDependentCodeGroup(Isolate* isolate,
                                    DependentCode::DependencyGroup group);

  bool MarkCodeForDeoptimization(Isolate* isolate,
                                 DependentCode::DependencyGroup group);

  // The following low-level accessors should only be used by this class
  // and the mark compact collector.
  inline DependentCode* next_link();
  inline void set_next_link(DependentCode* next);
  inline int count();
  inline void set_count(int value);
  inline DependencyGroup group();
  inline void set_group(DependencyGroup group);
  inline Object* object_at(int i);
  inline void set_object_at(int i, Object* object);
  inline void clear_at(int i);
  inline void copy(int from, int to);
  DECLARE_CAST(DependentCode)

  static const char* DependencyGroupName(DependencyGroup group);
  static void SetMarkedForDeoptimization(Code* code, DependencyGroup group);

 private:
  static Handle<DependentCode> Insert(Handle<DependentCode> entries,
                                      DependencyGroup group,
                                      Handle<Object> object);
  static Handle<DependentCode> New(DependencyGroup group, Handle<Object> object,
                                   Handle<DependentCode> next);
  static Handle<DependentCode> EnsureSpace(Handle<DependentCode> entries);
  // Compact by removing cleared weak cells and return true if there was
  // any cleared weak cell.
  bool Compact();
  static int Grow(int number_of_entries) {
    if (number_of_entries < 5) return number_of_entries + 1;
    return number_of_entries * 5 / 4;
  }
  inline int flags();
  inline void set_flags(int flags);
  class GroupField : public BitField<int, 0, 3> {};
  class CountField : public BitField<int, 3, 27> {};
  STATIC_ASSERT(kGroupCount <= GroupField::kMax + 1);
};


class PrototypeInfo;


// All heap objects have a Map that describes their structure.
//  A Map contains information about:
//  - Size information about the object
//  - How to iterate over an object (for garbage collection)
class Map: public HeapObject {
 public:
  // Instance size.
  // Size in bytes or kVariableSizeSentinel if instances do not have
  // a fixed size.
  inline int instance_size();
  inline void set_instance_size(int value);

  // Only to clear an unused byte, remove once byte is used.
  inline void clear_unused();

  // [inobject_properties_or_constructor_function_index]: Provides access
  // to the inobject properties in case of JSObject maps, or the constructor
  // function index in case of primitive maps.
  inline int inobject_properties_or_constructor_function_index();
  inline void set_inobject_properties_or_constructor_function_index(int value);
  // Count of properties allocated in the object (JSObject only).
  inline int GetInObjectProperties();
  inline void SetInObjectProperties(int value);
  // Index of the constructor function in the native context (primitives only),
  // or the special sentinel value to indicate that there is no object wrapper
  // for the primitive (i.e. in case of null or undefined).
  static const int kNoConstructorFunctionIndex = 0;
  inline int GetConstructorFunctionIndex();
  inline void SetConstructorFunctionIndex(int value);
  static MaybeHandle<JSFunction> GetConstructorFunction(
      Handle<Map> map, Handle<Context> native_context);

  // Retrieve interceptors.
  inline InterceptorInfo* GetNamedInterceptor();
  inline InterceptorInfo* GetIndexedInterceptor();

  // Instance type.
  inline InstanceType instance_type();
  inline void set_instance_type(InstanceType value);

  // Tells how many unused property fields are available in the
  // instance (only used for JSObject in fast mode).
  inline int unused_property_fields();
  inline void set_unused_property_fields(int value);

  // Bit field.
  inline byte bit_field() const;
  inline void set_bit_field(byte value);

  // Bit field 2.
  inline byte bit_field2() const;
  inline void set_bit_field2(byte value);

  // Bit field 3.
  inline uint32_t bit_field3() const;
  inline void set_bit_field3(uint32_t bits);

  class EnumLengthBits:             public BitField<int,
      0, kDescriptorIndexBitCount> {};  // NOLINT
  class NumberOfOwnDescriptorsBits: public BitField<int,
      kDescriptorIndexBitCount, kDescriptorIndexBitCount> {};  // NOLINT
  STATIC_ASSERT(kDescriptorIndexBitCount + kDescriptorIndexBitCount == 20);
  class DictionaryMap : public BitField<bool, 20, 1> {};
  class OwnsDescriptors : public BitField<bool, 21, 1> {};
  class HasHiddenPrototype : public BitField<bool, 22, 1> {};
  class Deprecated : public BitField<bool, 23, 1> {};
  class IsUnstable : public BitField<bool, 24, 1> {};
  class IsMigrationTarget : public BitField<bool, 25, 1> {};
  class ImmutablePrototype : public BitField<bool, 26, 1> {};
  class NewTargetIsBase : public BitField<bool, 27, 1> {};
  // Bit 28 is free.

  // Keep this bit field at the very end for better code in
  // Builtins::kJSConstructStubGeneric stub.
  // This counter is used for in-object slack tracking.
  // The in-object slack tracking is considered enabled when the counter is
  // non zero. The counter only has a valid count for initial maps. For
  // transitioned maps only kNoSlackTracking has a meaning, namely that inobject
  // slack tracking already finished for the transition tree. Any other value
  // indicates that either inobject slack tracking is still in progress, or that
  // the map isn't part of the transition tree anymore.
  class ConstructionCounter : public BitField<int, 29, 3> {};
  static const int kSlackTrackingCounterStart = 7;
  static const int kSlackTrackingCounterEnd = 1;
  static const int kNoSlackTracking = 0;
  STATIC_ASSERT(kSlackTrackingCounterStart <= ConstructionCounter::kMax);


  // Inobject slack tracking is the way to reclaim unused inobject space.
  //
  // The instance size is initially determined by adding some slack to
  // expected_nof_properties (to allow for a few extra properties added
  // after the constructor). There is no guarantee that the extra space
  // will not be wasted.
  //
  // Here is the algorithm to reclaim the unused inobject space:
  // - Detect the first constructor call for this JSFunction.
  //   When it happens enter the "in progress" state: initialize construction
  //   counter in the initial_map.
  // - While the tracking is in progress initialize unused properties of a new
  //   object with one_pointer_filler_map instead of undefined_value (the "used"
  //   part is initialized with undefined_value as usual). This way they can
  //   be resized quickly and safely.
  // - Once enough objects have been created  compute the 'slack'
  //   (traverse the map transition tree starting from the
  //   initial_map and find the lowest value of unused_property_fields).
  // - Traverse the transition tree again and decrease the instance size
  //   of every map. Existing objects will resize automatically (they are
  //   filled with one_pointer_filler_map). All further allocations will
  //   use the adjusted instance size.
  // - SharedFunctionInfo's expected_nof_properties left unmodified since
  //   allocations made using different closures could actually create different
  //   kind of objects (see prototype inheritance pattern).
  //
  //  Important: inobject slack tracking is not attempted during the snapshot
  //  creation.

  static const int kGenerousAllocationCount =
      kSlackTrackingCounterStart - kSlackTrackingCounterEnd + 1;

  // Starts the tracking by initializing object constructions countdown counter.
  void StartInobjectSlackTracking();

  // True if the object constructions countdown counter is a range
  // [kSlackTrackingCounterEnd, kSlackTrackingCounterStart].
  inline bool IsInobjectSlackTrackingInProgress();

  // Does the tracking step.
  inline void InobjectSlackTrackingStep();

  // Completes inobject slack tracking for the transition tree starting at this
  // initial map.
  void CompleteInobjectSlackTracking();

  // Tells whether the object in the prototype property will be used
  // for instances created from this function.  If the prototype
  // property is set to a value that is not a JSObject, the prototype
  // property will not be used to create instances of the function.
  // See ECMA-262, 13.2.2.
  inline void set_non_instance_prototype(bool value);
  inline bool has_non_instance_prototype();

  // Tells whether the instance has a [[Construct]] internal method.
  // This property is implemented according to ES6, section 7.2.4.
  inline void set_is_constructor(bool value);
  inline bool is_constructor() const;

  // Tells whether the instance with this map has a hidden prototype.
  inline void set_has_hidden_prototype(bool value);
  inline bool has_hidden_prototype() const;

  // Records and queries whether the instance has a named interceptor.
  inline void set_has_named_interceptor();
  inline bool has_named_interceptor();

  // Records and queries whether the instance has an indexed interceptor.
  inline void set_has_indexed_interceptor();
  inline bool has_indexed_interceptor();

  // Tells whether the instance is undetectable.
  // An undetectable object is a special class of JSObject: 'typeof' operator
  // returns undefined, ToBoolean returns false. Otherwise it behaves like
  // a normal JS object.  It is useful for implementing undetectable
  // document.all in Firefox & Safari.
  // See https://bugzilla.mozilla.org/show_bug.cgi?id=248549.
  inline void set_is_undetectable();
  inline bool is_undetectable();

  // Tells whether the instance has a [[Call]] internal method.
  // This property is implemented according to ES6, section 7.2.3.
  inline void set_is_callable();
  inline bool is_callable() const;

  inline void set_new_target_is_base(bool value);
  inline bool new_target_is_base();
  inline void set_is_extensible(bool value);
  inline bool is_extensible();
  inline void set_is_prototype_map(bool value);
  inline bool is_prototype_map() const;

  inline void set_elements_kind(ElementsKind elements_kind);
  inline ElementsKind elements_kind();

  // Tells whether the instance has fast elements that are only Smis.
  inline bool has_fast_smi_elements();

  // Tells whether the instance has fast elements.
  inline bool has_fast_object_elements();
  inline bool has_fast_smi_or_object_elements();
  inline bool has_fast_double_elements();
  inline bool has_fast_elements();
  inline bool has_sloppy_arguments_elements();
  inline bool has_fast_sloppy_arguments_elements();
  inline bool has_fast_string_wrapper_elements();
  inline bool has_fixed_typed_array_elements();
  inline bool has_dictionary_elements();

  static bool IsValidElementsTransition(ElementsKind from_kind,
                                        ElementsKind to_kind);

  // Returns true if the current map doesn't have DICTIONARY_ELEMENTS but if a
  // map with DICTIONARY_ELEMENTS was found in the prototype chain.
  bool DictionaryElementsInPrototypeChainOnly();

  inline Map* ElementsTransitionMap();

  inline FixedArrayBase* GetInitialElements();

  // [raw_transitions]: Provides access to the transitions storage field.
  // Don't call set_raw_transitions() directly to overwrite transitions, use
  // the TransitionArray::ReplaceTransitions() wrapper instead!
  DECL_ACCESSORS(raw_transitions, Object)
  // [prototype_info]: Per-prototype metadata. Aliased with transitions
  // (which prototype maps don't have).
  DECL_ACCESSORS(prototype_info, Object)
  // PrototypeInfo is created lazily using this helper (which installs it on
  // the given prototype's map).
  static Handle<PrototypeInfo> GetOrCreatePrototypeInfo(
      Handle<JSObject> prototype, Isolate* isolate);
  static Handle<PrototypeInfo> GetOrCreatePrototypeInfo(
      Handle<Map> prototype_map, Isolate* isolate);
  inline bool should_be_fast_prototype_map() const;
  static void SetShouldBeFastPrototypeMap(Handle<Map> map, bool value,
                                          Isolate* isolate);

  // [prototype chain validity cell]: Associated with a prototype object,
  // stored in that object's map's PrototypeInfo, indicates that prototype
  // chains through this object are currently valid. The cell will be
  // invalidated and replaced when the prototype chain changes.
  static Handle<Cell> GetOrCreatePrototypeChainValidityCell(Handle<Map> map,
                                                            Isolate* isolate);
  static const int kPrototypeChainValid = 0;
  static const int kPrototypeChainInvalid = 1;

  Map* FindRootMap();
  Map* FindFieldOwner(int descriptor);

  inline int GetInObjectPropertyOffset(int index);

  int NumberOfFields();

  // TODO(ishell): candidate with JSObject::MigrateToMap().
  bool InstancesNeedRewriting(Map* target);
  bool InstancesNeedRewriting(Map* target, int target_number_of_fields,
                              int target_inobject, int target_unused,
                              int* old_number_of_fields);
  // TODO(ishell): moveit!
  static Handle<Map> GeneralizeAllFieldRepresentations(Handle<Map> map);
  MUST_USE_RESULT static Handle<FieldType> GeneralizeFieldType(
      Representation rep1, Handle<FieldType> type1, Representation rep2,
      Handle<FieldType> type2, Isolate* isolate);
  static void GeneralizeFieldType(Handle<Map> map, int modify_index,
                                  Representation new_representation,
                                  Handle<FieldType> new_field_type);

  static inline Handle<Map> ReconfigureProperty(
      Handle<Map> map, int modify_index, PropertyKind new_kind,
      PropertyAttributes new_attributes, Representation new_representation,
      Handle<FieldType> new_field_type, StoreMode store_mode);

  static inline Handle<Map> ReconfigureElementsKind(
      Handle<Map> map, ElementsKind new_elements_kind);

  static Handle<Map> PrepareForDataProperty(Handle<Map> old_map,
                                            int descriptor_number,
                                            Handle<Object> value);

  static Handle<Map> Normalize(Handle<Map> map, PropertyNormalizationMode mode,
                               const char* reason);

  // Tells whether the map is used for JSObjects in dictionary mode (ie
  // normalized objects, ie objects for which HasFastProperties returns false).
  // A map can never be used for both dictionary mode and fast mode JSObjects.
  // False by default and for HeapObjects that are not JSObjects.
  inline void set_dictionary_map(bool value);
  inline bool is_dictionary_map();

  // Tells whether the instance needs security checks when accessing its
  // properties.
  inline void set_is_access_check_needed(bool access_check_needed);
  inline bool is_access_check_needed();

  // Returns true if map has a non-empty stub code cache.
  inline bool has_code_cache();

  // [prototype]: implicit prototype object.
  DECL_ACCESSORS(prototype, Object)
  // TODO(jkummerow): make set_prototype private.
  static void SetPrototype(
      Handle<Map> map, Handle<Object> prototype,
      PrototypeOptimizationMode proto_mode = FAST_PROTOTYPE);

  // [constructor]: points back to the function responsible for this map.
  // The field overlaps with the back pointer. All maps in a transition tree
  // have the same constructor, so maps with back pointers can walk the
  // back pointer chain until they find the map holding their constructor.
  DECL_ACCESSORS(constructor_or_backpointer, Object)
  inline Object* GetConstructor() const;
  inline void SetConstructor(Object* constructor,
                             WriteBarrierMode mode = UPDATE_WRITE_BARRIER);
  // [back pointer]: points back to the parent map from which a transition
  // leads to this map. The field overlaps with the constructor (see above).
  inline Object* GetBackPointer();
  inline void SetBackPointer(Object* value,
                             WriteBarrierMode mode = UPDATE_WRITE_BARRIER);

  // [instance descriptors]: describes the object.
  DECL_ACCESSORS(instance_descriptors, DescriptorArray)

  // [layout descriptor]: describes the object layout.
  DECL_ACCESSORS(layout_descriptor, LayoutDescriptor)
  // |layout descriptor| accessor which can be used from GC.
  inline LayoutDescriptor* layout_descriptor_gc_safe();
  inline bool HasFastPointerLayout() const;

  // |layout descriptor| accessor that is safe to call even when
  // FLAG_unbox_double_fields is disabled (in this case Map does not contain
  // |layout_descriptor| field at all).
  inline LayoutDescriptor* GetLayoutDescriptor();

  inline void UpdateDescriptors(DescriptorArray* descriptors,
                                LayoutDescriptor* layout_descriptor);
  inline void InitializeDescriptors(DescriptorArray* descriptors,
                                    LayoutDescriptor* layout_descriptor);

  // [stub cache]: contains stubs compiled for this map.
  DECL_ACCESSORS(code_cache, FixedArray)

  // [dependent code]: list of optimized codes that weakly embed this map.
  DECL_ACCESSORS(dependent_code, DependentCode)

  // [weak cell cache]: cache that stores a weak cell pointing to this map.
  DECL_ACCESSORS(weak_cell_cache, Object)

  inline PropertyDetails GetLastDescriptorDetails();

  inline int LastAdded();

  inline int NumberOfOwnDescriptors();
  inline void SetNumberOfOwnDescriptors(int number);

  inline Cell* RetrieveDescriptorsPointer();

  // Checks whether all properties are stored either in the map or on the object
  // (inobject, properties, or elements backing store), requiring no special
  // checks.
  bool OnlyHasSimpleProperties();
  inline int EnumLength();
  inline void SetEnumLength(int length);

  inline bool owns_descriptors();
  inline void set_owns_descriptors(bool owns_descriptors);
  inline void mark_unstable();
  inline bool is_stable();
  inline void set_migration_target(bool value);
  inline bool is_migration_target();
  inline void set_immutable_proto(bool value);
  inline bool is_immutable_proto();
  inline void set_construction_counter(int value);
  inline int construction_counter();
  inline void deprecate();
  inline bool is_deprecated();
  inline bool CanBeDeprecated();
  // Returns a non-deprecated version of the input. If the input was not
  // deprecated, it is directly returned. Otherwise, the non-deprecated version
  // is found by re-transitioning from the root of the transition tree using the
  // descriptor array of the map. Returns MaybeHandle<Map>() if no updated map
  // is found.
  static MaybeHandle<Map> TryUpdate(Handle<Map> map) WARN_UNUSED_RESULT;

  // Returns a non-deprecated version of the input. This method may deprecate
  // existing maps along the way if encodings conflict. Not for use while
  // gathering type feedback. Use TryUpdate in those cases instead.
  static Handle<Map> Update(Handle<Map> map);

  static inline Handle<Map> CopyInitialMap(Handle<Map> map);
  static Handle<Map> CopyInitialMap(Handle<Map> map, int instance_size,
                                    int in_object_properties,
                                    int unused_property_fields);
  static Handle<Map> CopyDropDescriptors(Handle<Map> map);
  static Handle<Map> CopyInsertDescriptor(Handle<Map> map,
                                          Descriptor* descriptor,
                                          TransitionFlag flag);

  MUST_USE_RESULT static MaybeHandle<Map> CopyWithField(
      Handle<Map> map, Handle<Name> name, Handle<FieldType> type,
      PropertyAttributes attributes, Representation representation,
      TransitionFlag flag);

  MUST_USE_RESULT static MaybeHandle<Map> CopyWithConstant(
      Handle<Map> map,
      Handle<Name> name,
      Handle<Object> constant,
      PropertyAttributes attributes,
      TransitionFlag flag);

  // Returns a new map with all transitions dropped from the given map and
  // the ElementsKind set.
  static Handle<Map> TransitionElementsTo(Handle<Map> map,
                                          ElementsKind to_kind);

  static Handle<Map> AsElementsKind(Handle<Map> map, ElementsKind kind);

  static Handle<Map> CopyAsElementsKind(Handle<Map> map,
                                        ElementsKind kind,
                                        TransitionFlag flag);

  static Handle<Map> AsLanguageMode(Handle<Map> initial_map,
                                    LanguageMode language_mode,
                                    FunctionKind kind);


  static Handle<Map> CopyForPreventExtensions(Handle<Map> map,
                                              PropertyAttributes attrs_to_add,
                                              Handle<Symbol> transition_marker,
                                              const char* reason);

  static Handle<Map> FixProxy(Handle<Map> map, InstanceType type, int size);


  // Maximal number of fast properties. Used to restrict the number of map
  // transitions to avoid an explosion in the number of maps for objects used as
  // dictionaries.
  inline bool TooManyFastProperties(StoreFromKeyed store_mode);
  static Handle<Map> TransitionToDataProperty(Handle<Map> map,
                                              Handle<Name> name,
                                              Handle<Object> value,
                                              PropertyAttributes attributes,
                                              StoreFromKeyed store_mode);
  static Handle<Map> TransitionToAccessorProperty(
      Isolate* isolate, Handle<Map> map, Handle<Name> name, int descriptor,
      Handle<Object> getter, Handle<Object> setter,
      PropertyAttributes attributes);
  static Handle<Map> ReconfigureExistingProperty(Handle<Map> map,
                                                 int descriptor,
                                                 PropertyKind kind,
                                                 PropertyAttributes attributes);

  inline void AppendDescriptor(Descriptor* desc);

  // Returns a copy of the map, prepared for inserting into the transition
  // tree (if the |map| owns descriptors then the new one will share
  // descriptors with |map|).
  static Handle<Map> CopyForTransition(Handle<Map> map, const char* reason);

  // Returns a copy of the map, with all transitions dropped from the
  // instance descriptors.
  static Handle<Map> Copy(Handle<Map> map, const char* reason);
  static Handle<Map> Create(Isolate* isolate, int inobject_properties);

  // Returns the next free property index (only valid for FAST MODE).
  int NextFreePropertyIndex();

  // Returns the number of properties described in instance_descriptors
  // filtering out properties with the specified attributes.
  int NumberOfDescribedProperties(DescriptorFlag which = OWN_DESCRIPTORS,
                                  PropertyFilter filter = ALL_PROPERTIES);

  DECLARE_CAST(Map)

  // Code cache operations.

  // Clears the code cache.
  inline void ClearCodeCache(Heap* heap);

  // Update code cache.
  static void UpdateCodeCache(Handle<Map> map,
                              Handle<Name> name,
                              Handle<Code> code);

  // Extend the descriptor array of the map with the list of descriptors.
  // In case of duplicates, the latest descriptor is used.
  static void AppendCallbackDescriptors(Handle<Map> map,
                                        Handle<Object> descriptors);

  static inline int SlackForArraySize(int old_size, int size_limit);

  static void EnsureDescriptorSlack(Handle<Map> map, int slack);

  Code* LookupInCodeCache(Name* name, Code::Flags code);

  // Computes a hash value for this map, to be used in HashTables and such.
  int Hash();

  // Returns the transitioned map for this map with the most generic
  // elements_kind that's found in |candidates|, or |nullptr| if no match is
  // found at all.
  Map* FindElementsKindTransitionedMap(MapHandleList* candidates);

  inline bool CanTransition();

  inline bool IsBooleanMap();
  inline bool IsPrimitiveMap();
  inline bool IsJSReceiverMap();
  inline bool IsJSObjectMap();
  inline bool IsJSArrayMap();
  inline bool IsJSFunctionMap();
  inline bool IsStringMap();
  inline bool IsJSProxyMap();
  inline bool IsModuleMap();
  inline bool IsJSGlobalProxyMap();
  inline bool IsJSGlobalObjectMap();
  inline bool IsJSTypedArrayMap();
  inline bool IsJSDataViewMap();

  inline bool CanOmitMapChecks();

  static void AddDependentCode(Handle<Map> map,
                               DependentCode::DependencyGroup group,
                               Handle<Code> code);

  bool IsMapInArrayPrototypeChain();

  static Handle<WeakCell> WeakCellForMap(Handle<Map> map);

  // Dispatched behavior.
  DECLARE_PRINTER(Map)
  DECLARE_VERIFIER(Map)

#ifdef VERIFY_HEAP
  void DictionaryMapVerify();
  void VerifyOmittedMapChecks();
#endif

  inline int visitor_id();
  inline void set_visitor_id(int visitor_id);

  static Handle<Map> TransitionToPrototype(Handle<Map> map,
                                           Handle<Object> prototype,
                                           PrototypeOptimizationMode mode);

  static Handle<Map> TransitionToImmutableProto(Handle<Map> map);

  static const int kMaxPreAllocatedPropertyFields = 255;

  // Layout description.
  static const int kInstanceSizesOffset = HeapObject::kHeaderSize;
  static const int kInstanceAttributesOffset = kInstanceSizesOffset + kIntSize;
  static const int kBitField3Offset = kInstanceAttributesOffset + kIntSize;
  static const int kPrototypeOffset = kBitField3Offset + kPointerSize;
  static const int kConstructorOrBackPointerOffset =
      kPrototypeOffset + kPointerSize;
  // When there is only one transition, it is stored directly in this field;
  // otherwise a transition array is used.
  // For prototype maps, this slot is used to store this map's PrototypeInfo
  // struct.
  static const int kTransitionsOrPrototypeInfoOffset =
      kConstructorOrBackPointerOffset + kPointerSize;
  static const int kDescriptorsOffset =
      kTransitionsOrPrototypeInfoOffset + kPointerSize;
#if V8_DOUBLE_FIELDS_UNBOXING
  static const int kLayoutDescriptorOffset = kDescriptorsOffset + kPointerSize;
  static const int kCodeCacheOffset = kLayoutDescriptorOffset + kPointerSize;
#else
  static const int kLayoutDescriptorOffset = 1;  // Must not be ever accessed.
  static const int kCodeCacheOffset = kDescriptorsOffset + kPointerSize;
#endif
  static const int kDependentCodeOffset = kCodeCacheOffset + kPointerSize;
  static const int kWeakCellCacheOffset = kDependentCodeOffset + kPointerSize;
  static const int kSize = kWeakCellCacheOffset + kPointerSize;

  // Layout of pointer fields. Heap iteration code relies on them
  // being continuously allocated.
  static const int kPointerFieldsBeginOffset = Map::kPrototypeOffset;
  static const int kPointerFieldsEndOffset = kSize;

  // Byte offsets within kInstanceSizesOffset.
  static const int kInstanceSizeOffset = kInstanceSizesOffset + 0;
  static const int kInObjectPropertiesOrConstructorFunctionIndexByte = 1;
  static const int kInObjectPropertiesOrConstructorFunctionIndexOffset =
      kInstanceSizesOffset + kInObjectPropertiesOrConstructorFunctionIndexByte;
  // Note there is one byte available for use here.
  static const int kUnusedByte = 2;
  static const int kUnusedOffset = kInstanceSizesOffset + kUnusedByte;
  static const int kVisitorIdByte = 3;
  static const int kVisitorIdOffset = kInstanceSizesOffset + kVisitorIdByte;

  // Byte offsets within kInstanceAttributesOffset attributes.
#if V8_TARGET_LITTLE_ENDIAN
  // Order instance type and bit field together such that they can be loaded
  // together as a 16-bit word with instance type in the lower 8 bits regardless
  // of endianess. Also provide endian-independent offset to that 16-bit word.
  static const int kInstanceTypeOffset = kInstanceAttributesOffset + 0;
  static const int kBitFieldOffset = kInstanceAttributesOffset + 1;
#else
  static const int kBitFieldOffset = kInstanceAttributesOffset + 0;
  static const int kInstanceTypeOffset = kInstanceAttributesOffset + 1;
#endif
  static const int kInstanceTypeAndBitFieldOffset =
      kInstanceAttributesOffset + 0;
  static const int kBitField2Offset = kInstanceAttributesOffset + 2;
  static const int kUnusedPropertyFieldsByte = 3;
  static const int kUnusedPropertyFieldsOffset = kInstanceAttributesOffset + 3;

  STATIC_ASSERT(kInstanceTypeAndBitFieldOffset ==
                Internals::kMapInstanceTypeAndBitFieldOffset);

  // Bit positions for bit field.
  static const int kHasNonInstancePrototype = 0;
  static const int kIsCallable = 1;
  static const int kHasNamedInterceptor = 2;
  static const int kHasIndexedInterceptor = 3;
  static const int kIsUndetectable = 4;
  static const int kIsAccessCheckNeeded = 5;
  static const int kIsConstructor = 6;
  // Bit 7 is free.

  // Bit positions for bit field 2
  static const int kIsExtensible = 0;
  // Bit 1 is free.
  class IsPrototypeMapBits : public BitField<bool, 2, 1> {};
  class ElementsKindBits: public BitField<ElementsKind, 3, 5> {};

  // Derived values from bit field 2
  static const int8_t kMaximumBitField2FastElementValue = static_cast<int8_t>(
      (FAST_ELEMENTS + 1) << Map::ElementsKindBits::kShift) - 1;
  static const int8_t kMaximumBitField2FastSmiElementValue =
      static_cast<int8_t>((FAST_SMI_ELEMENTS + 1) <<
                          Map::ElementsKindBits::kShift) - 1;
  static const int8_t kMaximumBitField2FastHoleyElementValue =
      static_cast<int8_t>((FAST_HOLEY_ELEMENTS + 1) <<
                          Map::ElementsKindBits::kShift) - 1;
  static const int8_t kMaximumBitField2FastHoleySmiElementValue =
      static_cast<int8_t>((FAST_HOLEY_SMI_ELEMENTS + 1) <<
                          Map::ElementsKindBits::kShift) - 1;

  typedef FixedBodyDescriptor<kPointerFieldsBeginOffset,
                              kPointerFieldsEndOffset,
                              kSize> BodyDescriptor;

  // Compares this map to another to see if they describe equivalent objects.
  // If |mode| is set to CLEAR_INOBJECT_PROPERTIES, |other| is treated as if
  // it had exactly zero inobject properties.
  // The "shared" flags of both this map and |other| are ignored.
  bool EquivalentToForNormalization(Map* other, PropertyNormalizationMode mode);

  // Returns true if given field is unboxed double.
  inline bool IsUnboxedDoubleField(FieldIndex index);

#if TRACE_MAPS
  static void TraceTransition(const char* what, Map* from, Map* to, Name* name);
  static void TraceAllTransitions(Map* map);
#endif

  static inline Handle<Map> AddMissingTransitionsForTesting(
      Handle<Map> split_map, Handle<DescriptorArray> descriptors,
      Handle<LayoutDescriptor> full_layout_descriptor);

 private:
  // Returns the map that this (root) map transitions to if its elements_kind
  // is changed to |elements_kind|, or |nullptr| if no such map is cached yet.
  Map* LookupElementsTransitionMap(ElementsKind elements_kind);

  // Tries to replay property transitions starting from this (root) map using
  // the descriptor array of the |map|. The |root_map| is expected to have
  // proper elements kind and therefore elements kinds transitions are not
  // taken by this function. Returns |nullptr| if matching transition map is
  // not found.
  Map* TryReplayPropertyTransitions(Map* map);

  static void ConnectTransition(Handle<Map> parent, Handle<Map> child,
                                Handle<Name> name, SimpleTransitionFlag flag);

  bool EquivalentToForTransition(Map* other);
  static Handle<Map> RawCopy(Handle<Map> map, int instance_size);
  static Handle<Map> ShareDescriptor(Handle<Map> map,
                                     Handle<DescriptorArray> descriptors,
                                     Descriptor* descriptor);
  static Handle<Map> AddMissingTransitions(
      Handle<Map> map, Handle<DescriptorArray> descriptors,
      Handle<LayoutDescriptor> full_layout_descriptor);
  static void InstallDescriptors(
      Handle<Map> parent_map, Handle<Map> child_map, int new_descriptor,
      Handle<DescriptorArray> descriptors,
      Handle<LayoutDescriptor> full_layout_descriptor);
  static Handle<Map> CopyAddDescriptor(Handle<Map> map,
                                       Descriptor* descriptor,
                                       TransitionFlag flag);
  static Handle<Map> CopyReplaceDescriptors(
      Handle<Map> map, Handle<DescriptorArray> descriptors,
      Handle<LayoutDescriptor> layout_descriptor, TransitionFlag flag,
      MaybeHandle<Name> maybe_name, const char* reason,
      SimpleTransitionFlag simple_flag);

  static Handle<Map> CopyReplaceDescriptor(Handle<Map> map,
                                           Handle<DescriptorArray> descriptors,
                                           Descriptor* descriptor,
                                           int index,
                                           TransitionFlag flag);
  static MUST_USE_RESULT MaybeHandle<Map> TryReconfigureExistingProperty(
      Handle<Map> map, int descriptor, PropertyKind kind,
      PropertyAttributes attributes, const char** reason);

  static Handle<Map> CopyNormalized(Handle<Map> map,
                                    PropertyNormalizationMode mode);

  static Handle<Map> Reconfigure(Handle<Map> map,
                                 ElementsKind new_elements_kind,
                                 int modify_index, PropertyKind new_kind,
                                 PropertyAttributes new_attributes,
                                 Representation new_representation,
                                 Handle<FieldType> new_field_type,
                                 StoreMode store_mode);

  static Handle<Map> CopyGeneralizeAllRepresentations(
      Handle<Map> map, ElementsKind elements_kind, int modify_index,
      StoreMode store_mode, PropertyKind kind, PropertyAttributes attributes,
      const char* reason);

  // Fires when the layout of an object with a leaf map changes.
  // This includes adding transitions to the leaf map or changing
  // the descriptor array.
  inline void NotifyLeafMapLayoutChange();

  void DeprecateTransitionTree();

  void ReplaceDescriptors(DescriptorArray* new_descriptors,
                          LayoutDescriptor* new_layout_descriptor);


  Map* FindLastMatchMap(int verbatim, int length, DescriptorArray* descriptors);

  // Update field type of the given descriptor to new representation and new
  // type. The type must be prepared for storing in descriptor array:
  // it must be either a simple type or a map wrapped in a weak cell.
  void UpdateFieldType(int descriptor_number, Handle<Name> name,
                       Representation new_representation,
                       Handle<Object> new_wrapped_type);

  void PrintReconfiguration(FILE* file, int modify_index, PropertyKind kind,
                            PropertyAttributes attributes);
  void PrintGeneralization(FILE* file, const char* reason, int modify_index,
                           int split, int descriptors, bool constant_to_field,
                           Representation old_representation,
                           Representation new_representation,
                           MaybeHandle<FieldType> old_field_type,
                           MaybeHandle<Object> old_value,
                           MaybeHandle<FieldType> new_field_type,
                           MaybeHandle<Object> new_value);

  static const int kFastPropertiesSoftLimit = 12;
  static const int kMaxFastProperties = 128;

  DISALLOW_IMPLICIT_CONSTRUCTORS(Map);
};


// An abstract superclass, a marker class really, for simple structure classes.
// It doesn't carry much functionality but allows struct classes to be
// identified in the type system.
class Struct: public HeapObject {
 public:
  inline void InitializeBody(int object_size);
  DECLARE_CAST(Struct)
};

// A container struct to hold state required for
// PromiseResolveThenableJob. {before, after}_debug_event could
// potentially be undefined if the debugger is turned off.
class PromiseContainer : public Struct {
 public:
  DECL_ACCESSORS(thenable, JSReceiver)
  DECL_ACCESSORS(then, JSReceiver)
  DECL_ACCESSORS(resolve, JSFunction)
  DECL_ACCESSORS(reject, JSFunction)
  DECL_ACCESSORS(before_debug_event, Object)
  DECL_ACCESSORS(after_debug_event, Object)

  static const int kThenableOffset = Struct::kHeaderSize;
  static const int kThenOffset = kThenableOffset + kPointerSize;
  static const int kResolveOffset = kThenOffset + kPointerSize;
  static const int kRejectOffset = kResolveOffset + kPointerSize;
  static const int kBeforeDebugEventOffset = kRejectOffset + kPointerSize;
  static const int kAfterDebugEventOffset =
      kBeforeDebugEventOffset + kPointerSize;
  static const int kSize = kAfterDebugEventOffset + kPointerSize;

  DECLARE_CAST(PromiseContainer)
  DECLARE_PRINTER(PromiseContainer)
  DECLARE_VERIFIER(PromiseContainer)

 private:
  DISALLOW_IMPLICIT_CONSTRUCTORS(PromiseContainer);
};

// A simple one-element struct, useful where smis need to be boxed.
class Box : public Struct {
 public:
  // [value]: the boxed contents.
  DECL_ACCESSORS(value, Object)

  DECLARE_CAST(Box)

  // Dispatched behavior.
  DECLARE_PRINTER(Box)
  DECLARE_VERIFIER(Box)

  static const int kValueOffset = HeapObject::kHeaderSize;
  static const int kSize = kValueOffset + kPointerSize;

 private:
  DISALLOW_IMPLICIT_CONSTRUCTORS(Box);
};


// Container for metadata stored on each prototype map.
class PrototypeInfo : public Struct {
 public:
  static const int UNREGISTERED = -1;

  // [prototype_users]: WeakFixedArray containing maps using this prototype,
  // or Smi(0) if uninitialized.
  DECL_ACCESSORS(prototype_users, Object)

  // [object_create_map]: A field caching the map for Object.create(prototype).
  static inline void SetObjectCreateMap(Handle<PrototypeInfo> info,
                                        Handle<Map> map);
  inline Map* ObjectCreateMap();
  inline bool HasObjectCreateMap();

  // [registry_slot]: Slot in prototype's user registry where this user
  // is stored. Returns UNREGISTERED if this prototype has not been registered.
  inline int registry_slot() const;
  inline void set_registry_slot(int slot);
  // [validity_cell]: Cell containing the validity bit for prototype chains
  // going through this object, or Smi(0) if uninitialized.
  // When a prototype object changes its map, then both its own validity cell
  // and those of all "downstream" prototypes are invalidated; handlers for a
  // given receiver embed the currently valid cell for that receiver's prototype
  // during their compilation and check it on execution.
  DECL_ACCESSORS(validity_cell, Object)
  // [bit_field]
  inline int bit_field() const;
  inline void set_bit_field(int bit_field);

  DECL_BOOLEAN_ACCESSORS(should_be_fast_map)

  DECLARE_CAST(PrototypeInfo)

  // Dispatched behavior.
  DECLARE_PRINTER(PrototypeInfo)
  DECLARE_VERIFIER(PrototypeInfo)

  static const int kPrototypeUsersOffset = HeapObject::kHeaderSize;
  static const int kRegistrySlotOffset = kPrototypeUsersOffset + kPointerSize;
  static const int kValidityCellOffset = kRegistrySlotOffset + kPointerSize;
  static const int kObjectCreateMap = kValidityCellOffset + kPointerSize;
  static const int kBitFieldOffset = kObjectCreateMap + kPointerSize;
  static const int kSize = kBitFieldOffset + kPointerSize;

  // Bit field usage.
  static const int kShouldBeFastBit = 0;

 private:
  DECL_ACCESSORS(object_create_map, Object)

  DISALLOW_IMPLICIT_CONSTRUCTORS(PrototypeInfo);
};


// Pair used to store both a ScopeInfo and an extension object in the extension
// slot of a block, catch, or with context. Needed in the rare case where a
// declaration block scope (a "varblock" as used to desugar parameter
// destructuring) also contains a sloppy direct eval, or for with and catch
// scopes. (In no other case both are needed at the same time.)
class ContextExtension : public Struct {
 public:
  // [scope_info]: Scope info.
  DECL_ACCESSORS(scope_info, ScopeInfo)
  // [extension]: Extension object.
  DECL_ACCESSORS(extension, Object)

  DECLARE_CAST(ContextExtension)

  // Dispatched behavior.
  DECLARE_PRINTER(ContextExtension)
  DECLARE_VERIFIER(ContextExtension)

  static const int kScopeInfoOffset = HeapObject::kHeaderSize;
  static const int kExtensionOffset = kScopeInfoOffset + kPointerSize;
  static const int kSize = kExtensionOffset + kPointerSize;

 private:
  DISALLOW_IMPLICIT_CONSTRUCTORS(ContextExtension);
};


// Script describes a script which has been added to the VM.
class Script: public Struct {
 public:
  // Script types.
  enum Type {
    TYPE_NATIVE = 0,
    TYPE_EXTENSION = 1,
    TYPE_NORMAL = 2,
    TYPE_WASM = 3
  };

  // Script compilation types.
  enum CompilationType {
    COMPILATION_TYPE_HOST = 0,
    COMPILATION_TYPE_EVAL = 1
  };

  // Script compilation state.
  enum CompilationState {
    COMPILATION_STATE_INITIAL = 0,
    COMPILATION_STATE_COMPILED = 1
  };

  // [source]: the script source.
  DECL_ACCESSORS(source, Object)

  // [name]: the script name.
  DECL_ACCESSORS(name, Object)

  // [id]: the script id.
  DECL_INT_ACCESSORS(id)

  // [line_offset]: script line offset in resource from where it was extracted.
  DECL_INT_ACCESSORS(line_offset)

  // [column_offset]: script column offset in resource from where it was
  // extracted.
  DECL_INT_ACCESSORS(column_offset)

  // [context_data]: context data for the context this script was compiled in.
  DECL_ACCESSORS(context_data, Object)

  // [wrapper]: the wrapper cache.  This is either undefined or a WeakCell.
  DECL_ACCESSORS(wrapper, HeapObject)

  // [type]: the script type.
  DECL_INT_ACCESSORS(type)

  // [line_ends]: FixedArray of line ends positions.
  DECL_ACCESSORS(line_ends, Object)

  // [eval_from_shared]: for eval scripts the shared function info for the
  // function from which eval was called.
  DECL_ACCESSORS(eval_from_shared, Object)

  // [eval_from_position]: the source position in the code for the function
  // from which eval was called, as positive integer. Or the code offset in the
  // code from which eval was called, as negative integer.
  DECL_INT_ACCESSORS(eval_from_position)

  // [shared_function_infos]: weak fixed array containing all shared
  // function infos created from this script.
  DECL_ACCESSORS(shared_function_infos, Object)

  // [flags]: Holds an exciting bitfield.
  DECL_INT_ACCESSORS(flags)

  // [source_url]: sourceURL from magic comment
  DECL_ACCESSORS(source_url, Object)

  // [source_mapping_url]: sourceMappingURL magic comment
  DECL_ACCESSORS(source_mapping_url, Object)

  // [wasm_object]: the wasm object this script belongs to.
  // This must only be called if the type of this script is TYPE_WASM.
  DECL_ACCESSORS(wasm_object, JSObject)

  // [wasm_function_index]: the wasm function index this script belongs to.
  // This must only be called if the type of this script is TYPE_WASM.
  DECL_INT_ACCESSORS(wasm_function_index)

  // [compilation_type]: how the the script was compiled. Encoded in the
  // 'flags' field.
  inline CompilationType compilation_type();
  inline void set_compilation_type(CompilationType type);

  // [compilation_state]: determines whether the script has already been
  // compiled. Encoded in the 'flags' field.
  inline CompilationState compilation_state();
  inline void set_compilation_state(CompilationState state);

  // [hide_source]: determines whether the script source can be exposed as
  // function source. Encoded in the 'flags' field.
  inline bool hide_source();
  inline void set_hide_source(bool value);

  // [origin_options]: optional attributes set by the embedder via ScriptOrigin,
  // and used by the embedder to make decisions about the script. V8 just passes
  // this through. Encoded in the 'flags' field.
  inline v8::ScriptOriginOptions origin_options();
  inline void set_origin_options(ScriptOriginOptions origin_options);

  DECLARE_CAST(Script)

  // If script source is an external string, check that the underlying
  // resource is accessible. Otherwise, always return true.
  inline bool HasValidSource();

  static Handle<Object> GetNameOrSourceURL(Handle<Script> script);

  // Set eval origin for stack trace formatting.
  static void SetEvalOrigin(Handle<Script> script,
                            Handle<SharedFunctionInfo> outer,
                            int eval_position);
  // Retrieve source position from where eval was called.
  int GetEvalPosition();

  // Init line_ends array with source code positions of line ends.
  static void InitLineEnds(Handle<Script> script);

  // Convert code offset into column number.
  static int GetColumnNumber(Handle<Script> script, int code_offset);

  // Convert code offset into (zero-based) line number.
  // The non-handlified version does not allocate, but may be much slower.
  static int GetLineNumber(Handle<Script> script, int code_offset);
  int GetLineNumber(int code_pos);

  // Carries information about a source position.
  struct PositionInfo {
    PositionInfo() : line(-1), column(-1), line_start(-1), line_end(-1) {}

    int line;        // Zero-based line number.
    int column;      // Zero-based column number.
    int line_start;  // Position of first character in line.
    int line_end;    // Position of last (non-linebreak) character in line.
  };

  // Specifies whether to add offsets to position infos.
  enum OffsetFlag { NO_OFFSET = 0, WITH_OFFSET = 1 };

  // Retrieves information about the given position, optionally with an offset.
  // Returns false on failure, and otherwise writes into the given info object
  // on success.
  bool GetPositionInfo(int position, PositionInfo* info,
                       OffsetFlag offset_flag);

  // Get the JS object wrapping the given script; create it if none exists.
  static Handle<JSObject> GetWrapper(Handle<Script> script);

  // Look through the list of existing shared function infos to find one
  // that matches the function literal.  Return empty handle if not found.
  MaybeHandle<SharedFunctionInfo> FindSharedFunctionInfo(FunctionLiteral* fun);

  // Iterate over all script objects on the heap.
  class Iterator {
   public:
    explicit Iterator(Isolate* isolate);
    Script* Next();

   private:
    WeakFixedArray::Iterator iterator_;
    DISALLOW_COPY_AND_ASSIGN(Iterator);
  };

  // Dispatched behavior.
  DECLARE_PRINTER(Script)
  DECLARE_VERIFIER(Script)

  static const int kSourceOffset = HeapObject::kHeaderSize;
  static const int kNameOffset = kSourceOffset + kPointerSize;
  static const int kLineOffsetOffset = kNameOffset + kPointerSize;
  static const int kColumnOffsetOffset = kLineOffsetOffset + kPointerSize;
  static const int kContextOffset = kColumnOffsetOffset + kPointerSize;
  static const int kWrapperOffset = kContextOffset + kPointerSize;
  static const int kTypeOffset = kWrapperOffset + kPointerSize;
  static const int kLineEndsOffset = kTypeOffset + kPointerSize;
  static const int kIdOffset = kLineEndsOffset + kPointerSize;
  static const int kEvalFromSharedOffset = kIdOffset + kPointerSize;
  static const int kEvalFromPositionOffset =
      kEvalFromSharedOffset + kPointerSize;
  static const int kSharedFunctionInfosOffset =
      kEvalFromPositionOffset + kPointerSize;
  static const int kFlagsOffset = kSharedFunctionInfosOffset + kPointerSize;
  static const int kSourceUrlOffset = kFlagsOffset + kPointerSize;
  static const int kSourceMappingUrlOffset = kSourceUrlOffset + kPointerSize;
  static const int kSize = kSourceMappingUrlOffset + kPointerSize;

 private:
  int GetLineNumberWithArray(int code_pos);

  // Bit positions in the flags field.
  static const int kCompilationTypeBit = 0;
  static const int kCompilationStateBit = 1;
  static const int kHideSourceBit = 2;
  static const int kOriginOptionsShift = 3;
  static const int kOriginOptionsSize = 3;
  static const int kOriginOptionsMask = ((1 << kOriginOptionsSize) - 1)
                                        << kOriginOptionsShift;

  DISALLOW_IMPLICIT_CONSTRUCTORS(Script);
};


// List of builtin functions we want to identify to improve code
// generation.
//
// Each entry has a name of a global object property holding an object
// optionally followed by ".prototype", a name of a builtin function
// on the object (the one the id is set for), and a label.
//
// Installation of ids for the selected builtin functions is handled
// by the bootstrapper.
#define FUNCTIONS_WITH_ID_LIST(V)                           \
  V(Array.prototype, indexOf, ArrayIndexOf)                 \
  V(Array.prototype, lastIndexOf, ArrayLastIndexOf)         \
  V(Array.prototype, push, ArrayPush)                       \
  V(Array.prototype, pop, ArrayPop)                         \
  V(Array.prototype, shift, ArrayShift)                     \
  V(Date.prototype, getDate, DateGetDate)                   \
  V(Date.prototype, getDay, DateGetDay)                     \
  V(Date.prototype, getFullYear, DateGetFullYear)           \
  V(Date.prototype, getHours, DateGetHours)                 \
  V(Date.prototype, getMilliseconds, DateGetMilliseconds)   \
  V(Date.prototype, getMinutes, DateGetMinutes)             \
  V(Date.prototype, getMonth, DateGetMonth)                 \
  V(Date.prototype, getSeconds, DateGetSeconds)             \
  V(Date.prototype, getTime, DateGetTime)                   \
  V(Function.prototype, apply, FunctionApply)               \
  V(Function.prototype, call, FunctionCall)                 \
  V(Object.prototype, hasOwnProperty, ObjectHasOwnProperty) \
  V(String.prototype, charCodeAt, StringCharCodeAt)         \
  V(String.prototype, charAt, StringCharAt)                 \
  V(String.prototype, concat, StringConcat)                 \
  V(String.prototype, substr, StringSubstr)                 \
  V(String.prototype, toLowerCase, StringToLowerCase)       \
  V(String.prototype, toUpperCase, StringToUpperCase)       \
  V(String, fromCharCode, StringFromCharCode)               \
  V(Math, random, MathRandom)                               \
  V(Math, floor, MathFloor)                                 \
  V(Math, round, MathRound)                                 \
  V(Math, ceil, MathCeil)                                   \
  V(Math, abs, MathAbs)                                     \
  V(Math, log, MathLog)                                     \
  V(Math, log1p, MathLog1p)                                 \
  V(Math, log2, MathLog2)                                   \
  V(Math, log10, MathLog10)                                 \
  V(Math, cbrt, MathCbrt)                                   \
  V(Math, exp, MathExp)                                     \
  V(Math, expm1, MathExpm1)                                 \
  V(Math, sqrt, MathSqrt)                                   \
  V(Math, pow, MathPow)                                     \
  V(Math, max, MathMax)                                     \
  V(Math, min, MathMin)                                     \
  V(Math, cos, MathCos)                                     \
  V(Math, cosh, MathCosh)                                   \
  V(Math, sign, MathSign)                                   \
  V(Math, sin, MathSin)                                     \
  V(Math, sinh, MathSinh)                                   \
  V(Math, tan, MathTan)                                     \
  V(Math, tanh, MathTanh)                                   \
  V(Math, acos, MathAcos)                                   \
  V(Math, acosh, MathAcosh)                                 \
  V(Math, asin, MathAsin)                                   \
  V(Math, asinh, MathAsinh)                                 \
  V(Math, atan, MathAtan)                                   \
  V(Math, atan2, MathAtan2)                                 \
  V(Math, atanh, MathAtanh)                                 \
  V(Math, imul, MathImul)                                   \
  V(Math, clz32, MathClz32)                                 \
  V(Math, fround, MathFround)                               \
  V(Math, trunc, MathTrunc)                                 \
  V(Number, isFinite, NumberIsFinite)                       \
  V(Number, isInteger, NumberIsInteger)                     \
  V(Number, isNaN, NumberIsNaN)                             \
  V(Number, isSafeInteger, NumberIsSafeInteger)             \
  V(Number, parseInt, NumberParseInt)                       \
  V(Number.prototype, toString, NumberToString)

#define ATOMIC_FUNCTIONS_WITH_ID_LIST(V) \
  V(Atomics, load, AtomicsLoad)          \
  V(Atomics, store, AtomicsStore)

enum BuiltinFunctionId {
  kArrayCode,
#define DECLARE_FUNCTION_ID(ignored1, ignore2, name)    \
  k##name,
  FUNCTIONS_WITH_ID_LIST(DECLARE_FUNCTION_ID)
      ATOMIC_FUNCTIONS_WITH_ID_LIST(DECLARE_FUNCTION_ID)
#undef DECLARE_FUNCTION_ID
  // Fake id for a special case of Math.pow. Note, it continues the
  // list of math functions.
  kMathPowHalf,
  // These are manually assigned to special getters during bootstrapping.
  kArrayBufferByteLength,
  kDataViewBuffer,
  kDataViewByteLength,
  kDataViewByteOffset,
  kGlobalDecodeURI,
  kGlobalDecodeURIComponent,
  kGlobalEncodeURI,
  kGlobalEncodeURIComponent,
  kGlobalEscape,
  kGlobalUnescape,
  kGlobalIsFinite,
  kGlobalIsNaN,
  kTypedArrayByteLength,
  kTypedArrayByteOffset,
  kTypedArrayLength,
  kSharedArrayBufferByteLength,
};


// Result of searching in an optimized code map of a SharedFunctionInfo. Note
// that both {code} and {literals} can be NULL to pass search result status.
struct CodeAndLiterals {
  Code* code;            // Cached optimized code.
  LiteralsArray* literals;  // Cached literals array.
};


// SharedFunctionInfo describes the JSFunction information that can be
// shared by multiple instances of the function.
class SharedFunctionInfo: public HeapObject {
 public:
  // [name]: Function name.
  DECL_ACCESSORS(name, Object)

  // [code]: Function code.
  DECL_ACCESSORS(code, Code)

  // Get the abstract code associated with the function, which will either be
  // a Code object or a BytecodeArray.
  inline AbstractCode* abstract_code();

  inline void ReplaceCode(Code* code);
  inline bool HasBaselineCode() const;

  // [optimized_code_map]: Map from native context to optimized code
  // and a shared literals array.
  DECL_ACCESSORS(optimized_code_map, FixedArray)

  // Returns entry from optimized code map for specified context and OSR entry.
  // Note that {code == nullptr, literals == nullptr} indicates no matching
  // entry has been found, whereas {code, literals == nullptr} indicates that
  // code is context-independent.
  CodeAndLiterals SearchOptimizedCodeMap(Context* native_context,
                                         BailoutId osr_ast_id);

  // Clear optimized code map.
  void ClearOptimizedCodeMap();

  // Like ClearOptimizedCodeMap, but preserves literals.
  void ClearCodeFromOptimizedCodeMap();

  // We have a special root FixedArray with the right shape and values
  // to represent the cleared optimized code map. This predicate checks
  // if that root is installed.
  inline bool OptimizedCodeMapIsCleared() const;

  // Removes a specific optimized code object from the optimized code map.
  // In case of non-OSR the code reference is cleared from the cache entry but
  // the entry itself is left in the map in order to proceed sharing literals.
  void EvictFromOptimizedCodeMap(Code* optimized_code, const char* reason);

  // Trims the optimized code map after entries have been removed.
  void TrimOptimizedCodeMap(int shrink_by);

  static Handle<LiteralsArray> FindOrCreateLiterals(
      Handle<SharedFunctionInfo> shared, Handle<Context> native_context);

  // Add or update entry in the optimized code map for context-independent code.
  static void AddSharedCodeToOptimizedCodeMap(Handle<SharedFunctionInfo> shared,
                                              Handle<Code> code);

  // Add or update entry in the optimized code map for context-dependent code.
  // If {code} is not given, then an existing entry's code won't be overwritten.
  static void AddToOptimizedCodeMap(Handle<SharedFunctionInfo> shared,
                                    Handle<Context> native_context,
                                    MaybeHandle<Code> code,
                                    Handle<LiteralsArray> literals,
                                    BailoutId osr_ast_id);

  // Set up the link between shared function info and the script. The shared
  // function info is added to the list on the script.
  static void SetScript(Handle<SharedFunctionInfo> shared,
                        Handle<Object> script_object);

  // Layout description of the optimized code map.
  static const int kSharedCodeIndex = 0;
  static const int kEntriesStart = 1;
  static const int kContextOffset = 0;
  static const int kCachedCodeOffset = 1;
  static const int kLiteralsOffset = 2;
  static const int kOsrAstIdOffset = 3;
  static const int kEntryLength = 4;
  static const int kInitialLength = kEntriesStart + kEntryLength;

  static const int kNotFound = -1;

  // Helpers for assembly code that does a backwards walk of the optimized code
  // map.
  static const int kOffsetToPreviousContext =
      FixedArray::kHeaderSize + kPointerSize * (kContextOffset - kEntryLength);
  static const int kOffsetToPreviousCachedCode =
      FixedArray::kHeaderSize +
      kPointerSize * (kCachedCodeOffset - kEntryLength);
  static const int kOffsetToPreviousLiterals =
      FixedArray::kHeaderSize + kPointerSize * (kLiteralsOffset - kEntryLength);
  static const int kOffsetToPreviousOsrAstId =
      FixedArray::kHeaderSize + kPointerSize * (kOsrAstIdOffset - kEntryLength);

  // [scope_info]: Scope info.
  DECL_ACCESSORS(scope_info, ScopeInfo)

  // The outer scope info for the purpose of parsing this function, or the hole
  // value if it isn't yet known.
  DECL_ACCESSORS(outer_scope_info, HeapObject)

  // [construct stub]: Code stub for constructing instances of this function.
  DECL_ACCESSORS(construct_stub, Code)

  // Sets the given code as the construct stub, and marks builtin code objects
  // as a construct stub.
  void SetConstructStub(Code* code);

  // Returns if this function has been compiled to native code yet.
  inline bool is_compiled() const;

  // [length]: The function length - usually the number of declared parameters.
  // Use up to 2^30 parameters.
  inline int length() const;
  inline void set_length(int value);

  // [internal formal parameter count]: The declared number of parameters.
  // For subclass constructors, also includes new.target.
  // The size of function's frame is internal_formal_parameter_count + 1.
  inline int internal_formal_parameter_count() const;
  inline void set_internal_formal_parameter_count(int value);

  // Set the formal parameter count so the function code will be
  // called without using argument adaptor frames.
  inline void DontAdaptArguments();

  // [expected_nof_properties]: Expected number of properties for the function.
  inline int expected_nof_properties() const;
  inline void set_expected_nof_properties(int value);

  // [feedback_metadata] - describes ast node feedback from full-codegen and
  // (increasingly) from crankshafted code where sufficient feedback isn't
  // available.
  DECL_ACCESSORS(feedback_metadata, TypeFeedbackMetadata)

#if TRACE_MAPS
  // [unique_id] - For --trace-maps purposes, an identifier that's persistent
  // even if the GC moves this SharedFunctionInfo.
  inline int unique_id() const;
  inline void set_unique_id(int value);
#endif

  // [instance class name]: class name for instances.
  DECL_ACCESSORS(instance_class_name, Object)

  // [function data]: This field holds some additional data for function.
  // Currently it has one of:
  //  - a FunctionTemplateInfo to make benefit the API [IsApiFunction()].
  //  - a BytecodeArray for the interpreter [HasBytecodeArray()].
  //  - a FixedArray with Asm->Wasm conversion [HasAsmWasmData()].
  DECL_ACCESSORS(function_data, Object)

  inline bool IsApiFunction();
  inline FunctionTemplateInfo* get_api_func_data();
  inline void set_api_func_data(FunctionTemplateInfo* data);
  inline bool HasBytecodeArray();
  inline BytecodeArray* bytecode_array();
  inline void set_bytecode_array(BytecodeArray* bytecode);
  inline void ClearBytecodeArray();
  inline bool HasAsmWasmData();
  inline FixedArray* asm_wasm_data();
  inline void set_asm_wasm_data(FixedArray* data);
  inline void ClearAsmWasmData();

  // [function identifier]: This field holds an additional identifier for the
  // function.
  //  - a Smi identifying a builtin function [HasBuiltinFunctionId()].
  //  - a String identifying the function's inferred name [HasInferredName()].
  // The inferred_name is inferred from variable or property
  // assignment of this function. It is used to facilitate debugging and
  // profiling of JavaScript code written in OO style, where almost
  // all functions are anonymous but are assigned to object
  // properties.
  DECL_ACCESSORS(function_identifier, Object)

  inline bool HasBuiltinFunctionId();
  inline BuiltinFunctionId builtin_function_id();
  inline void set_builtin_function_id(BuiltinFunctionId id);
  inline bool HasInferredName();
  inline String* inferred_name();
  inline void set_inferred_name(String* inferred_name);

  // [script info]: Script from which the function originates.
  DECL_ACCESSORS(script, Object)

  // [num_literals]: Number of literals used by this function.
  inline int num_literals() const;
  inline void set_num_literals(int value);

  // [start_position_and_type]: Field used to store both the source code
  // position, whether or not the function is a function expression,
  // and whether or not the function is a toplevel function. The two
  // least significants bit indicates whether the function is an
  // expression and the rest contains the source code position.
  inline int start_position_and_type() const;
  inline void set_start_position_and_type(int value);

  // The function is subject to debugging if a debug info is attached.
  inline bool HasDebugInfo();
  inline DebugInfo* GetDebugInfo();

  // A function has debug code if the compiled code has debug break slots.
  inline bool HasDebugCode();

  // [debug info]: Debug information.
  DECL_ACCESSORS(debug_info, Object)

  // The function's name if it is non-empty, otherwise the inferred name.
  String* DebugName();

  // Used for flags such as --hydrogen-filter.
  bool PassesFilter(const char* raw_filter);

  // Position of the 'function' token in the script source.
  inline int function_token_position() const;
  inline void set_function_token_position(int function_token_position);

  // Position of this function in the script source.
  inline int start_position() const;
  inline void set_start_position(int start_position);

  // End position of this function in the script source.
  inline int end_position() const;
  inline void set_end_position(int end_position);

  // Is this function a named function expression in the source code.
  DECL_BOOLEAN_ACCESSORS(is_named_expression)

  // Is this function a top-level function (scripts, evals).
  DECL_BOOLEAN_ACCESSORS(is_toplevel)

  // Bit field containing various information collected by the compiler to
  // drive optimization.
  inline int compiler_hints() const;
  inline void set_compiler_hints(int value);

  inline int ast_node_count() const;
  inline void set_ast_node_count(int count);

  inline int profiler_ticks() const;
  inline void set_profiler_ticks(int ticks);

  // Inline cache age is used to infer whether the function survived a context
  // disposal or not. In the former case we reset the opt_count.
  inline int ic_age();
  inline void set_ic_age(int age);

  // Indicates if this function can be lazy compiled.
  // This is used to determine if we can safely flush code from a function
  // when doing GC if we expect that the function will no longer be used.
  DECL_BOOLEAN_ACCESSORS(allows_lazy_compilation)

  // Indicates if this function can be lazy compiled without a context.
  // This is used to determine if we can force compilation without reaching
  // the function through program execution but through other means (e.g. heap
  // iteration by the debugger).
  DECL_BOOLEAN_ACCESSORS(allows_lazy_compilation_without_context)

  // Indicates whether optimizations have been disabled for this
  // shared function info. If a function is repeatedly optimized or if
  // we cannot optimize the function we disable optimization to avoid
  // spending time attempting to optimize it again.
  DECL_BOOLEAN_ACCESSORS(optimization_disabled)

  // Indicates the language mode.
  inline LanguageMode language_mode();
  inline void set_language_mode(LanguageMode language_mode);

  inline bool typed();
  inline void set_typed(bool typed);

  // False if the function definitely does not allocate an arguments object.
  DECL_BOOLEAN_ACCESSORS(uses_arguments)

  // Indicates that this function uses a super property (or an eval that may
  // use a super property).
  // This is needed to set up the [[HomeObject]] on the function instance.
  DECL_BOOLEAN_ACCESSORS(needs_home_object)

  // True if the function has any duplicated parameter names.
  DECL_BOOLEAN_ACCESSORS(has_duplicate_parameters)

  // Indicates whether the function is a native function.
  // These needs special treatment in .call and .apply since
  // null passed as the receiver should not be translated to the
  // global object.
  DECL_BOOLEAN_ACCESSORS(native)

  // Indicate that this function should always be inlined in optimized code.
  DECL_BOOLEAN_ACCESSORS(force_inline)

  // Indicates that the function was created by the Function function.
  // Though it's anonymous, toString should treat it as if it had the name
  // "anonymous".  We don't set the name itself so that the system does not
  // see a binding for it.
  DECL_BOOLEAN_ACCESSORS(name_should_print_as_anonymous)

  // Indicates that the function is either an anonymous expression
  // or an arrow function (the name field can be set through the API,
  // which does not change this flag).
  DECL_BOOLEAN_ACCESSORS(is_anonymous_expression)

  // Is this a function or top-level/eval code.
  DECL_BOOLEAN_ACCESSORS(is_function)

  // Indicates that code for this function cannot be compiled with Crankshaft.
  DECL_BOOLEAN_ACCESSORS(dont_crankshaft)

  // Indicates that code for this function cannot be flushed.
  DECL_BOOLEAN_ACCESSORS(dont_flush)

  // Indicates that this function is a generator.
  DECL_BOOLEAN_ACCESSORS(is_generator)

  // Indicates that this function is an async function.
  DECL_BOOLEAN_ACCESSORS(is_async)

  // Indicates that this function can be suspended, either via YieldExpressions
  // or AwaitExpressions.
  inline bool is_resumable() const;

  // Indicates that this function is an arrow function.
  DECL_BOOLEAN_ACCESSORS(is_arrow)

  // Indicates that this function is a concise method.
  DECL_BOOLEAN_ACCESSORS(is_concise_method)

  // Indicates that this function is a getter.
  DECL_BOOLEAN_ACCESSORS(is_getter_function)

  // Indicates that this function is a setter.
  DECL_BOOLEAN_ACCESSORS(is_setter_function)

  // Indicates that this function is a default constructor.
  DECL_BOOLEAN_ACCESSORS(is_default_constructor)

  // Indicates that this is a constructor for a base class with instance fields.
  DECL_BOOLEAN_ACCESSORS(requires_class_field_init)
  // Indicates that this is a synthesized function to set up class instance
  // fields.
  DECL_BOOLEAN_ACCESSORS(is_class_field_initializer)

  // Indicates that this function is an asm function.
  DECL_BOOLEAN_ACCESSORS(asm_function)

  // Indicates that the the shared function info is deserialized from cache.
  DECL_BOOLEAN_ACCESSORS(deserialized)

  // Indicates that the the shared function info has never been compiled before.
  DECL_BOOLEAN_ACCESSORS(never_compiled)

  // Whether this function was created from a FunctionDeclaration.
  DECL_BOOLEAN_ACCESSORS(is_declaration)

  // Indicates that asm->wasm conversion failed and should not be re-attempted.
  DECL_BOOLEAN_ACCESSORS(is_asm_wasm_broken)

  inline FunctionKind kind();
  inline void set_kind(FunctionKind kind);

  // Indicates whether or not the code in the shared function support
  // deoptimization.
  inline bool has_deoptimization_support();

  // Enable deoptimization support through recompiled code.
  void EnableDeoptimizationSupport(Code* recompiled);

  // Disable (further) attempted optimization of all functions sharing this
  // shared function info.
  void DisableOptimization(BailoutReason reason);

  inline BailoutReason disable_optimization_reason();

  // Lookup the bailout ID and DCHECK that it exists in the non-optimized
  // code, returns whether it asserted (i.e., always true if assertions are
  // disabled).
  bool VerifyBailoutId(BailoutId id);

  // [source code]: Source code for the function.
  bool HasSourceCode() const;
  Handle<Object> GetSourceCode();

  // Number of times the function was optimized.
  inline int opt_count();
  inline void set_opt_count(int opt_count);

  // Number of times the function was deoptimized.
  inline void set_deopt_count(int value);
  inline int deopt_count();
  inline void increment_deopt_count();

  // Number of time we tried to re-enable optimization after it
  // was disabled due to high number of deoptimizations.
  inline void set_opt_reenable_tries(int value);
  inline int opt_reenable_tries();

  inline void TryReenableOptimization();

  // Stores deopt_count, opt_reenable_tries and ic_age as bit-fields.
  inline void set_counters(int value);
  inline int counters() const;

  // Stores opt_count and bailout_reason as bit-fields.
  inline void set_opt_count_and_bailout_reason(int value);
  inline int opt_count_and_bailout_reason() const;

  inline void set_disable_optimization_reason(BailoutReason reason);

  // Tells whether this function should be subject to debugging.
  inline bool IsSubjectToDebugging();

  // Whether this function is defined in native code or extensions.
  inline bool IsBuiltin();

  // Check whether or not this function is inlineable.
  bool IsInlineable();

  // Source size of this function.
  int SourceSize();

  // Returns `false` if formal parameters include rest parameters, optional
  // parameters, or destructuring parameters.
  // TODO(caitp): make this a flag set during parsing
  inline bool has_simple_parameters();

  // Initialize a SharedFunctionInfo from a parsed function literal.
  static void InitFromFunctionLiteral(Handle<SharedFunctionInfo> shared_info,
                                      FunctionLiteral* lit);

  // Dispatched behavior.
  DECLARE_PRINTER(SharedFunctionInfo)
  DECLARE_VERIFIER(SharedFunctionInfo)

  void ResetForNewContext(int new_ic_age);

  // Iterate over all shared function infos.
  class Iterator {
   public:
    explicit Iterator(Isolate* isolate);
    SharedFunctionInfo* Next();

   private:
    bool NextScript();

    Script::Iterator script_iterator_;
    WeakFixedArray::Iterator sfi_iterator_;
    DisallowHeapAllocation no_gc_;
    DISALLOW_COPY_AND_ASSIGN(Iterator);
  };

  DECLARE_CAST(SharedFunctionInfo)

  // Constants.
  static const int kDontAdaptArgumentsSentinel = -1;

  // Layout description.
  // Pointer fields.
  static const int kNameOffset = HeapObject::kHeaderSize;
  static const int kCodeOffset = kNameOffset + kPointerSize;
  static const int kOptimizedCodeMapOffset = kCodeOffset + kPointerSize;
  static const int kScopeInfoOffset = kOptimizedCodeMapOffset + kPointerSize;
  static const int kOuterScopeInfoOffset = kScopeInfoOffset + kPointerSize;
  static const int kConstructStubOffset = kOuterScopeInfoOffset + kPointerSize;
  static const int kInstanceClassNameOffset =
      kConstructStubOffset + kPointerSize;
  static const int kFunctionDataOffset =
      kInstanceClassNameOffset + kPointerSize;
  static const int kScriptOffset = kFunctionDataOffset + kPointerSize;
  static const int kDebugInfoOffset = kScriptOffset + kPointerSize;
  static const int kFunctionIdentifierOffset = kDebugInfoOffset + kPointerSize;
  static const int kFeedbackMetadataOffset =
      kFunctionIdentifierOffset + kPointerSize;
#if TRACE_MAPS
  static const int kUniqueIdOffset = kFeedbackMetadataOffset + kPointerSize;
  static const int kLastPointerFieldOffset = kUniqueIdOffset;
#else
  // Just to not break the postmortrem support with conditional offsets
  static const int kUniqueIdOffset = kFeedbackMetadataOffset;
  static const int kLastPointerFieldOffset = kFeedbackMetadataOffset;
#endif

#if V8_HOST_ARCH_32_BIT
  // Smi fields.
  static const int kLengthOffset = kLastPointerFieldOffset + kPointerSize;
  static const int kFormalParameterCountOffset = kLengthOffset + kPointerSize;
  static const int kExpectedNofPropertiesOffset =
      kFormalParameterCountOffset + kPointerSize;
  static const int kNumLiteralsOffset =
      kExpectedNofPropertiesOffset + kPointerSize;
  static const int kStartPositionAndTypeOffset =
      kNumLiteralsOffset + kPointerSize;
  static const int kEndPositionOffset =
      kStartPositionAndTypeOffset + kPointerSize;
  static const int kFunctionTokenPositionOffset =
      kEndPositionOffset + kPointerSize;
  static const int kCompilerHintsOffset =
      kFunctionTokenPositionOffset + kPointerSize;
  static const int kOptCountAndBailoutReasonOffset =
      kCompilerHintsOffset + kPointerSize;
  static const int kCountersOffset =
      kOptCountAndBailoutReasonOffset + kPointerSize;
  static const int kAstNodeCountOffset =
      kCountersOffset + kPointerSize;
  static const int kProfilerTicksOffset =
      kAstNodeCountOffset + kPointerSize;

  // Total size.
  static const int kSize = kProfilerTicksOffset + kPointerSize;
#else
// The only reason to use smi fields instead of int fields is to allow
// iteration without maps decoding during garbage collections.
// To avoid wasting space on 64-bit architectures we use the following trick:
// we group integer fields into pairs
// The least significant integer in each pair is shifted left by 1.  By doing
// this we guarantee that LSB of each kPointerSize aligned word is not set and
// thus this word cannot be treated as pointer to HeapObject during old space
// traversal.
#if V8_TARGET_LITTLE_ENDIAN
  static const int kLengthOffset = kLastPointerFieldOffset + kPointerSize;
  static const int kFormalParameterCountOffset =
      kLengthOffset + kIntSize;

  static const int kExpectedNofPropertiesOffset =
      kFormalParameterCountOffset + kIntSize;
  static const int kNumLiteralsOffset =
      kExpectedNofPropertiesOffset + kIntSize;

  static const int kEndPositionOffset =
      kNumLiteralsOffset + kIntSize;
  static const int kStartPositionAndTypeOffset =
      kEndPositionOffset + kIntSize;

  static const int kFunctionTokenPositionOffset =
      kStartPositionAndTypeOffset + kIntSize;
  static const int kCompilerHintsOffset =
      kFunctionTokenPositionOffset + kIntSize;

  static const int kOptCountAndBailoutReasonOffset =
      kCompilerHintsOffset + kIntSize;
  static const int kCountersOffset =
      kOptCountAndBailoutReasonOffset + kIntSize;

  static const int kAstNodeCountOffset =
      kCountersOffset + kIntSize;
  static const int kProfilerTicksOffset =
      kAstNodeCountOffset + kIntSize;

  // Total size.
  static const int kSize = kProfilerTicksOffset + kIntSize;

#elif V8_TARGET_BIG_ENDIAN
  static const int kFormalParameterCountOffset =
      kLastPointerFieldOffset + kPointerSize;
  static const int kLengthOffset = kFormalParameterCountOffset + kIntSize;

  static const int kNumLiteralsOffset = kLengthOffset + kIntSize;
  static const int kExpectedNofPropertiesOffset = kNumLiteralsOffset + kIntSize;

  static const int kStartPositionAndTypeOffset =
      kExpectedNofPropertiesOffset + kIntSize;
  static const int kEndPositionOffset = kStartPositionAndTypeOffset + kIntSize;

  static const int kCompilerHintsOffset = kEndPositionOffset + kIntSize;
  static const int kFunctionTokenPositionOffset =
      kCompilerHintsOffset + kIntSize;

  static const int kCountersOffset = kFunctionTokenPositionOffset + kIntSize;
  static const int kOptCountAndBailoutReasonOffset = kCountersOffset + kIntSize;

  static const int kProfilerTicksOffset =
      kOptCountAndBailoutReasonOffset + kIntSize;
  static const int kAstNodeCountOffset = kProfilerTicksOffset + kIntSize;

  // Total size.
  static const int kSize = kAstNodeCountOffset + kIntSize;

#else
#error Unknown byte ordering
#endif  // Big endian
#endif  // 64-bit


  static const int kAlignedSize = POINTER_SIZE_ALIGN(kSize);

  typedef FixedBodyDescriptor<kNameOffset,
                              kLastPointerFieldOffset + kPointerSize,
                              kSize> BodyDescriptor;

  // Bit positions in start_position_and_type.
  // The source code start position is in the 30 most significant bits of
  // the start_position_and_type field.
  static const int kIsNamedExpressionBit = 0;
  static const int kIsTopLevelBit = 1;
  static const int kStartPositionShift = 2;
  static const int kStartPositionMask = ~((1 << kStartPositionShift) - 1);

  // Bit positions in compiler_hints.
  enum CompilerHints {
    // byte 0
    kAllowLazyCompilation,
    kAllowLazyCompilationWithoutContext,
    kOptimizationDisabled,
    kNeverCompiled,
    kNative,
    kStrictModeFunction,
    kUsesArguments,
    kNeedsHomeObject,
    // byte 1
    kHasDuplicateParameters,
    kForceInline,
    kIsAsmFunction,
    kIsAnonymousExpression,
    kNameShouldPrintAsAnonymous,
    kIsFunction,
    kDontCrankshaft,
    kDontFlush,
    // byte 2
    kFunctionKind,
    kIsArrow = kFunctionKind,
    kIsGenerator,
    kIsConciseMethod,
    kIsDefaultConstructor,
    kIsSubclassConstructor,
    kIsBaseConstructor,
    kIsGetterFunction,
    kIsSetterFunction,
    // byte 3
    kIsAsyncFunction,
    kDeserialized,
    kIsDeclaration,
    kIsAsmWasmBroken,
<<<<<<< HEAD
    kTypedFunction,
=======
    kRequiresClassFieldInit,
    kIsClassFieldInitializer,
>>>>>>> 86bda7dd
    kCompilerHintsCount,  // Pseudo entry
  };
  // kFunctionKind has to be byte-aligned
  STATIC_ASSERT((kFunctionKind % kBitsPerByte) == 0);
// Make sure that FunctionKind and byte 2 are in sync:
#define ASSERT_FUNCTION_KIND_ORDER(functionKind, compilerFunctionKind) \
  STATIC_ASSERT(FunctionKind::functionKind ==                          \
                1 << (compilerFunctionKind - kFunctionKind))
  ASSERT_FUNCTION_KIND_ORDER(kArrowFunction, kIsArrow);
  ASSERT_FUNCTION_KIND_ORDER(kGeneratorFunction, kIsGenerator);
  ASSERT_FUNCTION_KIND_ORDER(kConciseMethod, kIsConciseMethod);
  ASSERT_FUNCTION_KIND_ORDER(kDefaultConstructor, kIsDefaultConstructor);
  ASSERT_FUNCTION_KIND_ORDER(kSubclassConstructor, kIsSubclassConstructor);
  ASSERT_FUNCTION_KIND_ORDER(kBaseConstructor, kIsBaseConstructor);
  ASSERT_FUNCTION_KIND_ORDER(kGetterFunction, kIsGetterFunction);
  ASSERT_FUNCTION_KIND_ORDER(kSetterFunction, kIsSetterFunction);
#undef ASSERT_FUNCTION_KIND_ORDER

  class FunctionKindBits : public BitField<FunctionKind, kIsArrow, 9> {};

  class DeoptCountBits : public BitField<int, 0, 4> {};
  class OptReenableTriesBits : public BitField<int, 4, 18> {};
  class ICAgeBits : public BitField<int, 22, 8> {};

  class OptCountBits : public BitField<int, 0, 22> {};
  class DisabledOptimizationReasonBits : public BitField<int, 22, 8> {};

 private:
#if V8_HOST_ARCH_32_BIT
  // On 32 bit platforms, compiler hints is a smi.
  static const int kCompilerHintsSmiTagSize = kSmiTagSize;
  static const int kCompilerHintsSize = kPointerSize;
#else
  // On 64 bit platforms, compiler hints is not a smi, see comment above.
  static const int kCompilerHintsSmiTagSize = 0;
  static const int kCompilerHintsSize = kIntSize;
#endif

  STATIC_ASSERT(SharedFunctionInfo::kCompilerHintsCount <=
                SharedFunctionInfo::kCompilerHintsSize * kBitsPerByte);

 public:
  // Constants for optimizing codegen for strict mode function and
  // native tests when using integer-width instructions.
  static const int kStrictModeBit =
      kStrictModeFunction + kCompilerHintsSmiTagSize;
  static const int kNativeBit = kNative + kCompilerHintsSmiTagSize;
  static const int kHasDuplicateParametersBit =
      kHasDuplicateParameters + kCompilerHintsSmiTagSize;

  static const int kIsArrowBit = kIsArrow + kCompilerHintsSmiTagSize;
  static const int kIsGeneratorBit = kIsGenerator + kCompilerHintsSmiTagSize;
  static const int kIsConciseMethodBit =
      kIsConciseMethod + kCompilerHintsSmiTagSize;
  static const int kIsAsyncFunctionBit =
      kIsAsyncFunction + kCompilerHintsSmiTagSize;

  static const int kAccessorFunctionBits =
      FunctionKind::kAccessorFunction
      << (kFunctionKind + kCompilerHintsSmiTagSize);
  static const int kClassConstructorBits =
      FunctionKind::kClassConstructor
      << (kFunctionKind + kCompilerHintsSmiTagSize);
  static const int kFunctionKindMaskBits = FunctionKindBits::kMask
                                           << kCompilerHintsSmiTagSize;

  // Constants for optimizing codegen for strict mode function and
  // native tests.
  // Allows to use byte-width instructions.
  static const int kStrictModeBitWithinByte = kStrictModeBit % kBitsPerByte;
  static const int kNativeBitWithinByte = kNativeBit % kBitsPerByte;
  static const int kHasDuplicateParametersBitWithinByte =
      kHasDuplicateParametersBit % kBitsPerByte;

  static const int kClassConstructorBitsWithinByte =
      FunctionKind::kClassConstructor << kCompilerHintsSmiTagSize;
  STATIC_ASSERT(kClassConstructorBitsWithinByte < (1 << kBitsPerByte));

#if defined(V8_TARGET_LITTLE_ENDIAN)
#define BYTE_OFFSET(compiler_hint) \
  kCompilerHintsOffset +           \
      (compiler_hint + kCompilerHintsSmiTagSize) / kBitsPerByte
#elif defined(V8_TARGET_BIG_ENDIAN)
#define BYTE_OFFSET(compiler_hint)                  \
  kCompilerHintsOffset + (kCompilerHintsSize - 1) - \
      ((compiler_hint + kCompilerHintsSmiTagSize) / kBitsPerByte)
#else
#error Unknown byte ordering
#endif
  static const int kStrictModeByteOffset = BYTE_OFFSET(kStrictModeFunction);
  static const int kNativeByteOffset = BYTE_OFFSET(kNative);
  static const int kFunctionKindByteOffset = BYTE_OFFSET(kFunctionKind);
  static const int kHasDuplicateParametersByteOffset =
      BYTE_OFFSET(kHasDuplicateParameters);
#undef BYTE_OFFSET

 private:
  // Returns entry from optimized code map for specified context and OSR entry.
  // The result is either kNotFound, kSharedCodeIndex for context-independent
  // entry or a start index of the context-dependent entry.
  int SearchOptimizedCodeMapEntry(Context* native_context,
                                  BailoutId osr_ast_id);

  DISALLOW_IMPLICIT_CONSTRUCTORS(SharedFunctionInfo);
};


// Printing support.
struct SourceCodeOf {
  explicit SourceCodeOf(SharedFunctionInfo* v, int max = -1)
      : value(v), max_length(max) {}
  const SharedFunctionInfo* value;
  int max_length;
};


std::ostream& operator<<(std::ostream& os, const SourceCodeOf& v);


class JSGeneratorObject: public JSObject {
 public:
  // [function]: The function corresponding to this generator object.
  DECL_ACCESSORS(function, JSFunction)

  // [context]: The context of the suspended computation.
  DECL_ACCESSORS(context, Context)

  // [receiver]: The receiver of the suspended computation.
  DECL_ACCESSORS(receiver, Object)

  // [input_or_debug_pos]
  // For executing generators: the most recent input value.
  // For suspended new-style generators: debug information (bytecode offset).
  // For suspended old-style generators: unused.
  // There is currently no need to remember the most recent input value for a
  // suspended generator.
  DECL_ACCESSORS(input_or_debug_pos, Object)

  // [resume_mode]: The most recent resume mode.
  enum ResumeMode { kNext, kReturn, kThrow };
  DECL_INT_ACCESSORS(resume_mode)

  // [continuation]
  //
  // A positive value indicates a suspended generator.  The special
  // kGeneratorExecuting and kGeneratorClosed values indicate that a generator
  // cannot be resumed.
  inline int continuation() const;
  inline void set_continuation(int continuation);
  inline bool is_closed() const;
  inline bool is_executing() const;
  inline bool is_suspended() const;

  // For suspended generators: the source position at which the generator
  // is suspended.
  int source_position() const;

  // [operand_stack]: Saved operand stack.
  DECL_ACCESSORS(operand_stack, FixedArray)

  DECLARE_CAST(JSGeneratorObject)

  // Dispatched behavior.
  DECLARE_VERIFIER(JSGeneratorObject)

  // Magic sentinel values for the continuation.
  static const int kGeneratorExecuting = -2;
  static const int kGeneratorClosed = -1;

  // Layout description.
  static const int kFunctionOffset = JSObject::kHeaderSize;
  static const int kContextOffset = kFunctionOffset + kPointerSize;
  static const int kReceiverOffset = kContextOffset + kPointerSize;
  static const int kInputOrDebugPosOffset = kReceiverOffset + kPointerSize;
  static const int kResumeModeOffset = kInputOrDebugPosOffset + kPointerSize;
  static const int kContinuationOffset = kResumeModeOffset + kPointerSize;
  static const int kOperandStackOffset = kContinuationOffset + kPointerSize;
  static const int kSize = kOperandStackOffset + kPointerSize;

 private:
  DISALLOW_IMPLICIT_CONSTRUCTORS(JSGeneratorObject);
};

// A Module object is a mapping from export names to cells
// This is still very much in flux.
class Module : public Struct {
 public:
  DECLARE_CAST(Module)
  DECLARE_VERIFIER(Module)
  DECLARE_PRINTER(Module)

  // The code representing this Module, either a
  // SharedFunctionInfo or a JSFunction depending
  // on whether it's been instantiated.
  DECL_ACCESSORS(code, Object)

  DECL_ACCESSORS(exports, ObjectHashTable)

  // [[RequestedModules]]: Modules imported or re-exported by this module.
  // Corresponds 1-to-1 to the module specifier strings in
  // ModuleInfo::module_requests.
  DECL_ACCESSORS(requested_modules, FixedArray)

  // [[Evaluated]]: Whether this module has been evaluated. Modules
  // are only evaluated a single time.
  DECL_BOOLEAN_ACCESSORS(evaluated)

  // Storage for [[Evaluated]]
  DECL_INT_ACCESSORS(flags)

  // Embedder-specified data
  DECL_ACCESSORS(embedder_data, Object)

  // Get the SharedFunctionInfo associated with the code.
  inline SharedFunctionInfo* shared() const;

  // Get the ModuleInfo associated with the code.
  inline ModuleInfo* info() const;

  // Compute a hash for this object.
  inline uint32_t Hash() const;

  // Implementation of spec operation ModuleDeclarationInstantiation.
  // Returns false if an exception occurred during instantiation, true
  // otherwise.
  static MUST_USE_RESULT bool Instantiate(Handle<Module> module,
                                          v8::Local<v8::Context> context,
                                          v8::Module::ResolveCallback callback,
                                          v8::Local<v8::Value> callback_data);

  static Handle<Object> LoadExport(Handle<Module> module, Handle<String> name);
  static void StoreExport(Handle<Module> module, Handle<String> name,
                          Handle<Object> value);

  static Handle<Object> LoadImport(Handle<Module> module, Handle<String> name,
                                   int module_request);

  static const int kCodeOffset = HeapObject::kHeaderSize;
  static const int kExportsOffset = kCodeOffset + kPointerSize;
  static const int kRequestedModulesOffset = kExportsOffset + kPointerSize;
  static const int kFlagsOffset = kRequestedModulesOffset + kPointerSize;
  static const int kEmbedderDataOffset = kFlagsOffset + kPointerSize;
  static const int kSize = kEmbedderDataOffset + kPointerSize;

 private:
  enum { kEvaluatedBit };

  static void CreateExport(Handle<Module> module, Handle<FixedArray> names);
  static void CreateIndirectExport(Handle<Module> module, Handle<String> name,
                                   Handle<ModuleInfoEntry> entry);

  // The [must_resolve] argument indicates whether or not an exception should be
  // thrown if the module does not provide an export named [name].
  //
  // If [must_resolve] is true, a null result indicates an exception. If
  // [must_resolve] is false, a null result does not necessarily indicate an
  // exception, but there may be one pending.
  //
  // Currently, an exception is always thrown in the case of a cycle and in the
  // case of conflicting star exports.  TODO(neis): Make that spec-compliant.
  class ResolveSet;
  static MUST_USE_RESULT MaybeHandle<Cell> ResolveExport(
      Handle<Module> module, Handle<String> name, bool must_resolve,
      ResolveSet* resolve_set);
  static MUST_USE_RESULT MaybeHandle<Cell> ResolveImport(
      Handle<Module> module, Handle<String> name, int module_request,
      bool must_resolve, ResolveSet* resolve_set);

  // Helper for ResolveExport.
  static MUST_USE_RESULT MaybeHandle<Cell> ResolveExportUsingStarExports(
      Handle<Module> module, Handle<String> name, bool must_resolve,
      ResolveSet* resolve_set);

  DISALLOW_IMPLICIT_CONSTRUCTORS(Module);
};

// JSBoundFunction describes a bound function exotic object.
class JSBoundFunction : public JSObject {
 public:
  // [bound_target_function]: The wrapped function object.
  DECL_ACCESSORS(bound_target_function, JSReceiver)

  // [bound_this]: The value that is always passed as the this value when
  // calling the wrapped function.
  DECL_ACCESSORS(bound_this, Object)

  // [bound_arguments]: A list of values whose elements are used as the first
  // arguments to any call to the wrapped function.
  DECL_ACCESSORS(bound_arguments, FixedArray)

  static MaybeHandle<String> GetName(Isolate* isolate,
                                     Handle<JSBoundFunction> function);
  static MaybeHandle<Context> GetFunctionRealm(
      Handle<JSBoundFunction> function);

  DECLARE_CAST(JSBoundFunction)

  // Dispatched behavior.
  DECLARE_PRINTER(JSBoundFunction)
  DECLARE_VERIFIER(JSBoundFunction)

  // The bound function's string representation implemented according
  // to ES6 section 19.2.3.5 Function.prototype.toString ( ).
  static Handle<String> ToString(Handle<JSBoundFunction> function);

  // Layout description.
  static const int kBoundTargetFunctionOffset = JSObject::kHeaderSize;
  static const int kBoundThisOffset = kBoundTargetFunctionOffset + kPointerSize;
  static const int kBoundArgumentsOffset = kBoundThisOffset + kPointerSize;
  static const int kSize = kBoundArgumentsOffset + kPointerSize;

 private:
  DISALLOW_IMPLICIT_CONSTRUCTORS(JSBoundFunction);
};


// JSFunction describes JavaScript functions.
class JSFunction: public JSObject {
 public:
  // [prototype_or_initial_map]:
  DECL_ACCESSORS(prototype_or_initial_map, Object)

  // [shared]: The information about the function that
  // can be shared by instances.
  DECL_ACCESSORS(shared, SharedFunctionInfo)

  static const int kLengthDescriptorIndex = 0;
  static const int kNameDescriptorIndex = 1;

  // [context]: The context for this function.
  inline Context* context();
  inline void set_context(Object* context);
  inline JSObject* global_proxy();
  inline Context* native_context();

  static Handle<Object> GetName(Isolate* isolate, Handle<JSFunction> function);
  static MaybeHandle<Smi> GetLength(Isolate* isolate,
                                    Handle<JSFunction> function);
  static Handle<Context> GetFunctionRealm(Handle<JSFunction> function);

  // [code]: The generated code object for this function.  Executed
  // when the function is invoked, e.g. foo() or new foo(). See
  // [[Call]] and [[Construct]] description in ECMA-262, section
  // 8.6.2, page 27.
  inline Code* code();
  inline void set_code(Code* code);
  inline void set_code_no_write_barrier(Code* code);
  inline void ReplaceCode(Code* code);

  // Get the abstract code associated with the function, which will either be
  // a Code object or a BytecodeArray.
  inline AbstractCode* abstract_code();

  // Tells whether this function inlines the given shared function info.
  bool Inlines(SharedFunctionInfo* candidate);

  // Tells whether or not this function has been optimized.
  inline bool IsOptimized();

  // Mark this function for lazy recompilation. The function will be recompiled
  // the next time it is executed.
  void MarkForBaseline();
  void MarkForOptimization();
  void AttemptConcurrentOptimization();

  // Tells whether or not the function is already marked for lazy recompilation.
  inline bool IsMarkedForBaseline();
  inline bool IsMarkedForOptimization();
  inline bool IsMarkedForConcurrentOptimization();

  // Tells whether or not the function is on the concurrent recompilation queue.
  inline bool IsInOptimizationQueue();

  // Completes inobject slack tracking on initial map if it is active.
  inline void CompleteInobjectSlackTrackingIfActive();

  // [literals]: Fixed array holding the materialized literals.
  //
  // If the function contains object, regexp or array literals, the
  // literals array prefix contains the object, regexp, and array
  // function to be used when creating these literals.  This is
  // necessary so that we do not dynamically lookup the object, regexp
  // or array functions.  Performing a dynamic lookup, we might end up
  // using the functions from a new context that we should not have
  // access to. For API objects we store the boilerplate in the literal array.
  DECL_ACCESSORS(literals, LiteralsArray)

  static void EnsureLiterals(Handle<JSFunction> function);
  inline TypeFeedbackVector* feedback_vector();

  // Unconditionally clear the type feedback vector (including vector ICs).
  void ClearTypeFeedbackInfo();

  // Clear the type feedback vector with a more subtle policy at GC time.
  void ClearTypeFeedbackInfoAtGCTime();

  // The initial map for an object created by this constructor.
  inline Map* initial_map();
  static void SetInitialMap(Handle<JSFunction> function, Handle<Map> map,
                            Handle<Object> prototype);
  inline bool has_initial_map();
  static void EnsureHasInitialMap(Handle<JSFunction> function);

  // Creates a map that matches the constructor's initial map, but with
  // [[prototype]] being new.target.prototype. Because new.target can be a
  // JSProxy, this can call back into JavaScript.
  static MUST_USE_RESULT MaybeHandle<Map> GetDerivedMap(
      Isolate* isolate, Handle<JSFunction> constructor,
      Handle<JSReceiver> new_target);

  // Get and set the prototype property on a JSFunction. If the
  // function has an initial map the prototype is set on the initial
  // map. Otherwise, the prototype is put in the initial map field
  // until an initial map is needed.
  inline bool has_prototype();
  inline bool has_instance_prototype();
  inline Object* prototype();
  inline Object* instance_prototype();
  static void SetPrototype(Handle<JSFunction> function,
                           Handle<Object> value);
  static void SetInstancePrototype(Handle<JSFunction> function,
                                   Handle<Object> value);

  // After prototype is removed, it will not be created when accessed, and
  // [[Construct]] from this function will not be allowed.
  bool RemovePrototype();

  // Returns if this function has been compiled to native code yet.
  inline bool is_compiled();

  // [next_function_link]: Links functions into various lists, e.g. the list
  // of optimized functions hanging off the native_context. The CodeFlusher
  // uses this link to chain together flushing candidates. Treated weakly
  // by the garbage collector.
  DECL_ACCESSORS(next_function_link, Object)

  // Prints the name of the function using PrintF.
  void PrintName(FILE* out = stdout);

  DECLARE_CAST(JSFunction)

  // Calculate the instance size and in-object properties count.
  void CalculateInstanceSize(InstanceType instance_type,
                             int requested_internal_fields, int* instance_size,
                             int* in_object_properties);
  void CalculateInstanceSizeForDerivedClass(InstanceType instance_type,
                                            int requested_internal_fields,
                                            int* instance_size,
                                            int* in_object_properties);
  static void CalculateInstanceSizeHelper(InstanceType instance_type,
                                          int requested_internal_fields,
                                          int requested_in_object_properties,
                                          int* instance_size,
                                          int* in_object_properties);
  // Visiting policy flags define whether the code entry or next function
  // should be visited or not.
  enum BodyVisitingPolicy {
    kVisitCodeEntry = 1 << 0,
    kVisitNextFunction = 1 << 1,

    kSkipCodeEntryAndNextFunction = 0,
    kVisitCodeEntryAndNextFunction = kVisitCodeEntry | kVisitNextFunction
  };
  // Iterates the function object according to the visiting policy.
  template <BodyVisitingPolicy>
  class BodyDescriptorImpl;

  // Visit the whole object.
  typedef BodyDescriptorImpl<kVisitCodeEntryAndNextFunction> BodyDescriptor;

  // Don't visit next function.
  typedef BodyDescriptorImpl<kVisitCodeEntry> BodyDescriptorStrongCode;
  typedef BodyDescriptorImpl<kSkipCodeEntryAndNextFunction>
      BodyDescriptorWeakCode;

  // Dispatched behavior.
  DECLARE_PRINTER(JSFunction)
  DECLARE_VERIFIER(JSFunction)

  // The function's name if it is configured, otherwise shared function info
  // debug name.
  static Handle<String> GetName(Handle<JSFunction> function);

  // ES6 section 9.2.11 SetFunctionName
  // Because of the way this abstract operation is used in the spec,
  // it should never fail.
  static void SetName(Handle<JSFunction> function, Handle<Name> name,
                      Handle<String> prefix);

  // The function's displayName if it is set, otherwise name if it is
  // configured, otherwise shared function info
  // debug name.
  static Handle<String> GetDebugName(Handle<JSFunction> function);

  // The function's string representation implemented according to
  // ES6 section 19.2.3.5 Function.prototype.toString ( ).
  static Handle<String> ToString(Handle<JSFunction> function);

  // Layout descriptors. The last property (from kNonWeakFieldsEndOffset to
  // kSize) is weak and has special handling during garbage collection.
  static const int kPrototypeOrInitialMapOffset = JSObject::kHeaderSize;
  static const int kSharedFunctionInfoOffset =
      kPrototypeOrInitialMapOffset + kPointerSize;
  static const int kContextOffset = kSharedFunctionInfoOffset + kPointerSize;
  static const int kLiteralsOffset = kContextOffset + kPointerSize;
  static const int kNonWeakFieldsEndOffset = kLiteralsOffset + kPointerSize;
  static const int kCodeEntryOffset = kNonWeakFieldsEndOffset;
  static const int kNextFunctionLinkOffset = kCodeEntryOffset + kPointerSize;
  static const int kSize = kNextFunctionLinkOffset + kPointerSize;

 private:
  DISALLOW_IMPLICIT_CONSTRUCTORS(JSFunction);
};


// JSGlobalProxy's prototype must be a JSGlobalObject or null,
// and the prototype is hidden. JSGlobalProxy always delegates
// property accesses to its prototype if the prototype is not null.
//
// A JSGlobalProxy can be reinitialized which will preserve its identity.
//
// Accessing a JSGlobalProxy requires security check.

class JSGlobalProxy : public JSObject {
 public:
  // [native_context]: the owner native context of this global proxy object.
  // It is null value if this object is not used by any context.
  DECL_ACCESSORS(native_context, Object)

  // [hash]: The hash code property (undefined if not initialized yet).
  DECL_ACCESSORS(hash, Object)

  DECLARE_CAST(JSGlobalProxy)

  inline bool IsDetachedFrom(JSGlobalObject* global) const;

  // Dispatched behavior.
  DECLARE_PRINTER(JSGlobalProxy)
  DECLARE_VERIFIER(JSGlobalProxy)

  // Layout description.
  static const int kNativeContextOffset = JSObject::kHeaderSize;
  static const int kHashOffset = kNativeContextOffset + kPointerSize;
  static const int kSize = kHashOffset + kPointerSize;

 private:
  DISALLOW_IMPLICIT_CONSTRUCTORS(JSGlobalProxy);
};


// JavaScript global object.
class JSGlobalObject : public JSObject {
 public:
  // [native context]: the natives corresponding to this global object.
  DECL_ACCESSORS(native_context, Context)

  // [global proxy]: the global proxy object of the context
  DECL_ACCESSORS(global_proxy, JSObject)


  static void InvalidatePropertyCell(Handle<JSGlobalObject> object,
                                     Handle<Name> name);
  // Ensure that the global object has a cell for the given property name.
  static Handle<PropertyCell> EnsureEmptyPropertyCell(
      Handle<JSGlobalObject> global, Handle<Name> name,
      PropertyCellType cell_type, int* entry_out = nullptr);

  DECLARE_CAST(JSGlobalObject)

  inline bool IsDetached();

  // Dispatched behavior.
  DECLARE_PRINTER(JSGlobalObject)
  DECLARE_VERIFIER(JSGlobalObject)

  // Layout description.
  static const int kNativeContextOffset = JSObject::kHeaderSize;
  static const int kGlobalProxyOffset = kNativeContextOffset + kPointerSize;
  static const int kHeaderSize = kGlobalProxyOffset + kPointerSize;
  static const int kSize = kHeaderSize;

 private:
  DISALLOW_IMPLICIT_CONSTRUCTORS(JSGlobalObject);
};


// Representation for JS Wrapper objects, String, Number, Boolean, etc.
class JSValue: public JSObject {
 public:
  // [value]: the object being wrapped.
  DECL_ACCESSORS(value, Object)

  DECLARE_CAST(JSValue)

  // Dispatched behavior.
  DECLARE_PRINTER(JSValue)
  DECLARE_VERIFIER(JSValue)

  // Layout description.
  static const int kValueOffset = JSObject::kHeaderSize;
  static const int kSize = kValueOffset + kPointerSize;

 private:
  DISALLOW_IMPLICIT_CONSTRUCTORS(JSValue);
};


class DateCache;

// Representation for JS date objects.
class JSDate: public JSObject {
 public:
  static MUST_USE_RESULT MaybeHandle<JSDate> New(Handle<JSFunction> constructor,
                                                 Handle<JSReceiver> new_target,
                                                 double tv);

  // If one component is NaN, all of them are, indicating a NaN time value.
  // [value]: the time value.
  DECL_ACCESSORS(value, Object)
  // [year]: caches year. Either undefined, smi, or NaN.
  DECL_ACCESSORS(year, Object)
  // [month]: caches month. Either undefined, smi, or NaN.
  DECL_ACCESSORS(month, Object)
  // [day]: caches day. Either undefined, smi, or NaN.
  DECL_ACCESSORS(day, Object)
  // [weekday]: caches day of week. Either undefined, smi, or NaN.
  DECL_ACCESSORS(weekday, Object)
  // [hour]: caches hours. Either undefined, smi, or NaN.
  DECL_ACCESSORS(hour, Object)
  // [min]: caches minutes. Either undefined, smi, or NaN.
  DECL_ACCESSORS(min, Object)
  // [sec]: caches seconds. Either undefined, smi, or NaN.
  DECL_ACCESSORS(sec, Object)
  // [cache stamp]: sample of the date cache stamp at the
  // moment when chached fields were cached.
  DECL_ACCESSORS(cache_stamp, Object)

  DECLARE_CAST(JSDate)

  // Returns the time value (UTC) identifying the current time.
  static double CurrentTimeValue(Isolate* isolate);

  // Returns the date field with the specified index.
  // See FieldIndex for the list of date fields.
  static Object* GetField(Object* date, Smi* index);

  static Handle<Object> SetValue(Handle<JSDate> date, double v);

  void SetValue(Object* value, bool is_value_nan);

  // ES6 section 20.3.4.45 Date.prototype [ @@toPrimitive ]
  static MUST_USE_RESULT MaybeHandle<Object> ToPrimitive(
      Handle<JSReceiver> receiver, Handle<Object> hint);

  // Dispatched behavior.
  DECLARE_PRINTER(JSDate)
  DECLARE_VERIFIER(JSDate)

  // The order is important. It must be kept in sync with date macros
  // in macros.py.
  enum FieldIndex {
    kDateValue,
    kYear,
    kMonth,
    kDay,
    kWeekday,
    kHour,
    kMinute,
    kSecond,
    kFirstUncachedField,
    kMillisecond = kFirstUncachedField,
    kDays,
    kTimeInDay,
    kFirstUTCField,
    kYearUTC = kFirstUTCField,
    kMonthUTC,
    kDayUTC,
    kWeekdayUTC,
    kHourUTC,
    kMinuteUTC,
    kSecondUTC,
    kMillisecondUTC,
    kDaysUTC,
    kTimeInDayUTC,
    kTimezoneOffset
  };

  // Layout description.
  static const int kValueOffset = JSObject::kHeaderSize;
  static const int kYearOffset = kValueOffset + kPointerSize;
  static const int kMonthOffset = kYearOffset + kPointerSize;
  static const int kDayOffset = kMonthOffset + kPointerSize;
  static const int kWeekdayOffset = kDayOffset + kPointerSize;
  static const int kHourOffset = kWeekdayOffset  + kPointerSize;
  static const int kMinOffset = kHourOffset + kPointerSize;
  static const int kSecOffset = kMinOffset + kPointerSize;
  static const int kCacheStampOffset = kSecOffset + kPointerSize;
  static const int kSize = kCacheStampOffset + kPointerSize;

 private:
  inline Object* DoGetField(FieldIndex index);

  Object* GetUTCField(FieldIndex index, double value, DateCache* date_cache);

  // Computes and caches the cacheable fields of the date.
  inline void SetCachedFields(int64_t local_time_ms, DateCache* date_cache);


  DISALLOW_IMPLICIT_CONSTRUCTORS(JSDate);
};


// Representation of message objects used for error reporting through
// the API. The messages are formatted in JavaScript so this object is
// a real JavaScript object. The information used for formatting the
// error messages are not directly accessible from JavaScript to
// prevent leaking information to user code called during error
// formatting.
class JSMessageObject: public JSObject {
 public:
  // [type]: the type of error message.
  inline int type() const;
  inline void set_type(int value);

  // [arguments]: the arguments for formatting the error message.
  DECL_ACCESSORS(argument, Object)

  // [script]: the script from which the error message originated.
  DECL_ACCESSORS(script, Object)

  // [stack_frames]: an array of stack frames for this error object.
  DECL_ACCESSORS(stack_frames, Object)

  // [start_position]: the start position in the script for the error message.
  inline int start_position() const;
  inline void set_start_position(int value);

  // [end_position]: the end position in the script for the error message.
  inline int end_position() const;
  inline void set_end_position(int value);

  int GetLineNumber() const;

  // Returns the offset of the given position within the containing line.
  int GetColumnNumber() const;

  // Returns the source code line containing the given source
  // position, or the empty string if the position is invalid.
  Handle<String> GetSourceLine() const;

  DECLARE_CAST(JSMessageObject)

  // Dispatched behavior.
  DECLARE_PRINTER(JSMessageObject)
  DECLARE_VERIFIER(JSMessageObject)

  // Layout description.
  static const int kTypeOffset = JSObject::kHeaderSize;
  static const int kArgumentsOffset = kTypeOffset + kPointerSize;
  static const int kScriptOffset = kArgumentsOffset + kPointerSize;
  static const int kStackFramesOffset = kScriptOffset + kPointerSize;
  static const int kStartPositionOffset = kStackFramesOffset + kPointerSize;
  static const int kEndPositionOffset = kStartPositionOffset + kPointerSize;
  static const int kSize = kEndPositionOffset + kPointerSize;

  typedef FixedBodyDescriptor<HeapObject::kMapOffset,
                              kStackFramesOffset + kPointerSize,
                              kSize> BodyDescriptor;
};

// Regular expressions
// The regular expression holds a single reference to a FixedArray in
// the kDataOffset field.
// The FixedArray contains the following data:
// - tag : type of regexp implementation (not compiled yet, atom or irregexp)
// - reference to the original source string
// - reference to the original flag string
// If it is an atom regexp
// - a reference to a literal string to search for
// If it is an irregexp regexp:
// - a reference to code for Latin1 inputs (bytecode or compiled), or a smi
// used for tracking the last usage (used for code flushing).
// - a reference to code for UC16 inputs (bytecode or compiled), or a smi
// used for tracking the last usage (used for code flushing)..
// - max number of registers used by irregexp implementations.
// - number of capture registers (output values) of the regexp.
class JSRegExp: public JSObject {
 public:
  // Meaning of Type:
  // NOT_COMPILED: Initial value. No data has been stored in the JSRegExp yet.
  // ATOM: A simple string to match against using an indexOf operation.
  // IRREGEXP: Compiled with Irregexp.
  enum Type { NOT_COMPILED, ATOM, IRREGEXP };
  enum Flag {
    kNone = 0,
    kGlobal = 1 << 0,
    kIgnoreCase = 1 << 1,
    kMultiline = 1 << 2,
    kSticky = 1 << 3,
    kUnicode = 1 << 4,
  };
  typedef base::Flags<Flag> Flags;

  DECL_ACCESSORS(data, Object)
  DECL_ACCESSORS(flags, Object)
  DECL_ACCESSORS(source, Object)

  V8_EXPORT_PRIVATE static MaybeHandle<JSRegExp> New(Handle<String> source,
                                                     Flags flags);
  static Handle<JSRegExp> Copy(Handle<JSRegExp> regexp);

  static MaybeHandle<JSRegExp> Initialize(Handle<JSRegExp> regexp,
                                          Handle<String> source, Flags flags);
  static MaybeHandle<JSRegExp> Initialize(Handle<JSRegExp> regexp,
                                          Handle<String> source,
                                          Handle<String> flags_string);

  inline Type TypeTag();
  inline int CaptureCount();
  inline Flags GetFlags();
  inline String* Pattern();
  inline Object* DataAt(int index);
  // Set implementation data after the object has been prepared.
  inline void SetDataAt(int index, Object* value);

  static int code_index(bool is_latin1) {
    if (is_latin1) {
      return kIrregexpLatin1CodeIndex;
    } else {
      return kIrregexpUC16CodeIndex;
    }
  }

  static int saved_code_index(bool is_latin1) {
    if (is_latin1) {
      return kIrregexpLatin1CodeSavedIndex;
    } else {
      return kIrregexpUC16CodeSavedIndex;
    }
  }

  DECLARE_CAST(JSRegExp)

  // Dispatched behavior.
  DECLARE_PRINTER(JSRegExp)
  DECLARE_VERIFIER(JSRegExp)

  static const int kDataOffset = JSObject::kHeaderSize;
  static const int kSourceOffset = kDataOffset + kPointerSize;
  static const int kFlagsOffset = kSourceOffset + kPointerSize;
  static const int kSize = kFlagsOffset + kPointerSize;

  // Indices in the data array.
  static const int kTagIndex = 0;
  static const int kSourceIndex = kTagIndex + 1;
  static const int kFlagsIndex = kSourceIndex + 1;
  static const int kDataIndex = kFlagsIndex + 1;
  // The data fields are used in different ways depending on the
  // value of the tag.
  // Atom regexps (literal strings).
  static const int kAtomPatternIndex = kDataIndex;

  static const int kAtomDataSize = kAtomPatternIndex + 1;

  // Irregexp compiled code or bytecode for Latin1. If compilation
  // fails, this fields hold an exception object that should be
  // thrown if the regexp is used again.
  static const int kIrregexpLatin1CodeIndex = kDataIndex;
  // Irregexp compiled code or bytecode for UC16.  If compilation
  // fails, this fields hold an exception object that should be
  // thrown if the regexp is used again.
  static const int kIrregexpUC16CodeIndex = kDataIndex + 1;

  // Saved instance of Irregexp compiled code or bytecode for Latin1 that
  // is a potential candidate for flushing.
  static const int kIrregexpLatin1CodeSavedIndex = kDataIndex + 2;
  // Saved instance of Irregexp compiled code or bytecode for UC16 that is
  // a potential candidate for flushing.
  static const int kIrregexpUC16CodeSavedIndex = kDataIndex + 3;

  // Maximal number of registers used by either Latin1 or UC16.
  // Only used to check that there is enough stack space
  static const int kIrregexpMaxRegisterCountIndex = kDataIndex + 4;
  // Number of captures in the compiled regexp.
  static const int kIrregexpCaptureCountIndex = kDataIndex + 5;
  // Maps names of named capture groups (at indices 2i) to their corresponding
  // capture group indices (at indices 2i + 1).
  static const int kIrregexpCaptureNameMapIndex = kDataIndex + 6;

  static const int kIrregexpDataSize = kIrregexpCaptureNameMapIndex + 1;

  // Offsets directly into the data fixed array.
  static const int kDataTagOffset =
      FixedArray::kHeaderSize + kTagIndex * kPointerSize;
  static const int kDataOneByteCodeOffset =
      FixedArray::kHeaderSize + kIrregexpLatin1CodeIndex * kPointerSize;
  static const int kDataUC16CodeOffset =
      FixedArray::kHeaderSize + kIrregexpUC16CodeIndex * kPointerSize;
  static const int kIrregexpCaptureCountOffset =
      FixedArray::kHeaderSize + kIrregexpCaptureCountIndex * kPointerSize;

  // In-object fields.
  static const int kLastIndexFieldIndex = 0;
  static const int kInObjectFieldCount = 1;

  // The uninitialized value for a regexp code object.
  static const int kUninitializedValue = -1;

  // The compilation error value for the regexp code object. The real error
  // object is in the saved code field.
  static const int kCompilationErrorValue = -2;

  // When we store the sweep generation at which we moved the code from the
  // code index to the saved code index we mask it of to be in the [0:255]
  // range.
  static const int kCodeAgeMask = 0xff;
};

DEFINE_OPERATORS_FOR_FLAGS(JSRegExp::Flags)


class CompilationCacheShape : public BaseShape<HashTableKey*> {
 public:
  static inline bool IsMatch(HashTableKey* key, Object* value) {
    return key->IsMatch(value);
  }

  static inline uint32_t Hash(HashTableKey* key) {
    return key->Hash();
  }

  static inline uint32_t HashForObject(HashTableKey* key, Object* object) {
    return key->HashForObject(object);
  }

  static inline Handle<Object> AsHandle(Isolate* isolate, HashTableKey* key);

  static const int kPrefixSize = 0;
  static const int kEntrySize = 2;
};


// This cache is used in two different variants. For regexp caching, it simply
// maps identifying info of the regexp to the cached regexp object. Scripts and
// eval code only gets cached after a second probe for the code object. To do
// so, on first "put" only a hash identifying the source is entered into the
// cache, mapping it to a lifetime count of the hash. On each call to Age all
// such lifetimes get reduced, and removed once they reach zero. If a second put
// is called while such a hash is live in the cache, the hash gets replaced by
// an actual cache entry. Age also removes stale live entries from the cache.
// Such entries are identified by SharedFunctionInfos pointing to either the
// recompilation stub, or to "old" code. This avoids memory leaks due to
// premature caching of scripts and eval strings that are never needed later.
class CompilationCacheTable: public HashTable<CompilationCacheTable,
                                              CompilationCacheShape,
                                              HashTableKey*> {
 public:
  // Find cached value for a string key, otherwise return null.
  Handle<Object> Lookup(
      Handle<String> src, Handle<Context> context, LanguageMode language_mode);
  Handle<Object> LookupEval(
      Handle<String> src, Handle<SharedFunctionInfo> shared,
      LanguageMode language_mode, int scope_position);
  Handle<Object> LookupRegExp(Handle<String> source, JSRegExp::Flags flags);
  static Handle<CompilationCacheTable> Put(
      Handle<CompilationCacheTable> cache, Handle<String> src,
      Handle<Context> context, LanguageMode language_mode,
      Handle<Object> value);
  static Handle<CompilationCacheTable> PutEval(
      Handle<CompilationCacheTable> cache, Handle<String> src,
      Handle<SharedFunctionInfo> context, Handle<SharedFunctionInfo> value,
      int scope_position);
  static Handle<CompilationCacheTable> PutRegExp(
      Handle<CompilationCacheTable> cache, Handle<String> src,
      JSRegExp::Flags flags, Handle<FixedArray> value);
  void Remove(Object* value);
  void Age();
  static const int kHashGenerations = 10;

  DECLARE_CAST(CompilationCacheTable)

 private:
  DISALLOW_IMPLICIT_CONSTRUCTORS(CompilationCacheTable);
};


class CodeCacheHashTableShape : public BaseShape<HashTableKey*> {
 public:
  static inline bool IsMatch(HashTableKey* key, Object* value) {
    return key->IsMatch(value);
  }

  static inline uint32_t Hash(HashTableKey* key) {
    return key->Hash();
  }

  static inline uint32_t HashForObject(HashTableKey* key, Object* object) {
    return key->HashForObject(object);
  }

  static inline Handle<Object> AsHandle(Isolate* isolate, HashTableKey* key);

  static const int kPrefixSize = 0;
  // The both the key (name + flags) and value (code object) can be derived from
  // the fixed array that stores both the name and code.
  // TODO(verwaest): Don't allocate a fixed array but inline name and code.
  // Rewrite IsMatch to get table + index as input rather than just the raw key.
  static const int kEntrySize = 1;
};


class CodeCacheHashTable: public HashTable<CodeCacheHashTable,
                                           CodeCacheHashTableShape,
                                           HashTableKey*> {
 public:
  static Handle<CodeCacheHashTable> Put(
      Handle<CodeCacheHashTable> table,
      Handle<Name> name,
      Handle<Code> code);

  Code* Lookup(Name* name, Code::Flags flags);

  DECLARE_CAST(CodeCacheHashTable)

 private:
  DISALLOW_IMPLICIT_CONSTRUCTORS(CodeCacheHashTable);
};


class TypeFeedbackInfo: public Struct {
 public:
  inline int ic_total_count();
  inline void set_ic_total_count(int count);

  inline int ic_with_type_info_count();
  inline void change_ic_with_type_info_count(int delta);

  inline int ic_generic_count();
  inline void change_ic_generic_count(int delta);

  inline void initialize_storage();

  inline void change_own_type_change_checksum();
  inline int own_type_change_checksum();

  inline void set_inlined_type_change_checksum(int checksum);
  inline bool matches_inlined_type_change_checksum(int checksum);

  DECLARE_CAST(TypeFeedbackInfo)

  // Dispatched behavior.
  DECLARE_PRINTER(TypeFeedbackInfo)
  DECLARE_VERIFIER(TypeFeedbackInfo)

  static const int kStorage1Offset = HeapObject::kHeaderSize;
  static const int kStorage2Offset = kStorage1Offset + kPointerSize;
  static const int kStorage3Offset = kStorage2Offset + kPointerSize;
  static const int kSize = kStorage3Offset + kPointerSize;

 private:
  static const int kTypeChangeChecksumBits = 7;

  class ICTotalCountField: public BitField<int, 0,
      kSmiValueSize - kTypeChangeChecksumBits> {};  // NOLINT
  class OwnTypeChangeChecksum: public BitField<int,
      kSmiValueSize - kTypeChangeChecksumBits,
      kTypeChangeChecksumBits> {};  // NOLINT
  class ICsWithTypeInfoCountField: public BitField<int, 0,
      kSmiValueSize - kTypeChangeChecksumBits> {};  // NOLINT
  class InlinedTypeChangeChecksum: public BitField<int,
      kSmiValueSize - kTypeChangeChecksumBits,
      kTypeChangeChecksumBits> {};  // NOLINT

  DISALLOW_IMPLICIT_CONSTRUCTORS(TypeFeedbackInfo);
};


enum AllocationSiteMode {
  DONT_TRACK_ALLOCATION_SITE,
  TRACK_ALLOCATION_SITE,
  LAST_ALLOCATION_SITE_MODE = TRACK_ALLOCATION_SITE
};


class AllocationSite: public Struct {
 public:
  static const uint32_t kMaximumArrayBytesToPretransition = 8 * 1024;
  static const double kPretenureRatio;
  static const int kPretenureMinimumCreated = 100;

  // Values for pretenure decision field.
  enum PretenureDecision {
    kUndecided = 0,
    kDontTenure = 1,
    kMaybeTenure = 2,
    kTenure = 3,
    kZombie = 4,
    kLastPretenureDecisionValue = kZombie
  };

  const char* PretenureDecisionName(PretenureDecision decision);

  DECL_ACCESSORS(transition_info, Object)
  // nested_site threads a list of sites that represent nested literals
  // walked in a particular order. So [[1, 2], 1, 2] will have one
  // nested_site, but [[1, 2], 3, [4]] will have a list of two.
  DECL_ACCESSORS(nested_site, Object)
  DECL_INT_ACCESSORS(pretenure_data)
  DECL_INT_ACCESSORS(pretenure_create_count)
  DECL_ACCESSORS(dependent_code, DependentCode)
  DECL_ACCESSORS(weak_next, Object)

  inline void Initialize();

  // This method is expensive, it should only be called for reporting.
  bool IsNestedSite();

  // transition_info bitfields, for constructed array transition info.
  class ElementsKindBits:       public BitField<ElementsKind, 0,  15> {};
  class UnusedBits:             public BitField<int,          15, 14> {};
  class DoNotInlineBit:         public BitField<bool,         29,  1> {};

  // Bitfields for pretenure_data
  class MementoFoundCountBits:  public BitField<int,               0, 26> {};
  class PretenureDecisionBits:  public BitField<PretenureDecision, 26, 3> {};
  class DeoptDependentCodeBit:  public BitField<bool,              29, 1> {};
  STATIC_ASSERT(PretenureDecisionBits::kMax >= kLastPretenureDecisionValue);

  // Increments the mementos found counter and returns true when the first
  // memento was found for a given allocation site.
  inline bool IncrementMementoFoundCount(int increment = 1);

  inline void IncrementMementoCreateCount();

  PretenureFlag GetPretenureMode();

  void ResetPretenureDecision();

  inline PretenureDecision pretenure_decision();
  inline void set_pretenure_decision(PretenureDecision decision);

  inline bool deopt_dependent_code();
  inline void set_deopt_dependent_code(bool deopt);

  inline int memento_found_count();
  inline void set_memento_found_count(int count);

  inline int memento_create_count();
  inline void set_memento_create_count(int count);

  // The pretenuring decision is made during gc, and the zombie state allows
  // us to recognize when an allocation site is just being kept alive because
  // a later traversal of new space may discover AllocationMementos that point
  // to this AllocationSite.
  inline bool IsZombie();

  inline bool IsMaybeTenure();

  inline void MarkZombie();

  inline bool MakePretenureDecision(PretenureDecision current_decision,
                                    double ratio,
                                    bool maximum_size_scavenge);

  inline bool DigestPretenuringFeedback(bool maximum_size_scavenge);

  inline ElementsKind GetElementsKind();
  inline void SetElementsKind(ElementsKind kind);

  inline bool CanInlineCall();
  inline void SetDoNotInlineCall();

  inline bool SitePointsToLiteral();

  template <AllocationSiteUpdateMode update_or_check =
                AllocationSiteUpdateMode::kUpdate>
  static bool DigestTransitionFeedback(Handle<AllocationSite> site,
                                       ElementsKind to_kind);

  DECLARE_PRINTER(AllocationSite)
  DECLARE_VERIFIER(AllocationSite)

  DECLARE_CAST(AllocationSite)
  static inline AllocationSiteMode GetMode(
      ElementsKind boilerplate_elements_kind);
  static inline AllocationSiteMode GetMode(ElementsKind from, ElementsKind to);
  static inline bool CanTrack(InstanceType type);

  static const int kTransitionInfoOffset = HeapObject::kHeaderSize;
  static const int kNestedSiteOffset = kTransitionInfoOffset + kPointerSize;
  static const int kPretenureDataOffset = kNestedSiteOffset + kPointerSize;
  static const int kPretenureCreateCountOffset =
      kPretenureDataOffset + kPointerSize;
  static const int kDependentCodeOffset =
      kPretenureCreateCountOffset + kPointerSize;
  static const int kWeakNextOffset = kDependentCodeOffset + kPointerSize;
  static const int kSize = kWeakNextOffset + kPointerSize;

  // During mark compact we need to take special care for the dependent code
  // field.
  static const int kPointerFieldsBeginOffset = kTransitionInfoOffset;
  static const int kPointerFieldsEndOffset = kWeakNextOffset;

  // For other visitors, use the fixed body descriptor below.
  typedef FixedBodyDescriptor<HeapObject::kHeaderSize, kSize, kSize>
      BodyDescriptor;

 private:
  inline bool PretenuringDecisionMade();

  DISALLOW_IMPLICIT_CONSTRUCTORS(AllocationSite);
};


class AllocationMemento: public Struct {
 public:
  static const int kAllocationSiteOffset = HeapObject::kHeaderSize;
  static const int kSize = kAllocationSiteOffset + kPointerSize;

  DECL_ACCESSORS(allocation_site, Object)

  inline bool IsValid();
  inline AllocationSite* GetAllocationSite();
  inline Address GetAllocationSiteUnchecked();

  DECLARE_PRINTER(AllocationMemento)
  DECLARE_VERIFIER(AllocationMemento)

  DECLARE_CAST(AllocationMemento)

 private:
  DISALLOW_IMPLICIT_CONSTRUCTORS(AllocationMemento);
};


// Representation of a slow alias as part of a sloppy arguments objects.
// For fast aliases (if HasSloppyArgumentsElements()):
// - the parameter map contains an index into the context
// - all attributes of the element have default values
// For slow aliases (if HasDictionaryArgumentsElements()):
// - the parameter map contains no fast alias mapping (i.e. the hole)
// - this struct (in the slow backing store) contains an index into the context
// - all attributes are available as part if the property details
class AliasedArgumentsEntry: public Struct {
 public:
  inline int aliased_context_slot() const;
  inline void set_aliased_context_slot(int count);

  DECLARE_CAST(AliasedArgumentsEntry)

  // Dispatched behavior.
  DECLARE_PRINTER(AliasedArgumentsEntry)
  DECLARE_VERIFIER(AliasedArgumentsEntry)

  static const int kAliasedContextSlot = HeapObject::kHeaderSize;
  static const int kSize = kAliasedContextSlot + kPointerSize;

 private:
  DISALLOW_IMPLICIT_CONSTRUCTORS(AliasedArgumentsEntry);
};


enum AllowNullsFlag {ALLOW_NULLS, DISALLOW_NULLS};
enum RobustnessFlag {ROBUST_STRING_TRAVERSAL, FAST_STRING_TRAVERSAL};

class V8_EXPORT_PRIVATE StringHasher {
 public:
  explicit inline StringHasher(int length, uint32_t seed);

  template <typename schar>
  static inline uint32_t HashSequentialString(const schar* chars,
                                              int length,
                                              uint32_t seed);

  // Reads all the data, even for long strings and computes the utf16 length.
  static uint32_t ComputeUtf8Hash(Vector<const char> chars,
                                  uint32_t seed,
                                  int* utf16_length_out);

  // Calculated hash value for a string consisting of 1 to
  // String::kMaxArrayIndexSize digits with no leading zeros (except "0").
  // value is represented decimal value.
  static uint32_t MakeArrayIndexHash(uint32_t value, int length);

  // No string is allowed to have a hash of zero.  That value is reserved
  // for internal properties.  If the hash calculation yields zero then we
  // use 27 instead.
  static const int kZeroHash = 27;

  // Reusable parts of the hashing algorithm.
  INLINE(static uint32_t AddCharacterCore(uint32_t running_hash, uint16_t c));
  INLINE(static uint32_t GetHashCore(uint32_t running_hash));
  INLINE(static uint32_t ComputeRunningHash(uint32_t running_hash,
                                            const uc16* chars, int length));
  INLINE(static uint32_t ComputeRunningHashOneByte(uint32_t running_hash,
                                                   const char* chars,
                                                   int length));

 protected:
  // Returns the value to store in the hash field of a string with
  // the given length and contents.
  uint32_t GetHashField();
  // Returns true if the hash of this string can be computed without
  // looking at the contents.
  inline bool has_trivial_hash();
  // Adds a block of characters to the hash.
  template<typename Char>
  inline void AddCharacters(const Char* chars, int len);

 private:
  // Add a character to the hash.
  inline void AddCharacter(uint16_t c);
  // Update index. Returns true if string is still an index.
  inline bool UpdateIndex(uint16_t c);

  int length_;
  uint32_t raw_running_hash_;
  uint32_t array_index_;
  bool is_array_index_;
  bool is_first_char_;
  DISALLOW_COPY_AND_ASSIGN(StringHasher);
};


class IteratingStringHasher : public StringHasher {
 public:
  static inline uint32_t Hash(String* string, uint32_t seed);
  inline void VisitOneByteString(const uint8_t* chars, int length);
  inline void VisitTwoByteString(const uint16_t* chars, int length);

 private:
  inline IteratingStringHasher(int len, uint32_t seed);
  void VisitConsString(ConsString* cons_string);
  DISALLOW_COPY_AND_ASSIGN(IteratingStringHasher);
};


// The characteristics of a string are stored in its map.  Retrieving these
// few bits of information is moderately expensive, involving two memory
// loads where the second is dependent on the first.  To improve efficiency
// the shape of the string is given its own class so that it can be retrieved
// once and used for several string operations.  A StringShape is small enough
// to be passed by value and is immutable, but be aware that flattening a
// string can potentially alter its shape.  Also be aware that a GC caused by
// something else can alter the shape of a string due to ConsString
// shortcutting.  Keeping these restrictions in mind has proven to be error-
// prone and so we no longer put StringShapes in variables unless there is a
// concrete performance benefit at that particular point in the code.
class StringShape BASE_EMBEDDED {
 public:
  inline explicit StringShape(const String* s);
  inline explicit StringShape(Map* s);
  inline explicit StringShape(InstanceType t);
  inline bool IsSequential();
  inline bool IsExternal();
  inline bool IsCons();
  inline bool IsSliced();
  inline bool IsIndirect();
  inline bool IsExternalOneByte();
  inline bool IsExternalTwoByte();
  inline bool IsSequentialOneByte();
  inline bool IsSequentialTwoByte();
  inline bool IsInternalized();
  inline StringRepresentationTag representation_tag();
  inline uint32_t encoding_tag();
  inline uint32_t full_representation_tag();
  inline uint32_t size_tag();
#ifdef DEBUG
  inline uint32_t type() { return type_; }
  inline void invalidate() { valid_ = false; }
  inline bool valid() { return valid_; }
#else
  inline void invalidate() { }
#endif

 private:
  uint32_t type_;
#ifdef DEBUG
  inline void set_valid() { valid_ = true; }
  bool valid_;
#else
  inline void set_valid() { }
#endif
};


// The Name abstract class captures anything that can be used as a property
// name, i.e., strings and symbols.  All names store a hash value.
class Name: public HeapObject {
 public:
  // Get and set the hash field of the name.
  inline uint32_t hash_field();
  inline void set_hash_field(uint32_t value);

  // Tells whether the hash code has been computed.
  inline bool HasHashCode();

  // Returns a hash value used for the property table
  inline uint32_t Hash();

  // Equality operations.
  inline bool Equals(Name* other);
  inline static bool Equals(Handle<Name> one, Handle<Name> two);

  // Conversion.
  inline bool AsArrayIndex(uint32_t* index);

  // If the name is private, it can only name own properties.
  inline bool IsPrivate();

  inline bool IsUniqueName() const;

  // Return a string version of this name that is converted according to the
  // rules described in ES6 section 9.2.11.
  MUST_USE_RESULT static MaybeHandle<String> ToFunctionName(Handle<Name> name);
  MUST_USE_RESULT static MaybeHandle<String> ToFunctionName(
      Handle<Name> name, Handle<String> prefix);

  DECLARE_CAST(Name)

  DECLARE_PRINTER(Name)
#if TRACE_MAPS
  void NameShortPrint();
  int NameShortPrint(Vector<char> str);
#endif

  // Layout description.
  static const int kHashFieldSlot = HeapObject::kHeaderSize;
#if V8_TARGET_LITTLE_ENDIAN || !V8_HOST_ARCH_64_BIT
  static const int kHashFieldOffset = kHashFieldSlot;
#else
  static const int kHashFieldOffset = kHashFieldSlot + kIntSize;
#endif
  static const int kSize = kHashFieldSlot + kPointerSize;

  // Mask constant for checking if a name has a computed hash code
  // and if it is a string that is an array index.  The least significant bit
  // indicates whether a hash code has been computed.  If the hash code has
  // been computed the 2nd bit tells whether the string can be used as an
  // array index.
  static const int kHashNotComputedMask = 1;
  static const int kIsNotArrayIndexMask = 1 << 1;
  static const int kNofHashBitFields = 2;

  // Shift constant retrieving hash code from hash field.
  static const int kHashShift = kNofHashBitFields;

  // Only these bits are relevant in the hash, since the top two are shifted
  // out.
  static const uint32_t kHashBitMask = 0xffffffffu >> kHashShift;

  // Array index strings this short can keep their index in the hash field.
  static const int kMaxCachedArrayIndexLength = 7;

  // Maximum number of characters to consider when trying to convert a string
  // value into an array index.
  static const int kMaxArrayIndexSize = 10;

  // For strings which are array indexes the hash value has the string length
  // mixed into the hash, mainly to avoid a hash value of zero which would be
  // the case for the string '0'. 24 bits are used for the array index value.
  static const int kArrayIndexValueBits = 24;
  static const int kArrayIndexLengthBits =
      kBitsPerInt - kArrayIndexValueBits - kNofHashBitFields;

  STATIC_ASSERT(kArrayIndexLengthBits > 0);
  STATIC_ASSERT(kMaxArrayIndexSize < (1 << kArrayIndexLengthBits));

  class ArrayIndexValueBits : public BitField<unsigned int, kNofHashBitFields,
      kArrayIndexValueBits> {};  // NOLINT
  class ArrayIndexLengthBits : public BitField<unsigned int,
      kNofHashBitFields + kArrayIndexValueBits,
      kArrayIndexLengthBits> {};  // NOLINT

  // Check that kMaxCachedArrayIndexLength + 1 is a power of two so we
  // could use a mask to test if the length of string is less than or equal to
  // kMaxCachedArrayIndexLength.
  STATIC_ASSERT(IS_POWER_OF_TWO(kMaxCachedArrayIndexLength + 1));

  static const unsigned int kContainsCachedArrayIndexMask =
      (~static_cast<unsigned>(kMaxCachedArrayIndexLength)
       << ArrayIndexLengthBits::kShift) |
      kIsNotArrayIndexMask;

  // Value of empty hash field indicating that the hash is not computed.
  static const int kEmptyHashField =
      kIsNotArrayIndexMask | kHashNotComputedMask;

 protected:
  static inline bool IsHashFieldComputed(uint32_t field);

 private:
  DISALLOW_IMPLICIT_CONSTRUCTORS(Name);
};


// ES6 symbols.
class Symbol: public Name {
 public:
  // [name]: The print name of a symbol, or undefined if none.
  DECL_ACCESSORS(name, Object)

  DECL_INT_ACCESSORS(flags)

  // [is_private]: Whether this is a private symbol.  Private symbols can only
  // be used to designate own properties of objects.
  DECL_BOOLEAN_ACCESSORS(is_private)

  // [is_well_known_symbol]: Whether this is a spec-defined well-known symbol,
  // or not. Well-known symbols do not throw when an access check fails during
  // a load.
  DECL_BOOLEAN_ACCESSORS(is_well_known_symbol)

  DECLARE_CAST(Symbol)

  // Dispatched behavior.
  DECLARE_PRINTER(Symbol)
  DECLARE_VERIFIER(Symbol)

  // Layout description.
  static const int kNameOffset = Name::kSize;
  static const int kFlagsOffset = kNameOffset + kPointerSize;
  static const int kSize = kFlagsOffset + kPointerSize;

  typedef FixedBodyDescriptor<kNameOffset, kFlagsOffset, kSize> BodyDescriptor;

  void SymbolShortPrint(std::ostream& os);

 private:
  static const int kPrivateBit = 0;
  static const int kWellKnownSymbolBit = 1;

  const char* PrivateSymbolToName() const;

#if TRACE_MAPS
  friend class Name;  // For PrivateSymbolToName.
#endif

  DISALLOW_IMPLICIT_CONSTRUCTORS(Symbol);
};


class ConsString;

// The String abstract class captures JavaScript string values:
//
// Ecma-262:
//  4.3.16 String Value
//    A string value is a member of the type String and is a finite
//    ordered sequence of zero or more 16-bit unsigned integer values.
//
// All string values have a length field.
class String: public Name {
 public:
  enum Encoding { ONE_BYTE_ENCODING, TWO_BYTE_ENCODING };

  class SubStringRange {
   public:
    explicit inline SubStringRange(String* string, int first = 0,
                                   int length = -1);
    class iterator;
    inline iterator begin();
    inline iterator end();

   private:
    String* string_;
    int first_;
    int length_;
  };

  // Representation of the flat content of a String.
  // A non-flat string doesn't have flat content.
  // A flat string has content that's encoded as a sequence of either
  // one-byte chars or two-byte UC16.
  // Returned by String::GetFlatContent().
  class FlatContent {
   public:
    // Returns true if the string is flat and this structure contains content.
    bool IsFlat() const { return state_ != NON_FLAT; }
    // Returns true if the structure contains one-byte content.
    bool IsOneByte() const { return state_ == ONE_BYTE; }
    // Returns true if the structure contains two-byte content.
    bool IsTwoByte() const { return state_ == TWO_BYTE; }

    // Return the one byte content of the string. Only use if IsOneByte()
    // returns true.
    Vector<const uint8_t> ToOneByteVector() const {
      DCHECK_EQ(ONE_BYTE, state_);
      return Vector<const uint8_t>(onebyte_start, length_);
    }
    // Return the two-byte content of the string. Only use if IsTwoByte()
    // returns true.
    Vector<const uc16> ToUC16Vector() const {
      DCHECK_EQ(TWO_BYTE, state_);
      return Vector<const uc16>(twobyte_start, length_);
    }

    uc16 Get(int i) const {
      DCHECK(i < length_);
      DCHECK(state_ != NON_FLAT);
      if (state_ == ONE_BYTE) return onebyte_start[i];
      return twobyte_start[i];
    }

    bool UsesSameString(const FlatContent& other) const {
      return onebyte_start == other.onebyte_start;
    }

   private:
    enum State { NON_FLAT, ONE_BYTE, TWO_BYTE };

    // Constructors only used by String::GetFlatContent().
    explicit FlatContent(const uint8_t* start, int length)
        : onebyte_start(start), length_(length), state_(ONE_BYTE) {}
    explicit FlatContent(const uc16* start, int length)
        : twobyte_start(start), length_(length), state_(TWO_BYTE) { }
    FlatContent() : onebyte_start(NULL), length_(0), state_(NON_FLAT) { }

    union {
      const uint8_t* onebyte_start;
      const uc16* twobyte_start;
    };
    int length_;
    State state_;

    friend class String;
    friend class IterableSubString;
  };

  template <typename Char>
  INLINE(Vector<const Char> GetCharVector());

  // Get and set the length of the string.
  inline int length() const;
  inline void set_length(int value);

  // Get and set the length of the string using acquire loads and release
  // stores.
  inline int synchronized_length() const;
  inline void synchronized_set_length(int value);

  // Returns whether this string has only one-byte chars, i.e. all of them can
  // be one-byte encoded.  This might be the case even if the string is
  // two-byte.  Such strings may appear when the embedder prefers
  // two-byte external representations even for one-byte data.
  inline bool IsOneByteRepresentation() const;
  inline bool IsTwoByteRepresentation() const;

  // Cons and slices have an encoding flag that may not represent the actual
  // encoding of the underlying string.  This is taken into account here.
  // Requires: this->IsFlat()
  inline bool IsOneByteRepresentationUnderneath();
  inline bool IsTwoByteRepresentationUnderneath();

  // NOTE: this should be considered only a hint.  False negatives are
  // possible.
  inline bool HasOnlyOneByteChars();

  // Get and set individual two byte chars in the string.
  inline void Set(int index, uint16_t value);
  // Get individual two byte char in the string.  Repeated calls
  // to this method are not efficient unless the string is flat.
  INLINE(uint16_t Get(int index));

  // ES6 section 7.1.3.1 ToNumber Applied to the String Type
  static Handle<Object> ToNumber(Handle<String> subject);

  // Flattens the string.  Checks first inline to see if it is
  // necessary.  Does nothing if the string is not a cons string.
  // Flattening allocates a sequential string with the same data as
  // the given string and mutates the cons string to a degenerate
  // form, where the first component is the new sequential string and
  // the second component is the empty string.  If allocation fails,
  // this function returns a failure.  If flattening succeeds, this
  // function returns the sequential string that is now the first
  // component of the cons string.
  //
  // Degenerate cons strings are handled specially by the garbage
  // collector (see IsShortcutCandidate).

  static inline Handle<String> Flatten(Handle<String> string,
                                       PretenureFlag pretenure = NOT_TENURED);

  // Tries to return the content of a flat string as a structure holding either
  // a flat vector of char or of uc16.
  // If the string isn't flat, and therefore doesn't have flat content, the
  // returned structure will report so, and can't provide a vector of either
  // kind.
  FlatContent GetFlatContent();

  // Returns the parent of a sliced string or first part of a flat cons string.
  // Requires: StringShape(this).IsIndirect() && this->IsFlat()
  inline String* GetUnderlying();

  // String relational comparison, implemented according to ES6 section 7.2.11
  // Abstract Relational Comparison (step 5): The comparison of Strings uses a
  // simple lexicographic ordering on sequences of code unit values. There is no
  // attempt to use the more complex, semantically oriented definitions of
  // character or string equality and collating order defined in the Unicode
  // specification. Therefore String values that are canonically equal according
  // to the Unicode standard could test as unequal. In effect this algorithm
  // assumes that both Strings are already in normalized form. Also, note that
  // for strings containing supplementary characters, lexicographic ordering on
  // sequences of UTF-16 code unit values differs from that on sequences of code
  // point values.
  MUST_USE_RESULT static ComparisonResult Compare(Handle<String> x,
                                                  Handle<String> y);

  // Perform string match of pattern on subject, starting at start index.
  // Caller must ensure that 0 <= start_index <= sub->length().
  static int IndexOf(Isolate* isolate, Handle<String> sub, Handle<String> pat,
                     int start_index);

  static Object* LastIndexOf(Isolate* isolate, Handle<Object> receiver,
                             Handle<Object> search, Handle<Object> position);

  // String equality operations.
  inline bool Equals(String* other);
  inline static bool Equals(Handle<String> one, Handle<String> two);
  bool IsUtf8EqualTo(Vector<const char> str, bool allow_prefix_match = false);
  bool IsOneByteEqualTo(Vector<const uint8_t> str);
  bool IsTwoByteEqualTo(Vector<const uc16> str);

  // Return a UTF8 representation of the string.  The string is null
  // terminated but may optionally contain nulls.  Length is returned
  // in length_output if length_output is not a null pointer  The string
  // should be nearly flat, otherwise the performance of this method may
  // be very slow (quadratic in the length).  Setting robustness_flag to
  // ROBUST_STRING_TRAVERSAL invokes behaviour that is robust  This means it
  // handles unexpected data without causing assert failures and it does not
  // do any heap allocations.  This is useful when printing stack traces.
  std::unique_ptr<char[]> ToCString(AllowNullsFlag allow_nulls,
                                    RobustnessFlag robustness_flag, int offset,
                                    int length, int* length_output = 0);
  std::unique_ptr<char[]> ToCString(
      AllowNullsFlag allow_nulls = DISALLOW_NULLS,
      RobustnessFlag robustness_flag = FAST_STRING_TRAVERSAL,
      int* length_output = 0);

  bool ComputeArrayIndex(uint32_t* index);

  // Externalization.
  bool MakeExternal(v8::String::ExternalStringResource* resource);
  bool MakeExternal(v8::String::ExternalOneByteStringResource* resource);

  // Conversion.
  inline bool AsArrayIndex(uint32_t* index);

  // Trimming.
  enum TrimMode { kTrim, kTrimLeft, kTrimRight };
  static Handle<String> Trim(Handle<String> string, TrimMode mode);

  DECLARE_CAST(String)

  void PrintOn(FILE* out);

  // For use during stack traces.  Performs rudimentary sanity check.
  bool LooksValid();

  // Dispatched behavior.
  void StringShortPrint(StringStream* accumulator, bool show_details = true);
  void PrintUC16(std::ostream& os, int start = 0, int end = -1);  // NOLINT
#if defined(DEBUG) || defined(OBJECT_PRINT)
  char* ToAsciiArray();
#endif
  DECLARE_PRINTER(String)
  DECLARE_VERIFIER(String)

  inline bool IsFlat();

  // Layout description.
  static const int kLengthOffset = Name::kSize;
  static const int kSize = kLengthOffset + kPointerSize;

  // Max char codes.
  static const int32_t kMaxOneByteCharCode = unibrow::Latin1::kMaxChar;
  static const uint32_t kMaxOneByteCharCodeU = unibrow::Latin1::kMaxChar;
  static const int kMaxUtf16CodeUnit = 0xffff;
  static const uint32_t kMaxUtf16CodeUnitU = kMaxUtf16CodeUnit;
  static const uc32 kMaxCodePoint = 0x10ffff;

  // Maximal string length.
  static const int kMaxLength = (1 << 28) - 16;

  // Max length for computing hash. For strings longer than this limit the
  // string length is used as the hash value.
  static const int kMaxHashCalcLength = 16383;

  // Limit for truncation in short printing.
  static const int kMaxShortPrintLength = 1024;

  // Support for regular expressions.
  const uc16* GetTwoByteData(unsigned start);

  // Helper function for flattening strings.
  template <typename sinkchar>
  static void WriteToFlat(String* source,
                          sinkchar* sink,
                          int from,
                          int to);

  // The return value may point to the first aligned word containing the first
  // non-one-byte character, rather than directly to the non-one-byte character.
  // If the return value is >= the passed length, the entire string was
  // one-byte.
  static inline int NonAsciiStart(const char* chars, int length) {
    const char* start = chars;
    const char* limit = chars + length;

    if (length >= kIntptrSize) {
      // Check unaligned bytes.
      while (!IsAligned(reinterpret_cast<intptr_t>(chars), sizeof(uintptr_t))) {
        if (static_cast<uint8_t>(*chars) > unibrow::Utf8::kMaxOneByteChar) {
          return static_cast<int>(chars - start);
        }
        ++chars;
      }
      // Check aligned words.
      DCHECK(unibrow::Utf8::kMaxOneByteChar == 0x7F);
      const uintptr_t non_one_byte_mask = kUintptrAllBitsSet / 0xFF * 0x80;
      while (chars + sizeof(uintptr_t) <= limit) {
        if (*reinterpret_cast<const uintptr_t*>(chars) & non_one_byte_mask) {
          return static_cast<int>(chars - start);
        }
        chars += sizeof(uintptr_t);
      }
    }
    // Check remaining unaligned bytes.
    while (chars < limit) {
      if (static_cast<uint8_t>(*chars) > unibrow::Utf8::kMaxOneByteChar) {
        return static_cast<int>(chars - start);
      }
      ++chars;
    }

    return static_cast<int>(chars - start);
  }

  static inline bool IsAscii(const char* chars, int length) {
    return NonAsciiStart(chars, length) >= length;
  }

  static inline bool IsAscii(const uint8_t* chars, int length) {
    return
        NonAsciiStart(reinterpret_cast<const char*>(chars), length) >= length;
  }

  static inline int NonOneByteStart(const uc16* chars, int length) {
    const uc16* limit = chars + length;
    const uc16* start = chars;
    while (chars < limit) {
      if (*chars > kMaxOneByteCharCodeU) return static_cast<int>(chars - start);
      ++chars;
    }
    return static_cast<int>(chars - start);
  }

  static inline bool IsOneByte(const uc16* chars, int length) {
    return NonOneByteStart(chars, length) >= length;
  }

  template<class Visitor>
  static inline ConsString* VisitFlat(Visitor* visitor,
                                      String* string,
                                      int offset = 0);

  static Handle<FixedArray> CalculateLineEnds(Handle<String> string,
                                              bool include_ending_line);

  // Use the hash field to forward to the canonical internalized string
  // when deserializing an internalized string.
  inline void SetForwardedInternalizedString(String* string);
  inline String* GetForwardedInternalizedString();

 private:
  friend class Name;
  friend class StringTableInsertionKey;

  static Handle<String> SlowFlatten(Handle<ConsString> cons,
                                    PretenureFlag tenure);

  // Slow case of String::Equals.  This implementation works on any strings
  // but it is most efficient on strings that are almost flat.
  bool SlowEquals(String* other);

  static bool SlowEquals(Handle<String> one, Handle<String> two);

  // Slow case of AsArrayIndex.
  V8_EXPORT_PRIVATE bool SlowAsArrayIndex(uint32_t* index);

  // Compute and set the hash code.
  uint32_t ComputeAndSetHash();

  DISALLOW_IMPLICIT_CONSTRUCTORS(String);
};


// The SeqString abstract class captures sequential string values.
class SeqString: public String {
 public:
  DECLARE_CAST(SeqString)

  // Layout description.
  static const int kHeaderSize = String::kSize;

  // Truncate the string in-place if possible and return the result.
  // In case of new_length == 0, the empty string is returned without
  // truncating the original string.
  MUST_USE_RESULT static Handle<String> Truncate(Handle<SeqString> string,
                                                 int new_length);
 private:
  DISALLOW_IMPLICIT_CONSTRUCTORS(SeqString);
};


// The OneByteString class captures sequential one-byte string objects.
// Each character in the OneByteString is an one-byte character.
class SeqOneByteString: public SeqString {
 public:
  static const bool kHasOneByteEncoding = true;

  // Dispatched behavior.
  inline uint16_t SeqOneByteStringGet(int index);
  inline void SeqOneByteStringSet(int index, uint16_t value);

  // Get the address of the characters in this string.
  inline Address GetCharsAddress();

  inline uint8_t* GetChars();

  DECLARE_CAST(SeqOneByteString)

  // Garbage collection support.  This method is called by the
  // garbage collector to compute the actual size of an OneByteString
  // instance.
  inline int SeqOneByteStringSize(InstanceType instance_type);

  // Computes the size for an OneByteString instance of a given length.
  static int SizeFor(int length) {
    return OBJECT_POINTER_ALIGN(kHeaderSize + length * kCharSize);
  }

  // Maximal memory usage for a single sequential one-byte string.
  static const int kMaxSize = 512 * MB - 1;
  STATIC_ASSERT((kMaxSize - kHeaderSize) >= String::kMaxLength);

 private:
  DISALLOW_IMPLICIT_CONSTRUCTORS(SeqOneByteString);
};


// The TwoByteString class captures sequential unicode string objects.
// Each character in the TwoByteString is a two-byte uint16_t.
class SeqTwoByteString: public SeqString {
 public:
  static const bool kHasOneByteEncoding = false;

  // Dispatched behavior.
  inline uint16_t SeqTwoByteStringGet(int index);
  inline void SeqTwoByteStringSet(int index, uint16_t value);

  // Get the address of the characters in this string.
  inline Address GetCharsAddress();

  inline uc16* GetChars();

  // For regexp code.
  const uint16_t* SeqTwoByteStringGetData(unsigned start);

  DECLARE_CAST(SeqTwoByteString)

  // Garbage collection support.  This method is called by the
  // garbage collector to compute the actual size of a TwoByteString
  // instance.
  inline int SeqTwoByteStringSize(InstanceType instance_type);

  // Computes the size for a TwoByteString instance of a given length.
  static int SizeFor(int length) {
    return OBJECT_POINTER_ALIGN(kHeaderSize + length * kShortSize);
  }

  // Maximal memory usage for a single sequential two-byte string.
  static const int kMaxSize = 512 * MB - 1;
  STATIC_ASSERT(static_cast<int>((kMaxSize - kHeaderSize)/sizeof(uint16_t)) >=
               String::kMaxLength);

 private:
  DISALLOW_IMPLICIT_CONSTRUCTORS(SeqTwoByteString);
};


// The ConsString class describes string values built by using the
// addition operator on strings.  A ConsString is a pair where the
// first and second components are pointers to other string values.
// One or both components of a ConsString can be pointers to other
// ConsStrings, creating a binary tree of ConsStrings where the leaves
// are non-ConsString string values.  The string value represented by
// a ConsString can be obtained by concatenating the leaf string
// values in a left-to-right depth-first traversal of the tree.
class ConsString: public String {
 public:
  // First string of the cons cell.
  inline String* first();
  // Doesn't check that the result is a string, even in debug mode.  This is
  // useful during GC where the mark bits confuse the checks.
  inline Object* unchecked_first();
  inline void set_first(String* first,
                        WriteBarrierMode mode = UPDATE_WRITE_BARRIER);

  // Second string of the cons cell.
  inline String* second();
  // Doesn't check that the result is a string, even in debug mode.  This is
  // useful during GC where the mark bits confuse the checks.
  inline Object* unchecked_second();
  inline void set_second(String* second,
                         WriteBarrierMode mode = UPDATE_WRITE_BARRIER);

  // Dispatched behavior.
  uint16_t ConsStringGet(int index);

  DECLARE_CAST(ConsString)

  // Layout description.
  static const int kFirstOffset = POINTER_SIZE_ALIGN(String::kSize);
  static const int kSecondOffset = kFirstOffset + kPointerSize;
  static const int kSize = kSecondOffset + kPointerSize;

  // Minimum length for a cons string.
  static const int kMinLength = 13;

  typedef FixedBodyDescriptor<kFirstOffset, kSecondOffset + kPointerSize, kSize>
          BodyDescriptor;

  DECLARE_VERIFIER(ConsString)

 private:
  DISALLOW_IMPLICIT_CONSTRUCTORS(ConsString);
};


// The Sliced String class describes strings that are substrings of another
// sequential string.  The motivation is to save time and memory when creating
// a substring.  A Sliced String is described as a pointer to the parent,
// the offset from the start of the parent string and the length.  Using
// a Sliced String therefore requires unpacking of the parent string and
// adding the offset to the start address.  A substring of a Sliced String
// are not nested since the double indirection is simplified when creating
// such a substring.
// Currently missing features are:
//  - handling externalized parent strings
//  - external strings as parent
//  - truncating sliced string to enable otherwise unneeded parent to be GC'ed.
class SlicedString: public String {
 public:
  inline String* parent();
  inline void set_parent(String* parent,
                         WriteBarrierMode mode = UPDATE_WRITE_BARRIER);
  inline int offset() const;
  inline void set_offset(int offset);

  // Dispatched behavior.
  uint16_t SlicedStringGet(int index);

  DECLARE_CAST(SlicedString)

  // Layout description.
  static const int kParentOffset = POINTER_SIZE_ALIGN(String::kSize);
  static const int kOffsetOffset = kParentOffset + kPointerSize;
  static const int kSize = kOffsetOffset + kPointerSize;

  // Minimum length for a sliced string.
  static const int kMinLength = 13;

  typedef FixedBodyDescriptor<kParentOffset,
                              kOffsetOffset + kPointerSize, kSize>
          BodyDescriptor;

  DECLARE_VERIFIER(SlicedString)

 private:
  DISALLOW_IMPLICIT_CONSTRUCTORS(SlicedString);
};


// The ExternalString class describes string values that are backed by
// a string resource that lies outside the V8 heap.  ExternalStrings
// consist of the length field common to all strings, a pointer to the
// external resource.  It is important to ensure (externally) that the
// resource is not deallocated while the ExternalString is live in the
// V8 heap.
//
// The API expects that all ExternalStrings are created through the
// API.  Therefore, ExternalStrings should not be used internally.
class ExternalString: public String {
 public:
  DECLARE_CAST(ExternalString)

  // Layout description.
  static const int kResourceOffset = POINTER_SIZE_ALIGN(String::kSize);
  static const int kShortSize = kResourceOffset + kPointerSize;
  static const int kResourceDataOffset = kResourceOffset + kPointerSize;
  static const int kSize = kResourceDataOffset + kPointerSize;

  // Return whether external string is short (data pointer is not cached).
  inline bool is_short();

  STATIC_ASSERT(kResourceOffset == Internals::kStringResourceOffset);

 private:
  DISALLOW_IMPLICIT_CONSTRUCTORS(ExternalString);
};


// The ExternalOneByteString class is an external string backed by an
// one-byte string.
class ExternalOneByteString : public ExternalString {
 public:
  static const bool kHasOneByteEncoding = true;

  typedef v8::String::ExternalOneByteStringResource Resource;

  // The underlying resource.
  inline const Resource* resource();
  inline void set_resource(const Resource* buffer);

  // Update the pointer cache to the external character array.
  // The cached pointer is always valid, as the external character array does =
  // not move during lifetime.  Deserialization is the only exception, after
  // which the pointer cache has to be refreshed.
  inline void update_data_cache();

  inline const uint8_t* GetChars();

  // Dispatched behavior.
  inline uint16_t ExternalOneByteStringGet(int index);

  DECLARE_CAST(ExternalOneByteString)

  class BodyDescriptor;

 private:
  DISALLOW_IMPLICIT_CONSTRUCTORS(ExternalOneByteString);
};


// The ExternalTwoByteString class is an external string backed by a UTF-16
// encoded string.
class ExternalTwoByteString: public ExternalString {
 public:
  static const bool kHasOneByteEncoding = false;

  typedef v8::String::ExternalStringResource Resource;

  // The underlying string resource.
  inline const Resource* resource();
  inline void set_resource(const Resource* buffer);

  // Update the pointer cache to the external character array.
  // The cached pointer is always valid, as the external character array does =
  // not move during lifetime.  Deserialization is the only exception, after
  // which the pointer cache has to be refreshed.
  inline void update_data_cache();

  inline const uint16_t* GetChars();

  // Dispatched behavior.
  inline uint16_t ExternalTwoByteStringGet(int index);

  // For regexp code.
  inline const uint16_t* ExternalTwoByteStringGetData(unsigned start);

  DECLARE_CAST(ExternalTwoByteString)

  class BodyDescriptor;

 private:
  DISALLOW_IMPLICIT_CONSTRUCTORS(ExternalTwoByteString);
};


// Utility superclass for stack-allocated objects that must be updated
// on gc.  It provides two ways for the gc to update instances, either
// iterating or updating after gc.
class Relocatable BASE_EMBEDDED {
 public:
  explicit inline Relocatable(Isolate* isolate);
  inline virtual ~Relocatable();
  virtual void IterateInstance(ObjectVisitor* v) { }
  virtual void PostGarbageCollection() { }

  static void PostGarbageCollectionProcessing(Isolate* isolate);
  static int ArchiveSpacePerThread();
  static char* ArchiveState(Isolate* isolate, char* to);
  static char* RestoreState(Isolate* isolate, char* from);
  static void Iterate(Isolate* isolate, ObjectVisitor* v);
  static void Iterate(ObjectVisitor* v, Relocatable* top);
  static char* Iterate(ObjectVisitor* v, char* t);

 private:
  Isolate* isolate_;
  Relocatable* prev_;
};


// A flat string reader provides random access to the contents of a
// string independent of the character width of the string.  The handle
// must be valid as long as the reader is being used.
class FlatStringReader : public Relocatable {
 public:
  FlatStringReader(Isolate* isolate, Handle<String> str);
  FlatStringReader(Isolate* isolate, Vector<const char> input);
  void PostGarbageCollection();
  inline uc32 Get(int index);
  template <typename Char>
  inline Char Get(int index);
  int length() { return length_; }
 private:
  String** str_;
  bool is_one_byte_;
  int length_;
  const void* start_;
};


// This maintains an off-stack representation of the stack frames required
// to traverse a ConsString, allowing an entirely iterative and restartable
// traversal of the entire string
class ConsStringIterator {
 public:
  inline ConsStringIterator() {}
  inline explicit ConsStringIterator(ConsString* cons_string, int offset = 0) {
    Reset(cons_string, offset);
  }
  inline void Reset(ConsString* cons_string, int offset = 0) {
    depth_ = 0;
    // Next will always return NULL.
    if (cons_string == NULL) return;
    Initialize(cons_string, offset);
  }
  // Returns NULL when complete.
  inline String* Next(int* offset_out) {
    *offset_out = 0;
    if (depth_ == 0) return NULL;
    return Continue(offset_out);
  }

 private:
  static const int kStackSize = 32;
  // Use a mask instead of doing modulo operations for stack wrapping.
  static const int kDepthMask = kStackSize-1;
  STATIC_ASSERT(IS_POWER_OF_TWO(kStackSize));
  static inline int OffsetForDepth(int depth);

  inline void PushLeft(ConsString* string);
  inline void PushRight(ConsString* string);
  inline void AdjustMaximumDepth();
  inline void Pop();
  inline bool StackBlown() { return maximum_depth_ - depth_ == kStackSize; }
  void Initialize(ConsString* cons_string, int offset);
  String* Continue(int* offset_out);
  String* NextLeaf(bool* blew_stack);
  String* Search(int* offset_out);

  // Stack must always contain only frames for which right traversal
  // has not yet been performed.
  ConsString* frames_[kStackSize];
  ConsString* root_;
  int depth_;
  int maximum_depth_;
  int consumed_;
  DISALLOW_COPY_AND_ASSIGN(ConsStringIterator);
};


class StringCharacterStream {
 public:
  inline StringCharacterStream(String* string,
                               int offset = 0);
  inline uint16_t GetNext();
  inline bool HasMore();
  inline void Reset(String* string, int offset = 0);
  inline void VisitOneByteString(const uint8_t* chars, int length);
  inline void VisitTwoByteString(const uint16_t* chars, int length);

 private:
  ConsStringIterator iter_;
  bool is_one_byte_;
  union {
    const uint8_t* buffer8_;
    const uint16_t* buffer16_;
  };
  const uint8_t* end_;
  DISALLOW_COPY_AND_ASSIGN(StringCharacterStream);
};


template <typename T>
class VectorIterator {
 public:
  VectorIterator(T* d, int l) : data_(Vector<const T>(d, l)), index_(0) { }
  explicit VectorIterator(Vector<const T> data) : data_(data), index_(0) { }
  T GetNext() { return data_[index_++]; }
  bool has_more() { return index_ < data_.length(); }
 private:
  Vector<const T> data_;
  int index_;
};


// The Oddball describes objects null, undefined, true, and false.
class Oddball: public HeapObject {
 public:
  // [to_number_raw]: Cached raw to_number computed at startup.
  inline double to_number_raw() const;
  inline void set_to_number_raw(double value);

  // [to_string]: Cached to_string computed at startup.
  DECL_ACCESSORS(to_string, String)

  // [to_number]: Cached to_number computed at startup.
  DECL_ACCESSORS(to_number, Object)

  // [typeof]: Cached type_of computed at startup.
  DECL_ACCESSORS(type_of, String)

  inline byte kind() const;
  inline void set_kind(byte kind);

  // ES6 section 7.1.3 ToNumber for Boolean, Null, Undefined.
  MUST_USE_RESULT static inline Handle<Object> ToNumber(Handle<Oddball> input);

  DECLARE_CAST(Oddball)

  // Dispatched behavior.
  DECLARE_VERIFIER(Oddball)

  // Initialize the fields.
  static void Initialize(Isolate* isolate, Handle<Oddball> oddball,
                         const char* to_string, Handle<Object> to_number,
                         const char* type_of, byte kind);

  // Layout description.
  static const int kToNumberRawOffset = HeapObject::kHeaderSize;
  static const int kToStringOffset = kToNumberRawOffset + kDoubleSize;
  static const int kToNumberOffset = kToStringOffset + kPointerSize;
  static const int kTypeOfOffset = kToNumberOffset + kPointerSize;
  static const int kKindOffset = kTypeOfOffset + kPointerSize;
  static const int kSize = kKindOffset + kPointerSize;

  static const byte kFalse = 0;
  static const byte kTrue = 1;
  static const byte kNotBooleanMask = ~1;
  static const byte kTheHole = 2;
  static const byte kNull = 3;
  static const byte kArgumentsMarker = 4;
  static const byte kUndefined = 5;
  static const byte kUninitialized = 6;
  static const byte kOther = 7;
  static const byte kException = 8;
  static const byte kOptimizedOut = 9;
  static const byte kStaleRegister = 10;

  typedef FixedBodyDescriptor<kToStringOffset, kTypeOfOffset + kPointerSize,
                              kSize> BodyDescriptor;

  STATIC_ASSERT(kToNumberRawOffset == HeapNumber::kValueOffset);
  STATIC_ASSERT(kKindOffset == Internals::kOddballKindOffset);
  STATIC_ASSERT(kNull == Internals::kNullOddballKind);
  STATIC_ASSERT(kUndefined == Internals::kUndefinedOddballKind);

 private:
  DISALLOW_IMPLICIT_CONSTRUCTORS(Oddball);
};


class Cell: public HeapObject {
 public:
  // [value]: value of the cell.
  DECL_ACCESSORS(value, Object)

  DECLARE_CAST(Cell)

  static inline Cell* FromValueAddress(Address value) {
    Object* result = FromAddress(value - kValueOffset);
    return static_cast<Cell*>(result);
  }

  inline Address ValueAddress() {
    return address() + kValueOffset;
  }

  // Dispatched behavior.
  DECLARE_PRINTER(Cell)
  DECLARE_VERIFIER(Cell)

  // Layout description.
  static const int kValueOffset = HeapObject::kHeaderSize;
  static const int kSize = kValueOffset + kPointerSize;

  typedef FixedBodyDescriptor<kValueOffset,
                              kValueOffset + kPointerSize,
                              kSize> BodyDescriptor;

 private:
  DISALLOW_IMPLICIT_CONSTRUCTORS(Cell);
};


class PropertyCell : public HeapObject {
 public:
  // [property_details]: details of the global property.
  DECL_ACCESSORS(property_details_raw, Object)
  // [value]: value of the global property.
  DECL_ACCESSORS(value, Object)
  // [dependent_code]: dependent code that depends on the type of the global
  // property.
  DECL_ACCESSORS(dependent_code, DependentCode)

  inline PropertyDetails property_details();
  inline void set_property_details(PropertyDetails details);

  PropertyCellConstantType GetConstantType();

  // Computes the new type of the cell's contents for the given value, but
  // without actually modifying the details.
  static PropertyCellType UpdatedType(Handle<PropertyCell> cell,
                                      Handle<Object> value,
                                      PropertyDetails details);
  // Prepares property cell at given entry for receiving given value.
  // As a result the old cell could be invalidated and/or dependent code could
  // be deoptimized. Returns the prepared property cell.
  static Handle<PropertyCell> PrepareForValue(
      Handle<GlobalDictionary> dictionary, int entry, Handle<Object> value,
      PropertyDetails details);

  static Handle<PropertyCell> InvalidateEntry(
      Handle<GlobalDictionary> dictionary, int entry);

  static void SetValueWithInvalidation(Handle<PropertyCell> cell,
                                       Handle<Object> new_value);

  DECLARE_CAST(PropertyCell)

  // Dispatched behavior.
  DECLARE_PRINTER(PropertyCell)
  DECLARE_VERIFIER(PropertyCell)

  // Layout description.
  static const int kDetailsOffset = HeapObject::kHeaderSize;
  static const int kValueOffset = kDetailsOffset + kPointerSize;
  static const int kDependentCodeOffset = kValueOffset + kPointerSize;
  static const int kSize = kDependentCodeOffset + kPointerSize;

  static const int kPointerFieldsBeginOffset = kValueOffset;
  static const int kPointerFieldsEndOffset = kSize;

  typedef FixedBodyDescriptor<kValueOffset,
                              kSize,
                              kSize> BodyDescriptor;

 private:
  DISALLOW_IMPLICIT_CONSTRUCTORS(PropertyCell);
};


class WeakCell : public HeapObject {
 public:
  inline Object* value() const;

  // This should not be called by anyone except GC.
  inline void clear();

  // This should not be called by anyone except allocator.
  inline void initialize(HeapObject* value);

  inline bool cleared() const;

  DECL_ACCESSORS(next, Object)

  inline void clear_next(Object* the_hole_value);

  inline bool next_cleared();

  DECLARE_CAST(WeakCell)

  DECLARE_PRINTER(WeakCell)
  DECLARE_VERIFIER(WeakCell)

  // Layout description.
  static const int kValueOffset = HeapObject::kHeaderSize;
  static const int kNextOffset = kValueOffset + kPointerSize;
  static const int kSize = kNextOffset + kPointerSize;

  typedef FixedBodyDescriptor<kValueOffset, kSize, kSize> BodyDescriptor;

 private:
  DISALLOW_IMPLICIT_CONSTRUCTORS(WeakCell);
};


// The JSProxy describes EcmaScript Harmony proxies
class JSProxy: public JSReceiver {
 public:
  MUST_USE_RESULT static MaybeHandle<JSProxy> New(Isolate* isolate,
                                                  Handle<Object>,
                                                  Handle<Object>);

  // [handler]: The handler property.
  DECL_ACCESSORS(handler, Object)
  // [target]: The target property.
  DECL_ACCESSORS(target, JSReceiver)
  // [hash]: The hash code property (undefined if not initialized yet).
  DECL_ACCESSORS(hash, Object)

  static MaybeHandle<Context> GetFunctionRealm(Handle<JSProxy> proxy);

  DECLARE_CAST(JSProxy)

  INLINE(bool IsRevoked() const);
  static void Revoke(Handle<JSProxy> proxy);

  // ES6 9.5.1
  static MaybeHandle<Object> GetPrototype(Handle<JSProxy> receiver);

  // ES6 9.5.2
  MUST_USE_RESULT static Maybe<bool> SetPrototype(Handle<JSProxy> proxy,
                                                  Handle<Object> value,
                                                  bool from_javascript,
                                                  ShouldThrow should_throw);
  // ES6 9.5.3
  MUST_USE_RESULT static Maybe<bool> IsExtensible(Handle<JSProxy> proxy);

  // ES6 9.5.4 (when passed DONT_THROW)
  MUST_USE_RESULT static Maybe<bool> PreventExtensions(
      Handle<JSProxy> proxy, ShouldThrow should_throw);

  // ES6 9.5.5
  MUST_USE_RESULT static Maybe<bool> GetOwnPropertyDescriptor(
      Isolate* isolate, Handle<JSProxy> proxy, Handle<Name> name,
      PropertyDescriptor* desc);

  // ES6 9.5.6
  MUST_USE_RESULT static Maybe<bool> DefineOwnProperty(
      Isolate* isolate, Handle<JSProxy> object, Handle<Object> key,
      PropertyDescriptor* desc, ShouldThrow should_throw);

  // ES6 9.5.7
  MUST_USE_RESULT static Maybe<bool> HasProperty(Isolate* isolate,
                                                 Handle<JSProxy> proxy,
                                                 Handle<Name> name);

  // ES6 9.5.8
  MUST_USE_RESULT static MaybeHandle<Object> GetProperty(
      Isolate* isolate, Handle<JSProxy> proxy, Handle<Name> name,
      Handle<Object> receiver, bool* was_found);

  // ES6 9.5.9
  MUST_USE_RESULT static Maybe<bool> SetProperty(Handle<JSProxy> proxy,
                                                 Handle<Name> name,
                                                 Handle<Object> value,
                                                 Handle<Object> receiver,
                                                 LanguageMode language_mode);

  // ES6 9.5.10 (when passed SLOPPY)
  MUST_USE_RESULT static Maybe<bool> DeletePropertyOrElement(
      Handle<JSProxy> proxy, Handle<Name> name, LanguageMode language_mode);

  // ES6 9.5.12
  MUST_USE_RESULT static Maybe<bool> OwnPropertyKeys(
      Isolate* isolate, Handle<JSReceiver> receiver, Handle<JSProxy> proxy,
      PropertyFilter filter, KeyAccumulator* accumulator);

  MUST_USE_RESULT static Maybe<PropertyAttributes> GetPropertyAttributes(
      LookupIterator* it);

  // Dispatched behavior.
  DECLARE_PRINTER(JSProxy)
  DECLARE_VERIFIER(JSProxy)

  // Layout description.
  static const int kTargetOffset = JSReceiver::kHeaderSize;
  static const int kHandlerOffset = kTargetOffset + kPointerSize;
  static const int kHashOffset = kHandlerOffset + kPointerSize;
  static const int kSize = kHashOffset + kPointerSize;

  typedef FixedBodyDescriptor<JSReceiver::kPropertiesOffset, kSize, kSize>
      BodyDescriptor;

  static Object* GetIdentityHash(Handle<JSProxy> receiver);

  static Smi* GetOrCreateIdentityHash(Isolate* isolate, Handle<JSProxy> proxy);

  static Maybe<bool> SetPrivateProperty(Isolate* isolate, Handle<JSProxy> proxy,
                                        Handle<Symbol> private_name,
                                        PropertyDescriptor* desc,
                                        ShouldThrow should_throw);

 private:
  DISALLOW_IMPLICIT_CONSTRUCTORS(JSProxy);
};


class JSCollection : public JSObject {
 public:
  // [table]: the backing hash table
  DECL_ACCESSORS(table, Object)

  static const int kTableOffset = JSObject::kHeaderSize;
  static const int kSize = kTableOffset + kPointerSize;

 private:
  DISALLOW_IMPLICIT_CONSTRUCTORS(JSCollection);
};


// The JSSet describes EcmaScript Harmony sets
class JSSet : public JSCollection {
 public:
  DECLARE_CAST(JSSet)

  static void Initialize(Handle<JSSet> set, Isolate* isolate);
  static void Clear(Handle<JSSet> set);

  // Dispatched behavior.
  DECLARE_PRINTER(JSSet)
  DECLARE_VERIFIER(JSSet)

 private:
  DISALLOW_IMPLICIT_CONSTRUCTORS(JSSet);
};


// The JSMap describes EcmaScript Harmony maps
class JSMap : public JSCollection {
 public:
  DECLARE_CAST(JSMap)

  static void Initialize(Handle<JSMap> map, Isolate* isolate);
  static void Clear(Handle<JSMap> map);

  // Dispatched behavior.
  DECLARE_PRINTER(JSMap)
  DECLARE_VERIFIER(JSMap)

 private:
  DISALLOW_IMPLICIT_CONSTRUCTORS(JSMap);
};

class JSStringIterator : public JSObject {
 public:
  // Dispatched behavior.
  DECLARE_PRINTER(JSStringIterator)
  DECLARE_VERIFIER(JSStringIterator)

  DECLARE_CAST(JSStringIterator)

  // [string]: the [[IteratedString]] internal field.
  DECL_ACCESSORS(string, String)

  // [index]: The [[StringIteratorNextIndex]] internal field.
  inline int index() const;
  inline void set_index(int value);

  static const int kStringOffset = JSObject::kHeaderSize;
  static const int kNextIndexOffset = kStringOffset + kPointerSize;
  static const int kSize = kNextIndexOffset + kPointerSize;

 private:
  DISALLOW_IMPLICIT_CONSTRUCTORS(JSStringIterator);
};

// OrderedHashTableIterator is an iterator that iterates over the keys and
// values of an OrderedHashTable.
//
// The iterator has a reference to the underlying OrderedHashTable data,
// [table], as well as the current [index] the iterator is at.
//
// When the OrderedHashTable is rehashed it adds a reference from the old table
// to the new table as well as storing enough data about the changes so that the
// iterator [index] can be adjusted accordingly.
//
// When the [Next] result from the iterator is requested, the iterator checks if
// there is a newer table that it needs to transition to.
template<class Derived, class TableType>
class OrderedHashTableIterator: public JSObject {
 public:
  // [table]: the backing hash table mapping keys to values.
  DECL_ACCESSORS(table, Object)

  // [index]: The index into the data table.
  DECL_ACCESSORS(index, Object)

  // [kind]: The kind of iteration this is. One of the [Kind] enum values.
  DECL_ACCESSORS(kind, Object)

#ifdef OBJECT_PRINT
  void OrderedHashTableIteratorPrint(std::ostream& os);  // NOLINT
#endif

  static const int kTableOffset = JSObject::kHeaderSize;
  static const int kIndexOffset = kTableOffset + kPointerSize;
  static const int kKindOffset = kIndexOffset + kPointerSize;
  static const int kSize = kKindOffset + kPointerSize;

  enum Kind {
    kKindKeys = 1,
    kKindValues = 2,
    kKindEntries = 3
  };

  // Whether the iterator has more elements. This needs to be called before
  // calling |CurrentKey| and/or |CurrentValue|.
  bool HasMore();

  // Move the index forward one.
  void MoveNext() {
    set_index(Smi::FromInt(Smi::cast(index())->value() + 1));
  }

  // Populates the array with the next key and value and then moves the iterator
  // forward.
  // This returns the |kind| or 0 if the iterator is already at the end.
  Smi* Next(JSArray* value_array);

  // Returns the current key of the iterator. This should only be called when
  // |HasMore| returns true.
  inline Object* CurrentKey();

 private:
  // Transitions the iterator to the non obsolete backing store. This is a NOP
  // if the [table] is not obsolete.
  void Transition();

  DISALLOW_IMPLICIT_CONSTRUCTORS(OrderedHashTableIterator);
};


class JSSetIterator: public OrderedHashTableIterator<JSSetIterator,
                                                     OrderedHashSet> {
 public:
  // Dispatched behavior.
  DECLARE_PRINTER(JSSetIterator)
  DECLARE_VERIFIER(JSSetIterator)

  DECLARE_CAST(JSSetIterator)

  // Called by |Next| to populate the array. This allows the subclasses to
  // populate the array differently.
  inline void PopulateValueArray(FixedArray* array);

 private:
  DISALLOW_IMPLICIT_CONSTRUCTORS(JSSetIterator);
};


class JSMapIterator: public OrderedHashTableIterator<JSMapIterator,
                                                     OrderedHashMap> {
 public:
  // Dispatched behavior.
  DECLARE_PRINTER(JSMapIterator)
  DECLARE_VERIFIER(JSMapIterator)

  DECLARE_CAST(JSMapIterator)

  // Called by |Next| to populate the array. This allows the subclasses to
  // populate the array differently.
  inline void PopulateValueArray(FixedArray* array);

 private:
  // Returns the current value of the iterator. This should only be called when
  // |HasMore| returns true.
  inline Object* CurrentValue();

  DISALLOW_IMPLICIT_CONSTRUCTORS(JSMapIterator);
};


// Base class for both JSWeakMap and JSWeakSet
class JSWeakCollection: public JSObject {
 public:
  DECLARE_CAST(JSWeakCollection)

  // [table]: the backing hash table mapping keys to values.
  DECL_ACCESSORS(table, Object)

  // [next]: linked list of encountered weak maps during GC.
  DECL_ACCESSORS(next, Object)

  static void Initialize(Handle<JSWeakCollection> collection, Isolate* isolate);
  static void Set(Handle<JSWeakCollection> collection, Handle<Object> key,
                  Handle<Object> value, int32_t hash);
  static bool Delete(Handle<JSWeakCollection> collection, Handle<Object> key,
                     int32_t hash);

  static const int kTableOffset = JSObject::kHeaderSize;
  static const int kNextOffset = kTableOffset + kPointerSize;
  static const int kSize = kNextOffset + kPointerSize;

  // Visiting policy defines whether the table and next collection fields
  // should be visited or not.
  enum BodyVisitingPolicy { kVisitStrong, kVisitWeak };

  // Iterates the function object according to the visiting policy.
  template <BodyVisitingPolicy>
  class BodyDescriptorImpl;

  // Visit the whole object.
  typedef BodyDescriptorImpl<kVisitStrong> BodyDescriptor;

  // Don't visit table and next collection fields.
  typedef BodyDescriptorImpl<kVisitWeak> BodyDescriptorWeak;

 private:
  DISALLOW_IMPLICIT_CONSTRUCTORS(JSWeakCollection);
};


// The JSWeakMap describes EcmaScript Harmony weak maps
class JSWeakMap: public JSWeakCollection {
 public:
  DECLARE_CAST(JSWeakMap)

  // Dispatched behavior.
  DECLARE_PRINTER(JSWeakMap)
  DECLARE_VERIFIER(JSWeakMap)

 private:
  DISALLOW_IMPLICIT_CONSTRUCTORS(JSWeakMap);
};


// The JSWeakSet describes EcmaScript Harmony weak sets
class JSWeakSet: public JSWeakCollection {
 public:
  DECLARE_CAST(JSWeakSet)

  // Dispatched behavior.
  DECLARE_PRINTER(JSWeakSet)
  DECLARE_VERIFIER(JSWeakSet)

 private:
  DISALLOW_IMPLICIT_CONSTRUCTORS(JSWeakSet);
};


// Whether a JSArrayBuffer is a SharedArrayBuffer or not.
enum class SharedFlag { kNotShared, kShared };


class JSArrayBuffer: public JSObject {
 public:
  // [backing_store]: backing memory for this array
  DECL_ACCESSORS(backing_store, void)

  // [byte_length]: length in bytes
  DECL_ACCESSORS(byte_length, Object)

  inline uint32_t bit_field() const;
  inline void set_bit_field(uint32_t bits);

  inline bool is_external();
  inline void set_is_external(bool value);

  inline bool is_neuterable();
  inline void set_is_neuterable(bool value);

  inline bool was_neutered();
  inline void set_was_neutered(bool value);

  inline bool is_shared();
  inline void set_is_shared(bool value);

  DECLARE_CAST(JSArrayBuffer)

  void Neuter();

  static void Setup(Handle<JSArrayBuffer> array_buffer, Isolate* isolate,
                    bool is_external, void* data, size_t allocated_length,
                    SharedFlag shared = SharedFlag::kNotShared);

  static bool SetupAllocatingData(Handle<JSArrayBuffer> array_buffer,
                                  Isolate* isolate, size_t allocated_length,
                                  bool initialize = true,
                                  SharedFlag shared = SharedFlag::kNotShared);

  // Dispatched behavior.
  DECLARE_PRINTER(JSArrayBuffer)
  DECLARE_VERIFIER(JSArrayBuffer)

  static const int kByteLengthOffset = JSObject::kHeaderSize;
  static const int kBackingStoreOffset = kByteLengthOffset + kPointerSize;
  static const int kBitFieldSlot = kBackingStoreOffset + kPointerSize;
#if V8_TARGET_LITTLE_ENDIAN || !V8_HOST_ARCH_64_BIT
  static const int kBitFieldOffset = kBitFieldSlot;
#else
  static const int kBitFieldOffset = kBitFieldSlot + kIntSize;
#endif
  static const int kSize = kBitFieldSlot + kPointerSize;

  static const int kSizeWithInternalFields =
      kSize + v8::ArrayBuffer::kInternalFieldCount * kPointerSize;

  // Iterates all fields in the object including internal ones except
  // kBackingStoreOffset and kBitFieldSlot.
  class BodyDescriptor;

  class IsExternal : public BitField<bool, 1, 1> {};
  class IsNeuterable : public BitField<bool, 2, 1> {};
  class WasNeutered : public BitField<bool, 3, 1> {};
  class IsShared : public BitField<bool, 4, 1> {};

 private:
  DISALLOW_IMPLICIT_CONSTRUCTORS(JSArrayBuffer);
};


class JSArrayBufferView: public JSObject {
 public:
  // [buffer]: ArrayBuffer that this typed array views.
  DECL_ACCESSORS(buffer, Object)

  // [byte_offset]: offset of typed array in bytes.
  DECL_ACCESSORS(byte_offset, Object)

  // [byte_length]: length of typed array in bytes.
  DECL_ACCESSORS(byte_length, Object)

  DECLARE_CAST(JSArrayBufferView)

  DECLARE_VERIFIER(JSArrayBufferView)

  inline bool WasNeutered() const;

  static const int kBufferOffset = JSObject::kHeaderSize;
  static const int kByteOffsetOffset = kBufferOffset + kPointerSize;
  static const int kByteLengthOffset = kByteOffsetOffset + kPointerSize;
  static const int kViewSize = kByteLengthOffset + kPointerSize;

 private:
#ifdef VERIFY_HEAP
  DECL_ACCESSORS(raw_byte_offset, Object)
  DECL_ACCESSORS(raw_byte_length, Object)
#endif

  DISALLOW_IMPLICIT_CONSTRUCTORS(JSArrayBufferView);
};


class JSTypedArray: public JSArrayBufferView {
 public:
  // [length]: length of typed array in elements.
  DECL_ACCESSORS(length, Object)
  inline uint32_t length_value() const;

  DECLARE_CAST(JSTypedArray)

  ExternalArrayType type();
  size_t element_size();

  Handle<JSArrayBuffer> GetBuffer();

  // Dispatched behavior.
  DECLARE_PRINTER(JSTypedArray)
  DECLARE_VERIFIER(JSTypedArray)

  static const int kLengthOffset = kViewSize + kPointerSize;
  static const int kSize = kLengthOffset + kPointerSize;

  static const int kSizeWithInternalFields =
      kSize + v8::ArrayBufferView::kInternalFieldCount * kPointerSize;

 private:
  static Handle<JSArrayBuffer> MaterializeArrayBuffer(
      Handle<JSTypedArray> typed_array);
#ifdef VERIFY_HEAP
  DECL_ACCESSORS(raw_length, Object)
#endif

  DISALLOW_IMPLICIT_CONSTRUCTORS(JSTypedArray);
};


class JSDataView: public JSArrayBufferView {
 public:
  DECLARE_CAST(JSDataView)

  // Dispatched behavior.
  DECLARE_PRINTER(JSDataView)
  DECLARE_VERIFIER(JSDataView)

  static const int kSize = kViewSize;

  static const int kSizeWithInternalFields =
      kSize + v8::ArrayBufferView::kInternalFieldCount * kPointerSize;

 private:
  DISALLOW_IMPLICIT_CONSTRUCTORS(JSDataView);
};


// Foreign describes objects pointing from JavaScript to C structures.
class Foreign: public HeapObject {
 public:
  // [address]: field containing the address.
  inline Address foreign_address();
  inline void set_foreign_address(Address value);

  DECLARE_CAST(Foreign)

  // Dispatched behavior.
  DECLARE_PRINTER(Foreign)
  DECLARE_VERIFIER(Foreign)

  // Layout description.

  static const int kForeignAddressOffset = HeapObject::kHeaderSize;
  static const int kSize = kForeignAddressOffset + kPointerSize;

  STATIC_ASSERT(kForeignAddressOffset == Internals::kForeignAddressOffset);

  class BodyDescriptor;

 private:
  DISALLOW_IMPLICIT_CONSTRUCTORS(Foreign);
};


// The JSArray describes JavaScript Arrays
//  Such an array can be in one of two modes:
//    - fast, backing storage is a FixedArray and length <= elements.length();
//       Please note: push and pop can be used to grow and shrink the array.
//    - slow, backing storage is a HashTable with numbers as keys.
class JSArray: public JSObject {
 public:
  // [length]: The length property.
  DECL_ACCESSORS(length, Object)

  // Overload the length setter to skip write barrier when the length
  // is set to a smi. This matches the set function on FixedArray.
  inline void set_length(Smi* length);

  static bool HasReadOnlyLength(Handle<JSArray> array);
  static bool WouldChangeReadOnlyLength(Handle<JSArray> array, uint32_t index);

  // Initialize the array with the given capacity. The function may
  // fail due to out-of-memory situations, but only if the requested
  // capacity is non-zero.
  static void Initialize(Handle<JSArray> array, int capacity, int length = 0);

  // If the JSArray has fast elements, and new_length would result in
  // normalization, returns true.
  bool SetLengthWouldNormalize(uint32_t new_length);
  static inline bool SetLengthWouldNormalize(Heap* heap, uint32_t new_length);

  // Initializes the array to a certain length.
  inline bool AllowsSetLength();

  static void SetLength(Handle<JSArray> array, uint32_t length);

  // Set the content of the array to the content of storage.
  static inline void SetContent(Handle<JSArray> array,
                                Handle<FixedArrayBase> storage);

  // ES6 9.4.2.1
  MUST_USE_RESULT static Maybe<bool> DefineOwnProperty(
      Isolate* isolate, Handle<JSArray> o, Handle<Object> name,
      PropertyDescriptor* desc, ShouldThrow should_throw);

  static bool AnythingToArrayLength(Isolate* isolate,
                                    Handle<Object> length_object,
                                    uint32_t* output);
  MUST_USE_RESULT static Maybe<bool> ArraySetLength(Isolate* isolate,
                                                    Handle<JSArray> a,
                                                    PropertyDescriptor* desc,
                                                    ShouldThrow should_throw);

  // Checks whether the Array has the current realm's Array.prototype as its
  // prototype. This function is best-effort and only gives a conservative
  // approximation, erring on the side of false, in particular with respect
  // to Proxies and objects with a hidden prototype.
  inline bool HasArrayPrototype(Isolate* isolate);

  DECLARE_CAST(JSArray)

  // Dispatched behavior.
  DECLARE_PRINTER(JSArray)
  DECLARE_VERIFIER(JSArray)

  // Number of element slots to pre-allocate for an empty array.
  static const int kPreallocatedArrayElements = 4;

  // Layout description.
  static const int kLengthOffset = JSObject::kHeaderSize;
  static const int kSize = kLengthOffset + kPointerSize;

  static const int kInitialMaxFastElementArray =
      (kMaxRegularHeapObjectSize - FixedArray::kHeaderSize - kSize -
       AllocationMemento::kSize) /
      kPointerSize;

 private:
  DISALLOW_IMPLICIT_CONSTRUCTORS(JSArray);
};


Handle<Object> CacheInitialJSArrayMaps(Handle<Context> native_context,
                                       Handle<Map> initial_map);


// JSRegExpResult is just a JSArray with a specific initial map.
// This initial map adds in-object properties for "index" and "input"
// properties, as assigned by RegExp.prototype.exec, which allows
// faster creation of RegExp exec results.
// This class just holds constants used when creating the result.
// After creation the result must be treated as a JSArray in all regards.
class JSRegExpResult: public JSArray {
 public:
  // Offsets of object fields.
  static const int kIndexOffset = JSArray::kSize;
  static const int kInputOffset = kIndexOffset + kPointerSize;
  static const int kSize = kInputOffset + kPointerSize;
  // Indices of in-object properties.
  static const int kIndexIndex = 0;
  static const int kInputIndex = 1;
 private:
  DISALLOW_IMPLICIT_CONSTRUCTORS(JSRegExpResult);
};


// An accessor must have a getter, but can have no setter.
//
// When setting a property, V8 searches accessors in prototypes.
// If an accessor was found and it does not have a setter,
// the request is ignored.
//
// If the accessor in the prototype has the READ_ONLY property attribute, then
// a new value is added to the derived object when the property is set.
// This shadows the accessor in the prototype.
class AccessorInfo: public Struct {
 public:
  DECL_ACCESSORS(name, Object)
  DECL_INT_ACCESSORS(flag)
  DECL_ACCESSORS(expected_receiver_type, Object)
  // This directly points at a foreign C function to be used from the runtime.
  DECL_ACCESSORS(getter, Object)
  DECL_ACCESSORS(setter, Object)
  // This either points at the same as above, or a trampoline in case we are
  // running with the simulator. Use these entries from generated code.
  DECL_ACCESSORS(js_getter, Object)
  DECL_ACCESSORS(data, Object)

  static Address redirect(Isolate* isolate, Address address,
                          AccessorComponent component);
  Address redirected_getter() const;

  // Dispatched behavior.
  DECLARE_PRINTER(AccessorInfo)

  inline bool all_can_read();
  inline void set_all_can_read(bool value);

  inline bool all_can_write();
  inline void set_all_can_write(bool value);

  inline bool is_special_data_property();
  inline void set_is_special_data_property(bool value);

  inline bool is_sloppy();
  inline void set_is_sloppy(bool value);

  inline PropertyAttributes property_attributes();
  inline void set_property_attributes(PropertyAttributes attributes);

  // Checks whether the given receiver is compatible with this accessor.
  static bool IsCompatibleReceiverMap(Isolate* isolate,
                                      Handle<AccessorInfo> info,
                                      Handle<Map> map);
  inline bool IsCompatibleReceiver(Object* receiver);

  DECLARE_CAST(AccessorInfo)

  // Dispatched behavior.
  DECLARE_VERIFIER(AccessorInfo)

  // Append all descriptors to the array that are not already there.
  // Return number added.
  static int AppendUnique(Handle<Object> descriptors,
                          Handle<FixedArray> array,
                          int valid_descriptors);

  static const int kNameOffset = HeapObject::kHeaderSize;
  static const int kFlagOffset = kNameOffset + kPointerSize;
  static const int kExpectedReceiverTypeOffset = kFlagOffset + kPointerSize;
  static const int kSetterOffset = kExpectedReceiverTypeOffset + kPointerSize;
  static const int kGetterOffset = kSetterOffset + kPointerSize;
  static const int kJsGetterOffset = kGetterOffset + kPointerSize;
  static const int kDataOffset = kJsGetterOffset + kPointerSize;
  static const int kSize = kDataOffset + kPointerSize;


 private:
  inline bool HasExpectedReceiverType();

  // Bit positions in flag.
  static const int kAllCanReadBit = 0;
  static const int kAllCanWriteBit = 1;
  static const int kSpecialDataProperty = 2;
  static const int kIsSloppy = 3;
  class AttributesField : public BitField<PropertyAttributes, 4, 3> {};

  DISALLOW_IMPLICIT_CONSTRUCTORS(AccessorInfo);
};


// Support for JavaScript accessors: A pair of a getter and a setter. Each
// accessor can either be
//   * a pointer to a JavaScript function or proxy: a real accessor
//   * undefined: considered an accessor by the spec, too, strangely enough
//   * the hole: an accessor which has not been set
//   * a pointer to a map: a transition used to ensure map sharing
class AccessorPair: public Struct {
 public:
  DECL_ACCESSORS(getter, Object)
  DECL_ACCESSORS(setter, Object)

  DECLARE_CAST(AccessorPair)

  static Handle<AccessorPair> Copy(Handle<AccessorPair> pair);

  inline Object* get(AccessorComponent component);
  inline void set(AccessorComponent component, Object* value);

  // Note: Returns undefined instead in case of a hole.
  static Handle<Object> GetComponent(Handle<AccessorPair> accessor_pair,
                                     AccessorComponent component);

  // Set both components, skipping arguments which are a JavaScript null.
  inline void SetComponents(Object* getter, Object* setter);

  inline bool Equals(AccessorPair* pair);
  inline bool Equals(Object* getter_value, Object* setter_value);

  inline bool ContainsAccessor();

  // Dispatched behavior.
  DECLARE_PRINTER(AccessorPair)
  DECLARE_VERIFIER(AccessorPair)

  static const int kGetterOffset = HeapObject::kHeaderSize;
  static const int kSetterOffset = kGetterOffset + kPointerSize;
  static const int kSize = kSetterOffset + kPointerSize;

 private:
  // Strangely enough, in addition to functions and harmony proxies, the spec
  // requires us to consider undefined as a kind of accessor, too:
  //    var obj = {};
  //    Object.defineProperty(obj, "foo", {get: undefined});
  //    assertTrue("foo" in obj);
  inline bool IsJSAccessor(Object* obj);

  DISALLOW_IMPLICIT_CONSTRUCTORS(AccessorPair);
};


class AccessCheckInfo: public Struct {
 public:
  DECL_ACCESSORS(callback, Object)
  DECL_ACCESSORS(named_interceptor, Object)
  DECL_ACCESSORS(indexed_interceptor, Object)
  DECL_ACCESSORS(data, Object)

  DECLARE_CAST(AccessCheckInfo)

  // Dispatched behavior.
  DECLARE_PRINTER(AccessCheckInfo)
  DECLARE_VERIFIER(AccessCheckInfo)

  static AccessCheckInfo* Get(Isolate* isolate, Handle<JSObject> receiver);

  static const int kCallbackOffset = HeapObject::kHeaderSize;
  static const int kNamedInterceptorOffset = kCallbackOffset + kPointerSize;
  static const int kIndexedInterceptorOffset =
      kNamedInterceptorOffset + kPointerSize;
  static const int kDataOffset = kIndexedInterceptorOffset + kPointerSize;
  static const int kSize = kDataOffset + kPointerSize;

 private:
  DISALLOW_IMPLICIT_CONSTRUCTORS(AccessCheckInfo);
};


class InterceptorInfo: public Struct {
 public:
  DECL_ACCESSORS(getter, Object)
  DECL_ACCESSORS(setter, Object)
  DECL_ACCESSORS(query, Object)
  DECL_ACCESSORS(descriptor, Object)
  DECL_ACCESSORS(deleter, Object)
  DECL_ACCESSORS(enumerator, Object)
  DECL_ACCESSORS(definer, Object)
  DECL_ACCESSORS(data, Object)
  DECL_BOOLEAN_ACCESSORS(can_intercept_symbols)
  DECL_BOOLEAN_ACCESSORS(all_can_read)
  DECL_BOOLEAN_ACCESSORS(non_masking)

  inline int flags() const;
  inline void set_flags(int flags);

  DECLARE_CAST(InterceptorInfo)

  // Dispatched behavior.
  DECLARE_PRINTER(InterceptorInfo)
  DECLARE_VERIFIER(InterceptorInfo)

  static const int kGetterOffset = HeapObject::kHeaderSize;
  static const int kSetterOffset = kGetterOffset + kPointerSize;
  static const int kQueryOffset = kSetterOffset + kPointerSize;
  static const int kDescriptorOffset = kQueryOffset + kPointerSize;
  static const int kDeleterOffset = kDescriptorOffset + kPointerSize;
  static const int kEnumeratorOffset = kDeleterOffset + kPointerSize;
  static const int kDefinerOffset = kEnumeratorOffset + kPointerSize;
  static const int kDataOffset = kDefinerOffset + kPointerSize;
  static const int kFlagsOffset = kDataOffset + kPointerSize;
  static const int kSize = kFlagsOffset + kPointerSize;

  static const int kCanInterceptSymbolsBit = 0;
  static const int kAllCanReadBit = 1;
  static const int kNonMasking = 2;

 private:
  DISALLOW_IMPLICIT_CONSTRUCTORS(InterceptorInfo);
};


class CallHandlerInfo: public Struct {
 public:
  DECL_ACCESSORS(callback, Object)
  DECL_ACCESSORS(data, Object)
  DECL_ACCESSORS(fast_handler, Object)

  DECLARE_CAST(CallHandlerInfo)

  // Dispatched behavior.
  DECLARE_PRINTER(CallHandlerInfo)
  DECLARE_VERIFIER(CallHandlerInfo)

  static const int kCallbackOffset = HeapObject::kHeaderSize;
  static const int kDataOffset = kCallbackOffset + kPointerSize;
  static const int kFastHandlerOffset = kDataOffset + kPointerSize;
  static const int kSize = kFastHandlerOffset + kPointerSize;

 private:
  DISALLOW_IMPLICIT_CONSTRUCTORS(CallHandlerInfo);
};


class TemplateInfo: public Struct {
 public:
  DECL_ACCESSORS(tag, Object)
  DECL_ACCESSORS(serial_number, Object)
  DECL_INT_ACCESSORS(number_of_properties)
  DECL_ACCESSORS(property_list, Object)
  DECL_ACCESSORS(property_accessors, Object)

  DECLARE_VERIFIER(TemplateInfo)

  DECLARE_CAST(TemplateInfo)

  static const int kTagOffset = HeapObject::kHeaderSize;
  static const int kSerialNumberOffset = kTagOffset + kPointerSize;
  static const int kNumberOfProperties = kSerialNumberOffset + kPointerSize;
  static const int kPropertyListOffset = kNumberOfProperties + kPointerSize;
  static const int kPropertyAccessorsOffset =
      kPropertyListOffset + kPointerSize;
  static const int kPropertyIntrinsicsOffset =
      kPropertyAccessorsOffset + kPointerSize;
  static const int kHeaderSize = kPropertyIntrinsicsOffset + kPointerSize;

  static const int kFastTemplateInstantiationsCacheSize = 1 * KB;

 private:
  DISALLOW_IMPLICIT_CONSTRUCTORS(TemplateInfo);
};


class FunctionTemplateInfo: public TemplateInfo {
 public:
  DECL_ACCESSORS(call_code, Object)
  DECL_ACCESSORS(prototype_template, Object)
  DECL_ACCESSORS(parent_template, Object)
  DECL_ACCESSORS(named_property_handler, Object)
  DECL_ACCESSORS(indexed_property_handler, Object)
  DECL_ACCESSORS(instance_template, Object)
  DECL_ACCESSORS(class_name, Object)
  DECL_ACCESSORS(signature, Object)
  DECL_ACCESSORS(instance_call_handler, Object)
  DECL_ACCESSORS(access_check_info, Object)
  DECL_ACCESSORS(shared_function_info, Object)
  DECL_ACCESSORS(js_function, Object)
  DECL_INT_ACCESSORS(flag)

  inline int length() const;
  inline void set_length(int value);

  // Following properties use flag bits.
  DECL_BOOLEAN_ACCESSORS(hidden_prototype)
  DECL_BOOLEAN_ACCESSORS(undetectable)
  // If the bit is set, object instances created by this function
  // requires access check.
  DECL_BOOLEAN_ACCESSORS(needs_access_check)
  DECL_BOOLEAN_ACCESSORS(read_only_prototype)
  DECL_BOOLEAN_ACCESSORS(remove_prototype)
  DECL_BOOLEAN_ACCESSORS(do_not_cache)
  DECL_BOOLEAN_ACCESSORS(accept_any_receiver)

  DECLARE_CAST(FunctionTemplateInfo)

  // Dispatched behavior.
  DECLARE_PRINTER(FunctionTemplateInfo)
  DECLARE_VERIFIER(FunctionTemplateInfo)

  static const int kCallCodeOffset = TemplateInfo::kHeaderSize;
  static const int kPrototypeTemplateOffset =
      kCallCodeOffset + kPointerSize;
  static const int kParentTemplateOffset =
      kPrototypeTemplateOffset + kPointerSize;
  static const int kNamedPropertyHandlerOffset =
      kParentTemplateOffset + kPointerSize;
  static const int kIndexedPropertyHandlerOffset =
      kNamedPropertyHandlerOffset + kPointerSize;
  static const int kInstanceTemplateOffset =
      kIndexedPropertyHandlerOffset + kPointerSize;
  static const int kClassNameOffset = kInstanceTemplateOffset + kPointerSize;
  static const int kSignatureOffset = kClassNameOffset + kPointerSize;
  static const int kInstanceCallHandlerOffset = kSignatureOffset + kPointerSize;
  static const int kAccessCheckInfoOffset =
      kInstanceCallHandlerOffset + kPointerSize;
  static const int kSharedFunctionInfoOffset =
      kAccessCheckInfoOffset + kPointerSize;
  static const int kFlagOffset = kSharedFunctionInfoOffset + kPointerSize;
  static const int kLengthOffset = kFlagOffset + kPointerSize;
  static const int kSize = kLengthOffset + kPointerSize;

  static Handle<SharedFunctionInfo> GetOrCreateSharedFunctionInfo(
      Isolate* isolate, Handle<FunctionTemplateInfo> info);
  // Returns parent function template or null.
  inline FunctionTemplateInfo* GetParent(Isolate* isolate);
  // Returns true if |object| is an instance of this function template.
  inline bool IsTemplateFor(JSObject* object);
  bool IsTemplateFor(Map* map);
  inline bool instantiated();

 private:
  // Bit position in the flag, from least significant bit position.
  static const int kHiddenPrototypeBit   = 0;
  static const int kUndetectableBit      = 1;
  static const int kNeedsAccessCheckBit  = 2;
  static const int kReadOnlyPrototypeBit = 3;
  static const int kRemovePrototypeBit   = 4;
  static const int kDoNotCacheBit        = 5;
  static const int kAcceptAnyReceiver = 6;

  DISALLOW_IMPLICIT_CONSTRUCTORS(FunctionTemplateInfo);
};


class ObjectTemplateInfo: public TemplateInfo {
 public:
  DECL_ACCESSORS(constructor, Object)
  DECL_ACCESSORS(data, Object)
  DECL_INT_ACCESSORS(internal_field_count)
  DECL_BOOLEAN_ACCESSORS(immutable_proto)

  DECLARE_CAST(ObjectTemplateInfo)

  // Dispatched behavior.
  DECLARE_PRINTER(ObjectTemplateInfo)
  DECLARE_VERIFIER(ObjectTemplateInfo)

  static const int kConstructorOffset = TemplateInfo::kHeaderSize;
  // LSB is for immutable_proto, higher bits for internal_field_count
  static const int kDataOffset = kConstructorOffset + kPointerSize;
  static const int kSize = kDataOffset + kPointerSize;

  // Starting from given object template's constructor walk up the inheritance
  // chain till a function template that has an instance template is found.
  inline ObjectTemplateInfo* GetParent(Isolate* isolate);

 private:
  class IsImmutablePrototype : public BitField<bool, 0, 1> {};
  class InternalFieldCount
      : public BitField<int, IsImmutablePrototype::kNext, 29> {};
};


// The DebugInfo class holds additional information for a function being
// debugged.
class DebugInfo: public Struct {
 public:
  // The shared function info for the source being debugged.
  DECL_ACCESSORS(shared, SharedFunctionInfo)

  DECL_ACCESSORS(debug_bytecode_array, Object)
  // Fixed array holding status information for each active break point.
  DECL_ACCESSORS(break_points, FixedArray)

  // Check if there is a break point at a source position.
  bool HasBreakPoint(int source_position);
  // Attempt to clear a break point. Return true if successful.
  static bool ClearBreakPoint(Handle<DebugInfo> debug_info,
                              Handle<Object> break_point_object);
  // Set a break point.
  static void SetBreakPoint(Handle<DebugInfo> debug_info, int source_position,
                            Handle<Object> break_point_object);
  // Get the break point objects for a source position.
  Handle<Object> GetBreakPointObjects(int source_position);
  // Find the break point info holding this break point object.
  static Handle<Object> FindBreakPointInfo(Handle<DebugInfo> debug_info,
                                           Handle<Object> break_point_object);
  // Get the number of break points for this function.
  int GetBreakPointCount();

  static Smi* uninitialized() { return Smi::FromInt(0); }

  inline bool HasDebugBytecodeArray();
  inline bool HasDebugCode();

  inline BytecodeArray* OriginalBytecodeArray();
  inline BytecodeArray* DebugBytecodeArray();
  inline Code* DebugCode();

  DECLARE_CAST(DebugInfo)

  // Dispatched behavior.
  DECLARE_PRINTER(DebugInfo)
  DECLARE_VERIFIER(DebugInfo)

  static const int kSharedFunctionInfoIndex = Struct::kHeaderSize;
  static const int kDebugBytecodeArrayIndex =
      kSharedFunctionInfoIndex + kPointerSize;
  static const int kBreakPointsStateIndex =
      kDebugBytecodeArrayIndex + kPointerSize;
  static const int kSize = kBreakPointsStateIndex + kPointerSize;

  static const int kEstimatedNofBreakPointsInFunction = 4;

 private:
  // Get the break point info object for a source position.
  Object* GetBreakPointInfo(int source_position);

  DISALLOW_IMPLICIT_CONSTRUCTORS(DebugInfo);
};


// The BreakPointInfo class holds information for break points set in a
// function. The DebugInfo object holds a BreakPointInfo object for each code
// position with one or more break points.
class BreakPointInfo: public Struct {
 public:
  // The position in the source for the break position.
  DECL_INT_ACCESSORS(source_position)
  // List of related JavaScript break points.
  DECL_ACCESSORS(break_point_objects, Object)

  // Removes a break point.
  static void ClearBreakPoint(Handle<BreakPointInfo> info,
                              Handle<Object> break_point_object);
  // Set a break point.
  static void SetBreakPoint(Handle<BreakPointInfo> info,
                            Handle<Object> break_point_object);
  // Check if break point info has this break point object.
  static bool HasBreakPointObject(Handle<BreakPointInfo> info,
                                  Handle<Object> break_point_object);
  // Get the number of break points for this code offset.
  int GetBreakPointCount();

  int GetStatementPosition(Handle<DebugInfo> debug_info);

  DECLARE_CAST(BreakPointInfo)

  // Dispatched behavior.
  DECLARE_PRINTER(BreakPointInfo)
  DECLARE_VERIFIER(BreakPointInfo)

  static const int kSourcePositionIndex = Struct::kHeaderSize;
  static const int kBreakPointObjectsIndex =
      kSourcePositionIndex + kPointerSize;
  static const int kSize = kBreakPointObjectsIndex + kPointerSize;

 private:
  DISALLOW_IMPLICIT_CONSTRUCTORS(BreakPointInfo);
};


#undef DECL_BOOLEAN_ACCESSORS
#undef DECL_ACCESSORS
#undef DECLARE_CAST
#undef DECLARE_VERIFIER

#define VISITOR_SYNCHRONIZATION_TAGS_LIST(V)                               \
  V(kStringTable, "string_table", "(Internalized strings)")                \
  V(kExternalStringsTable, "external_strings_table", "(External strings)") \
  V(kStrongRootList, "strong_root_list", "(Strong roots)")                 \
  V(kSmiRootList, "smi_root_list", "(Smi roots)")                          \
  V(kBootstrapper, "bootstrapper", "(Bootstrapper)")                       \
  V(kTop, "top", "(Isolate)")                                              \
  V(kRelocatable, "relocatable", "(Relocatable)")                          \
  V(kDebug, "debug", "(Debugger)")                                         \
  V(kCompilationCache, "compilationcache", "(Compilation cache)")          \
  V(kHandleScope, "handlescope", "(Handle scope)")                         \
  V(kDispatchTable, "dispatchtable", "(Dispatch table)")                   \
  V(kBuiltins, "builtins", "(Builtins)")                                   \
  V(kGlobalHandles, "globalhandles", "(Global handles)")                   \
  V(kEternalHandles, "eternalhandles", "(Eternal handles)")                \
  V(kThreadManager, "threadmanager", "(Thread manager)")                   \
  V(kStrongRoots, "strong roots", "(Strong roots)")                        \
  V(kExtensions, "Extensions", "(Extensions)")

class VisitorSynchronization : public AllStatic {
 public:
#define DECLARE_ENUM(enum_item, ignore1, ignore2) enum_item,
  enum SyncTag {
    VISITOR_SYNCHRONIZATION_TAGS_LIST(DECLARE_ENUM)
    kNumberOfSyncTags
  };
#undef DECLARE_ENUM

  static const char* const kTags[kNumberOfSyncTags];
  static const char* const kTagNames[kNumberOfSyncTags];
};

// Abstract base class for visiting, and optionally modifying, the
// pointers contained in Objects. Used in GC and serialization/deserialization.
class ObjectVisitor BASE_EMBEDDED {
 public:
  virtual ~ObjectVisitor() {}

  // Visits a contiguous arrays of pointers in the half-open range
  // [start, end). Any or all of the values may be modified on return.
  virtual void VisitPointers(Object** start, Object** end) = 0;

  // Handy shorthand for visiting a single pointer.
  virtual void VisitPointer(Object** p) { VisitPointers(p, p + 1); }

  // Visit weak next_code_link in Code object.
  virtual void VisitNextCodeLink(Object** p) { VisitPointers(p, p + 1); }

  // To allow lazy clearing of inline caches the visitor has
  // a rich interface for iterating over Code objects..

  // Visits a code target in the instruction stream.
  virtual void VisitCodeTarget(RelocInfo* rinfo);

  // Visits a code entry in a JS function.
  virtual void VisitCodeEntry(Address entry_address);

  // Visits a global property cell reference in the instruction stream.
  virtual void VisitCell(RelocInfo* rinfo);

  // Visits a runtime entry in the instruction stream.
  virtual void VisitRuntimeEntry(RelocInfo* rinfo) {}

  // Visits the resource of an one-byte or two-byte string.
  virtual void VisitExternalOneByteString(
      v8::String::ExternalOneByteStringResource** resource) {}
  virtual void VisitExternalTwoByteString(
      v8::String::ExternalStringResource** resource) {}

  // Visits a debug call target in the instruction stream.
  virtual void VisitDebugTarget(RelocInfo* rinfo);

  // Visits the byte sequence in a function's prologue that contains information
  // about the code's age.
  virtual void VisitCodeAgeSequence(RelocInfo* rinfo);

  // Visit pointer embedded into a code object.
  virtual void VisitEmbeddedPointer(RelocInfo* rinfo);

  // Visits an external reference embedded into a code object.
  virtual void VisitExternalReference(RelocInfo* rinfo);

  // Visits an external reference.
  virtual void VisitExternalReference(Address* p) {}

  // Visits an (encoded) internal reference.
  virtual void VisitInternalReference(RelocInfo* rinfo) {}

  // Visits a handle that has an embedder-assigned class ID.
  virtual void VisitEmbedderReference(Object** p, uint16_t class_id) {}

  // Intended for serialization/deserialization checking: insert, or
  // check for the presence of, a tag at this position in the stream.
  // Also used for marking up GC roots in heap snapshots.
  virtual void Synchronize(VisitorSynchronization::SyncTag tag) {}
};


// BooleanBit is a helper class for setting and getting a bit in an integer.
class BooleanBit : public AllStatic {
 public:
  static inline bool get(int value, int bit_position) {
    return (value & (1 << bit_position)) != 0;
  }

  static inline int set(int value, int bit_position, bool v) {
    if (v) {
      value |= (1 << bit_position);
    } else {
      value &= ~(1 << bit_position);
    }
    return value;
  }
};


}  // NOLINT, false-positive due to second-order macros.
}  // NOLINT, false-positive due to second-order macros.

#endif  // V8_OBJECTS_H_<|MERGE_RESOLUTION|>--- conflicted
+++ resolved
@@ -4548,12 +4548,10 @@
       : public BitField<FunctionKind, HasSimpleParametersField::kNext, 9> {};
   class HasOuterScopeInfoField
       : public BitField<bool, FunctionKindField::kNext, 1> {};
-<<<<<<< HEAD
-  class TypedField : public BitField<bool, HasOuterScopeInfoField::kNext, 1> {};
-=======
   class IsDebugEvaluateScopeField
       : public BitField<bool, HasOuterScopeInfoField::kNext, 1> {};
->>>>>>> 86bda7dd
+  class TypedField
+      : public BitField<bool, IsDebugEvaluateScopeField::kNext, 1> {};
 
   // Properties of variables.
   class VariableModeField : public BitField<VariableMode, 0, 3> {};
@@ -7745,12 +7743,9 @@
     kDeserialized,
     kIsDeclaration,
     kIsAsmWasmBroken,
-<<<<<<< HEAD
-    kTypedFunction,
-=======
     kRequiresClassFieldInit,
     kIsClassFieldInitializer,
->>>>>>> 86bda7dd
+    kTypedFunction,
     kCompilerHintsCount,  // Pseudo entry
   };
   // kFunctionKind has to be byte-aligned
