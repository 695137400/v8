--- conflicted
+++ resolved
@@ -5625,509 +5625,6 @@
                kDoNotCacheBit)
 BOOL_ACCESSORS(FunctionTemplateInfo, flag, accept_any_receiver,
                kAcceptAnyReceiver)
-<<<<<<< HEAD
-BOOL_ACCESSORS(SharedFunctionInfo, start_position_and_type, is_named_expression,
-               kIsNamedExpressionBit)
-BOOL_ACCESSORS(SharedFunctionInfo, start_position_and_type, is_toplevel,
-               kIsTopLevelBit)
-
-#if V8_HOST_ARCH_32_BIT
-SMI_ACCESSORS(SharedFunctionInfo, length, kLengthOffset)
-SMI_ACCESSORS(SharedFunctionInfo, internal_formal_parameter_count,
-              kFormalParameterCountOffset)
-SMI_ACCESSORS(SharedFunctionInfo, expected_nof_properties,
-              kExpectedNofPropertiesOffset)
-SMI_ACCESSORS(SharedFunctionInfo, start_position_and_type,
-              kStartPositionAndTypeOffset)
-SMI_ACCESSORS(SharedFunctionInfo, end_position, kEndPositionOffset)
-SMI_ACCESSORS(SharedFunctionInfo, function_token_position,
-              kFunctionTokenPositionOffset)
-SMI_ACCESSORS(SharedFunctionInfo, compiler_hints,
-              kCompilerHintsOffset)
-SMI_ACCESSORS(SharedFunctionInfo, opt_count_and_bailout_reason,
-              kOptCountAndBailoutReasonOffset)
-SMI_ACCESSORS(SharedFunctionInfo, counters, kCountersOffset)
-SMI_ACCESSORS(SharedFunctionInfo, ast_node_count, kAstNodeCountOffset)
-SMI_ACCESSORS(SharedFunctionInfo, profiler_ticks, kProfilerTicksOffset)
-
-#else
-
-#if V8_TARGET_LITTLE_ENDIAN
-#define PSEUDO_SMI_LO_ALIGN 0
-#define PSEUDO_SMI_HI_ALIGN kIntSize
-#else
-#define PSEUDO_SMI_LO_ALIGN kIntSize
-#define PSEUDO_SMI_HI_ALIGN 0
-#endif
-
-#define PSEUDO_SMI_ACCESSORS_LO(holder, name, offset)                          \
-  STATIC_ASSERT(holder::offset % kPointerSize == PSEUDO_SMI_LO_ALIGN);         \
-  int holder::name() const {                                                   \
-    int value = READ_INT_FIELD(this, offset);                                  \
-    DCHECK(kHeapObjectTag == 1);                                               \
-    DCHECK((value & kHeapObjectTag) == 0);                                     \
-    return value >> 1;                                                         \
-  }                                                                            \
-  void holder::set_##name(int value) {                                         \
-    DCHECK(kHeapObjectTag == 1);                                               \
-    DCHECK((value & 0xC0000000) == 0xC0000000 || (value & 0xC0000000) == 0x0); \
-    WRITE_INT_FIELD(this, offset, (value << 1) & ~kHeapObjectTag);             \
-  }
-
-#define PSEUDO_SMI_ACCESSORS_HI(holder, name, offset)                  \
-  STATIC_ASSERT(holder::offset % kPointerSize == PSEUDO_SMI_HI_ALIGN); \
-  INT_ACCESSORS(holder, name, offset)
-
-
-PSEUDO_SMI_ACCESSORS_LO(SharedFunctionInfo, length, kLengthOffset)
-PSEUDO_SMI_ACCESSORS_HI(SharedFunctionInfo, internal_formal_parameter_count,
-                        kFormalParameterCountOffset)
-
-PSEUDO_SMI_ACCESSORS_LO(SharedFunctionInfo,
-                        expected_nof_properties,
-                        kExpectedNofPropertiesOffset)
-
-PSEUDO_SMI_ACCESSORS_LO(SharedFunctionInfo, end_position, kEndPositionOffset)
-PSEUDO_SMI_ACCESSORS_HI(SharedFunctionInfo,
-                        start_position_and_type,
-                        kStartPositionAndTypeOffset)
-
-PSEUDO_SMI_ACCESSORS_LO(SharedFunctionInfo,
-                        function_token_position,
-                        kFunctionTokenPositionOffset)
-PSEUDO_SMI_ACCESSORS_HI(SharedFunctionInfo,
-                        compiler_hints,
-                        kCompilerHintsOffset)
-
-PSEUDO_SMI_ACCESSORS_LO(SharedFunctionInfo,
-                        opt_count_and_bailout_reason,
-                        kOptCountAndBailoutReasonOffset)
-PSEUDO_SMI_ACCESSORS_HI(SharedFunctionInfo, counters, kCountersOffset)
-
-PSEUDO_SMI_ACCESSORS_LO(SharedFunctionInfo,
-                        ast_node_count,
-                        kAstNodeCountOffset)
-PSEUDO_SMI_ACCESSORS_HI(SharedFunctionInfo,
-                        profiler_ticks,
-                        kProfilerTicksOffset)
-
-#endif
-
-AbstractCode* SharedFunctionInfo::abstract_code() {
-  if (HasBytecodeArray()) {
-    return AbstractCode::cast(bytecode_array());
-  } else {
-    return AbstractCode::cast(code());
-  }
-}
-
-BOOL_ACCESSORS(SharedFunctionInfo, compiler_hints, allows_lazy_compilation,
-               kAllowLazyCompilation)
-BOOL_ACCESSORS(SharedFunctionInfo, compiler_hints, uses_arguments,
-               kUsesArguments)
-BOOL_ACCESSORS(SharedFunctionInfo, compiler_hints, has_duplicate_parameters,
-               kHasDuplicateParameters)
-BOOL_ACCESSORS(SharedFunctionInfo, compiler_hints, asm_function, kIsAsmFunction)
-BOOL_ACCESSORS(SharedFunctionInfo, compiler_hints, is_declaration,
-               kIsDeclaration)
-BOOL_ACCESSORS(SharedFunctionInfo, compiler_hints, marked_for_tier_up,
-               kMarkedForTierUp)
-BOOL_ACCESSORS(SharedFunctionInfo, compiler_hints,
-               has_concurrent_optimization_job, kHasConcurrentOptimizationJob)
-
-BOOL_ACCESSORS(SharedFunctionInfo, compiler_hints, needs_home_object,
-               kNeedsHomeObject)
-BOOL_ACCESSORS(SharedFunctionInfo, compiler_hints, native, kNative)
-BOOL_ACCESSORS(SharedFunctionInfo, compiler_hints, force_inline, kForceInline)
-BOOL_ACCESSORS(SharedFunctionInfo, compiler_hints, must_use_ignition_turbo,
-               kMustUseIgnitionTurbo)
-BOOL_ACCESSORS(SharedFunctionInfo, compiler_hints, dont_flush, kDontFlush)
-BOOL_ACCESSORS(SharedFunctionInfo, compiler_hints, is_asm_wasm_broken,
-               kIsAsmWasmBroken)
-
-BOOL_GETTER(SharedFunctionInfo, compiler_hints, optimization_disabled,
-            kOptimizationDisabled)
-
-void SharedFunctionInfo::set_optimization_disabled(bool disable) {
-  set_compiler_hints(BooleanBit::set(compiler_hints(),
-                                     kOptimizationDisabled,
-                                     disable));
-}
-
-LanguageMode SharedFunctionInfo::language_mode() {
-  STATIC_ASSERT(LANGUAGE_END == 2);
-  return construct_language_mode(
-      BooleanBit::get(compiler_hints(), kStrictModeFunction));
-}
-
-void SharedFunctionInfo::set_language_mode(LanguageMode language_mode) {
-  STATIC_ASSERT(LANGUAGE_END == 2);
-  // We only allow language mode transitions that set the same language mode
-  // again or go up in the chain:
-  DCHECK(is_sloppy(this->language_mode()) || is_strict(language_mode));
-  int hints = compiler_hints();
-  hints = BooleanBit::set(hints, kStrictModeFunction, is_strict(language_mode));
-  set_compiler_hints(hints);
-}
-
-
-bool SharedFunctionInfo::typed() {
-  return BooleanBit::get(compiler_hints(), kTypedFunction);
-}
-
-
-void SharedFunctionInfo::set_typed(bool typed) {
-  int hints = compiler_hints();
-  hints = BooleanBit::set(hints, kTypedFunction, typed);
-  set_compiler_hints(hints);
-}
-
-
-FunctionKind SharedFunctionInfo::kind() const {
-  return FunctionKindBits::decode(compiler_hints());
-}
-
-void SharedFunctionInfo::set_kind(FunctionKind kind) {
-  DCHECK(IsValidFunctionKind(kind));
-  int hints = compiler_hints();
-  hints = FunctionKindBits::update(hints, kind);
-  set_compiler_hints(hints);
-}
-
-BOOL_ACCESSORS(SharedFunctionInfo, debugger_hints,
-               name_should_print_as_anonymous, kNameShouldPrintAsAnonymous)
-BOOL_ACCESSORS(SharedFunctionInfo, debugger_hints, is_anonymous_expression,
-               kIsAnonymousExpression)
-BOOL_ACCESSORS(SharedFunctionInfo, debugger_hints, deserialized, kDeserialized)
-BOOL_ACCESSORS(SharedFunctionInfo, debugger_hints, has_no_side_effect,
-               kHasNoSideEffect)
-BOOL_ACCESSORS(SharedFunctionInfo, debugger_hints, computed_has_no_side_effect,
-               kComputedHasNoSideEffect)
-BOOL_ACCESSORS(SharedFunctionInfo, debugger_hints, debug_is_blackboxed,
-               kDebugIsBlackboxed)
-BOOL_ACCESSORS(SharedFunctionInfo, debugger_hints, computed_debug_is_blackboxed,
-               kComputedDebugIsBlackboxed)
-BOOL_ACCESSORS(SharedFunctionInfo, debugger_hints, has_reported_binary_coverage,
-               kHasReportedBinaryCoverage)
-
-bool Script::HasValidSource() {
-  Object* src = this->source();
-  if (!src->IsString()) return true;
-  String* src_str = String::cast(src);
-  if (!StringShape(src_str).IsExternal()) return true;
-  if (src_str->IsOneByteRepresentation()) {
-    return ExternalOneByteString::cast(src)->resource() != NULL;
-  } else if (src_str->IsTwoByteRepresentation()) {
-    return ExternalTwoByteString::cast(src)->resource() != NULL;
-  }
-  return true;
-}
-
-
-void SharedFunctionInfo::DontAdaptArguments() {
-  DCHECK(code()->kind() == Code::BUILTIN || code()->kind() == Code::STUB);
-  set_internal_formal_parameter_count(kDontAdaptArgumentsSentinel);
-}
-
-
-int SharedFunctionInfo::start_position() const {
-  return start_position_and_type() >> kStartPositionShift;
-}
-
-
-void SharedFunctionInfo::set_start_position(int start_position) {
-  set_start_position_and_type((start_position << kStartPositionShift)
-    | (start_position_and_type() & ~kStartPositionMask));
-}
-
-
-Code* SharedFunctionInfo::code() const {
-  return Code::cast(READ_FIELD(this, kCodeOffset));
-}
-
-
-void SharedFunctionInfo::set_code(Code* value, WriteBarrierMode mode) {
-  DCHECK(value->kind() != Code::OPTIMIZED_FUNCTION);
-  // If the SharedFunctionInfo has bytecode we should never mark it for lazy
-  // compile, since the bytecode is never flushed.
-  DCHECK(value != GetIsolate()->builtins()->builtin(Builtins::kCompileLazy) ||
-         !HasBytecodeArray());
-  WRITE_FIELD(this, kCodeOffset, value);
-  CONDITIONAL_WRITE_BARRIER(value->GetHeap(), this, kCodeOffset, value, mode);
-}
-
-
-void SharedFunctionInfo::ReplaceCode(Code* value) {
-  // If the GC metadata field is already used then the function was
-  // enqueued as a code flushing candidate and we remove it now.
-  if (code()->gc_metadata() != NULL) {
-    CodeFlusher* flusher = GetHeap()->mark_compact_collector()->code_flusher();
-    flusher->EvictCandidate(this);
-  }
-
-  DCHECK(code()->gc_metadata() == NULL && value->gc_metadata() == NULL);
-#ifdef DEBUG
-  Code::VerifyRecompiledCode(code(), value);
-#endif  // DEBUG
-
-  set_code(value);
-}
-
-bool SharedFunctionInfo::IsInterpreted() const {
-  return code()->is_interpreter_trampoline_builtin();
-}
-
-bool SharedFunctionInfo::HasBaselineCode() const {
-  return code()->kind() == Code::FUNCTION;
-}
-
-ScopeInfo* SharedFunctionInfo::scope_info() const {
-  return reinterpret_cast<ScopeInfo*>(READ_FIELD(this, kScopeInfoOffset));
-}
-
-
-void SharedFunctionInfo::set_scope_info(ScopeInfo* value,
-                                        WriteBarrierMode mode) {
-  WRITE_FIELD(this, kScopeInfoOffset, reinterpret_cast<Object*>(value));
-  CONDITIONAL_WRITE_BARRIER(GetHeap(),
-                            this,
-                            kScopeInfoOffset,
-                            reinterpret_cast<Object*>(value),
-                            mode);
-}
-
-ACCESSORS(SharedFunctionInfo, outer_scope_info, HeapObject,
-          kOuterScopeInfoOffset)
-
-bool SharedFunctionInfo::is_compiled() const {
-  Builtins* builtins = GetIsolate()->builtins();
-  DCHECK(code() != builtins->builtin(Builtins::kCompileOptimizedConcurrent));
-  DCHECK(code() != builtins->builtin(Builtins::kCompileOptimized));
-  return code() != builtins->builtin(Builtins::kCompileLazy);
-}
-
-int SharedFunctionInfo::GetLength() const {
-  DCHECK(is_compiled());
-  DCHECK(HasLength());
-  return length();
-}
-
-bool SharedFunctionInfo::HasLength() const {
-  DCHECK_IMPLIES(length() < 0, length() == kInvalidLength);
-  return length() != kInvalidLength;
-}
-
-bool SharedFunctionInfo::has_simple_parameters() {
-  return scope_info()->HasSimpleParameters();
-}
-
-bool SharedFunctionInfo::HasDebugInfo() const {
-  bool has_debug_info = !debug_info()->IsSmi();
-  DCHECK_EQ(debug_info()->IsStruct(), has_debug_info);
-  DCHECK(!has_debug_info || HasDebugCode());
-  return has_debug_info;
-}
-
-DebugInfo* SharedFunctionInfo::GetDebugInfo() const {
-  DCHECK(HasDebugInfo());
-  return DebugInfo::cast(debug_info());
-}
-
-bool SharedFunctionInfo::HasDebugCode() const {
-  if (HasBaselineCode()) return code()->has_debug_break_slots();
-  return HasBytecodeArray();
-}
-
-int SharedFunctionInfo::debugger_hints() const {
-  if (HasDebugInfo()) return GetDebugInfo()->debugger_hints();
-  return Smi::cast(debug_info())->value();
-}
-
-void SharedFunctionInfo::set_debugger_hints(int value) {
-  if (HasDebugInfo()) {
-    GetDebugInfo()->set_debugger_hints(value);
-  } else {
-    set_debug_info(Smi::FromInt(value));
-  }
-}
-
-bool SharedFunctionInfo::IsApiFunction() {
-  return function_data()->IsFunctionTemplateInfo();
-}
-
-
-FunctionTemplateInfo* SharedFunctionInfo::get_api_func_data() {
-  DCHECK(IsApiFunction());
-  return FunctionTemplateInfo::cast(function_data());
-}
-
-void SharedFunctionInfo::set_api_func_data(FunctionTemplateInfo* data) {
-  DCHECK(function_data()->IsUndefined(GetIsolate()));
-  set_function_data(data);
-}
-
-bool SharedFunctionInfo::HasBytecodeArray() const {
-  return function_data()->IsBytecodeArray();
-}
-
-BytecodeArray* SharedFunctionInfo::bytecode_array() const {
-  DCHECK(HasBytecodeArray());
-  return BytecodeArray::cast(function_data());
-}
-
-void SharedFunctionInfo::set_bytecode_array(BytecodeArray* bytecode) {
-  DCHECK(function_data()->IsUndefined(GetIsolate()));
-  set_function_data(bytecode);
-}
-
-void SharedFunctionInfo::ClearBytecodeArray() {
-  DCHECK(function_data()->IsUndefined(GetIsolate()) || HasBytecodeArray());
-  set_function_data(GetHeap()->undefined_value());
-}
-
-bool SharedFunctionInfo::HasAsmWasmData() const {
-  return function_data()->IsFixedArray();
-}
-
-FixedArray* SharedFunctionInfo::asm_wasm_data() const {
-  DCHECK(HasAsmWasmData());
-  return FixedArray::cast(function_data());
-}
-
-void SharedFunctionInfo::set_asm_wasm_data(FixedArray* data) {
-  DCHECK(function_data()->IsUndefined(GetIsolate()) || HasAsmWasmData());
-  set_function_data(data);
-}
-
-void SharedFunctionInfo::ClearAsmWasmData() {
-  DCHECK(function_data()->IsUndefined(GetIsolate()) || HasAsmWasmData());
-  set_function_data(GetHeap()->undefined_value());
-}
-
-bool SharedFunctionInfo::HasBuiltinFunctionId() {
-  return function_identifier()->IsSmi();
-}
-
-BuiltinFunctionId SharedFunctionInfo::builtin_function_id() {
-  DCHECK(HasBuiltinFunctionId());
-  return static_cast<BuiltinFunctionId>(
-      Smi::cast(function_identifier())->value());
-}
-
-void SharedFunctionInfo::set_builtin_function_id(BuiltinFunctionId id) {
-  set_function_identifier(Smi::FromInt(id));
-}
-
-bool SharedFunctionInfo::HasInferredName() {
-  return function_identifier()->IsString();
-}
-
-String* SharedFunctionInfo::inferred_name() {
-  if (HasInferredName()) {
-    return String::cast(function_identifier());
-  }
-  Isolate* isolate = GetIsolate();
-  DCHECK(function_identifier()->IsUndefined(isolate) || HasBuiltinFunctionId());
-  return isolate->heap()->empty_string();
-}
-
-void SharedFunctionInfo::set_inferred_name(String* inferred_name) {
-  DCHECK(function_identifier()->IsUndefined(GetIsolate()) || HasInferredName());
-  set_function_identifier(inferred_name);
-}
-
-int SharedFunctionInfo::ic_age() {
-  return ICAgeBits::decode(counters());
-}
-
-
-void SharedFunctionInfo::set_ic_age(int ic_age) {
-  set_counters(ICAgeBits::update(counters(), ic_age));
-}
-
-
-int SharedFunctionInfo::deopt_count() {
-  return DeoptCountBits::decode(counters());
-}
-
-
-void SharedFunctionInfo::set_deopt_count(int deopt_count) {
-  set_counters(DeoptCountBits::update(counters(), deopt_count));
-}
-
-
-void SharedFunctionInfo::increment_deopt_count() {
-  int value = counters();
-  int deopt_count = DeoptCountBits::decode(value);
-  // Saturate the deopt count when incrementing, rather than overflowing.
-  if (deopt_count < DeoptCountBits::kMax) {
-    set_counters(DeoptCountBits::update(value, deopt_count + 1));
-  }
-}
-
-
-int SharedFunctionInfo::opt_reenable_tries() {
-  return OptReenableTriesBits::decode(counters());
-}
-
-
-void SharedFunctionInfo::set_opt_reenable_tries(int tries) {
-  set_counters(OptReenableTriesBits::update(counters(), tries));
-}
-
-
-int SharedFunctionInfo::opt_count() {
-  return OptCountBits::decode(opt_count_and_bailout_reason());
-}
-
-
-void SharedFunctionInfo::set_opt_count(int opt_count) {
-  set_opt_count_and_bailout_reason(
-      OptCountBits::update(opt_count_and_bailout_reason(), opt_count));
-}
-
-
-BailoutReason SharedFunctionInfo::disable_optimization_reason() {
-  return static_cast<BailoutReason>(
-      DisabledOptimizationReasonBits::decode(opt_count_and_bailout_reason()));
-}
-
-
-bool SharedFunctionInfo::has_deoptimization_support() {
-  Code* code = this->code();
-  return code->kind() == Code::FUNCTION && code->has_deoptimization_support();
-}
-
-
-void SharedFunctionInfo::TryReenableOptimization() {
-  int tries = opt_reenable_tries();
-  set_opt_reenable_tries((tries + 1) & OptReenableTriesBits::kMax);
-  // We reenable optimization whenever the number of tries is a large
-  // enough power of 2.
-  if (tries >= 16 && (((tries - 1) & tries) == 0)) {
-    set_optimization_disabled(false);
-    set_deopt_count(0);
-  }
-}
-
-
-void SharedFunctionInfo::set_disable_optimization_reason(BailoutReason reason) {
-  set_opt_count_and_bailout_reason(DisabledOptimizationReasonBits::update(
-      opt_count_and_bailout_reason(), reason));
-}
-
-bool SharedFunctionInfo::IsUserJavaScript() {
-  Object* script_obj = script();
-  if (script_obj->IsUndefined(GetIsolate())) return false;
-  Script* script = Script::cast(script_obj);
-  return script->IsUserJavaScript();
-}
-
-bool SharedFunctionInfo::IsSubjectToDebugging() {
-  return IsUserJavaScript() && !HasAsmWasmData();
-}
-=======
->>>>>>> da449677
 
 FeedbackVector* JSFunction::feedback_vector() const {
   DCHECK(feedback_vector_cell()->value()->IsFeedbackVector());
