// Copyright 2016 the V8 project authors. All rights reserved.
// Use of this source code is governed by a BSD-style license that can be
// found in the LICENSE file.

#ifndef V8_PARSING_PARSE_INFO_H_
#define V8_PARSING_PARSE_INFO_H_

#include <memory>

#include "include/v8.h"
#include "src/globals.h"
#include "src/handles.h"
#include "src/parsing/preparsed-scope-data.h"

namespace v8 {

class Extension;

namespace internal {

class AccountingAllocator;
class AstRawString;
class AstValueFactory;
class DeclarationScope;
class DeferredHandles;
class FunctionLiteral;
class ScriptData;
class SharedFunctionInfo;
class UnicodeCache;
class Utf16CharacterStream;
class Zone;

// A container for the inputs, configuration options, and outputs of parsing.
class V8_EXPORT_PRIVATE ParseInfo {
 public:
  explicit ParseInfo(AccountingAllocator* zone_allocator);
  ParseInfo(Handle<Script> script);
  ParseInfo(Handle<SharedFunctionInfo> shared);

  // TODO(rmcilroy): Remove once Hydrogen no longer needs this.
  ParseInfo(Handle<SharedFunctionInfo> shared, std::shared_ptr<Zone> zone);

  ~ParseInfo();

  static ParseInfo* AllocateWithoutScript(Handle<SharedFunctionInfo> shared);

  Zone* zone() const { return zone_.get(); }

  std::shared_ptr<Zone> zone_shared() const { return zone_; }

  void set_deferred_handles(std::shared_ptr<DeferredHandles> deferred_handles);
  void set_deferred_handles(DeferredHandles* deferred_handles);
  std::shared_ptr<DeferredHandles> deferred_handles() const {
    return deferred_handles_;
  }

// Convenience accessor methods for flags.
#define FLAG_ACCESSOR(flag, getter, setter)     \
  bool getter() const { return GetFlag(flag); } \
  void setter() { SetFlag(flag); }              \
  void setter(bool val) { SetFlag(flag, val); }

  FLAG_ACCESSOR(kToplevel, is_toplevel, set_toplevel)
  FLAG_ACCESSOR(kEval, is_eval, set_eval)
  FLAG_ACCESSOR(kStrictMode, is_strict_mode, set_strict_mode)
  FLAG_ACCESSOR(kNative, is_native, set_native)
  FLAG_ACCESSOR(kModule, is_module, set_module)
  FLAG_ACCESSOR(kAllowLazyParsing, allow_lazy_parsing, set_allow_lazy_parsing)
  FLAG_ACCESSOR(kAstValueFactoryOwned, ast_value_factory_owned,
                set_ast_value_factory_owned)
  FLAG_ACCESSOR(kIsNamedExpression, is_named_expression,
                set_is_named_expression)
  FLAG_ACCESSOR(kCallsEval, calls_eval, set_calls_eval)
  FLAG_ACCESSOR(kDebug, is_debug, set_is_debug)
  FLAG_ACCESSOR(kSerializing, will_serialize, set_will_serialize)
<<<<<<< HEAD
  FLAG_ACCESSOR(kTyped, is_typed, set_typed)
=======
  FLAG_ACCESSOR(kScopeInfoIsEmpty, scope_info_is_empty, set_scope_info_is_empty)
>>>>>>> 244d014f

#undef FLAG_ACCESSOR

  void set_parse_restriction(ParseRestriction restriction) {
    SetFlag(kParseRestriction, restriction != NO_PARSE_RESTRICTION);
  }

  ParseRestriction parse_restriction() const {
    return GetFlag(kParseRestriction) ? ONLY_SINGLE_FUNCTION_LITERAL
                                      : NO_PARSE_RESTRICTION;
  }

  ScriptCompiler::ExternalSourceStream* source_stream() const {
    return source_stream_;
  }
  void set_source_stream(ScriptCompiler::ExternalSourceStream* source_stream) {
    source_stream_ = source_stream;
  }

  ScriptCompiler::StreamedSource::Encoding source_stream_encoding() const {
    return source_stream_encoding_;
  }
  void set_source_stream_encoding(
      ScriptCompiler::StreamedSource::Encoding source_stream_encoding) {
    source_stream_encoding_ = source_stream_encoding;
  }

  Utf16CharacterStream* character_stream() const { return character_stream_; }
  void set_character_stream(Utf16CharacterStream* character_stream) {
    character_stream_ = character_stream;
  }

  v8::Extension* extension() const { return extension_; }
  void set_extension(v8::Extension* extension) { extension_ = extension; }

  ScriptData** cached_data() const { return cached_data_; }
  void set_cached_data(ScriptData** cached_data) { cached_data_ = cached_data; }

  PreParsedScopeData* preparsed_scope_data() { return &preparsed_scope_data_; }

  ScriptCompiler::CompileOptions compile_options() const {
    return compile_options_;
  }
  void set_compile_options(ScriptCompiler::CompileOptions compile_options) {
    compile_options_ = compile_options;
  }

  DeclarationScope* script_scope() const { return script_scope_; }
  void set_script_scope(DeclarationScope* script_scope) {
    script_scope_ = script_scope;
  }

  DeclarationScope* asm_function_scope() const { return asm_function_scope_; }
  void set_asm_function_scope(DeclarationScope* scope) {
    asm_function_scope_ = scope;
  }

  AstValueFactory* ast_value_factory() const { return ast_value_factory_; }
  void set_ast_value_factory(AstValueFactory* ast_value_factory) {
    ast_value_factory_ = ast_value_factory;
  }

  const AstRawString* function_name() const { return function_name_; }
  void set_function_name(const AstRawString* function_name) {
    function_name_ = function_name;
  }

  FunctionLiteral* literal() const { return literal_; }
  void set_literal(FunctionLiteral* literal) { literal_ = literal; }

  DeclarationScope* scope() const;

  UnicodeCache* unicode_cache() const { return unicode_cache_; }
  void set_unicode_cache(UnicodeCache* unicode_cache) {
    unicode_cache_ = unicode_cache;
  }

  uintptr_t stack_limit() const { return stack_limit_; }
  void set_stack_limit(uintptr_t stack_limit) { stack_limit_ = stack_limit; }

  uint32_t hash_seed() const { return hash_seed_; }
  void set_hash_seed(uint32_t hash_seed) { hash_seed_ = hash_seed; }

  int compiler_hints() const { return compiler_hints_; }
  void set_compiler_hints(int compiler_hints) {
    compiler_hints_ = compiler_hints;
  }

  int start_position() const { return start_position_; }
  void set_start_position(int start_position) {
    start_position_ = start_position;
  }

  int end_position() const { return end_position_; }
  void set_end_position(int end_position) { end_position_ = end_position; }

  int parameters_end_pos() const { return parameters_end_pos_; }
  void set_parameters_end_pos(int parameters_end_pos) {
    parameters_end_pos_ = parameters_end_pos;
  }

  int function_literal_id() const { return function_literal_id_; }
  void set_function_literal_id(int function_literal_id) {
    function_literal_id_ = function_literal_id;
  }

  int max_function_literal_id() const { return max_function_literal_id_; }
  void set_max_function_literal_id(int max_function_literal_id) {
    max_function_literal_id_ = max_function_literal_id;
  }

  // Getters for individual compiler hints.
  bool is_declaration() const;
  FunctionKind function_kind() const;

  //--------------------------------------------------------------------------
  // TODO(titzer): these should not be part of ParseInfo.
  //--------------------------------------------------------------------------
  Isolate* isolate() const { return isolate_; }
  Handle<SharedFunctionInfo> shared_info() const { return shared_; }
  Handle<Script> script() const { return script_; }
  MaybeHandle<ScopeInfo> maybe_outer_scope_info() const {
    return maybe_outer_scope_info_;
  }
  void clear_script() { script_ = Handle<Script>::null(); }
  void set_isolate(Isolate* isolate) { isolate_ = isolate; }
  void set_shared_info(Handle<SharedFunctionInfo> shared) { shared_ = shared; }
  void set_outer_scope_info(Handle<ScopeInfo> outer_scope_info) {
    maybe_outer_scope_info_ = outer_scope_info;
  }
  void set_script(Handle<Script> script) { script_ = script; }
  //--------------------------------------------------------------------------

  LanguageMode language_mode() const {
    return construct_language_mode(is_strict_mode());
  }
  void set_language_mode(LanguageMode language_mode) {
    STATIC_ASSERT(LANGUAGE_END == 2);
    set_strict_mode(is_strict(language_mode));
  }

  void ReopenHandlesInNewHandleScope() {
    if (!script_.is_null()) {
      script_ = Handle<Script>(*script_);
    }
    if (!shared_.is_null()) {
      shared_ = Handle<SharedFunctionInfo>(*shared_);
    }
    Handle<ScopeInfo> outer_scope_info;
    if (maybe_outer_scope_info_.ToHandle(&outer_scope_info)) {
      maybe_outer_scope_info_ = Handle<ScopeInfo>(*outer_scope_info);
    }
  }

#ifdef DEBUG
  bool script_is_native() const;
#endif  // DEBUG

 private:
  // Various configuration flags for parsing.
  enum Flag {
    // ---------- Input flags ---------------------------
    kToplevel = 1 << 0,
    kLazy = 1 << 1,
    kEval = 1 << 2,
    kStrictMode = 1 << 3,
    kNative = 1 << 4,
    kParseRestriction = 1 << 5,
    kModule = 1 << 6,
    kAllowLazyParsing = 1 << 7,
    kIsNamedExpression = 1 << 8,
    kCallsEval = 1 << 9,
    kDebug = 1 << 10,
    kSerializing = 1 << 11,
<<<<<<< HEAD
    kTyped = 1 << 12,
=======
    kScopeInfoIsEmpty = 1 << 12,
>>>>>>> 244d014f
    // ---------- Output flags --------------------------
    kAstValueFactoryOwned = 1 << 13
  };

  //------------- Inputs to parsing and scope analysis -----------------------
  std::shared_ptr<Zone> zone_;
  unsigned flags_;
  ScriptCompiler::ExternalSourceStream* source_stream_;
  ScriptCompiler::StreamedSource::Encoding source_stream_encoding_;
  Utf16CharacterStream* character_stream_;
  v8::Extension* extension_;
  ScriptCompiler::CompileOptions compile_options_;
  DeclarationScope* script_scope_;
  DeclarationScope* asm_function_scope_;
  UnicodeCache* unicode_cache_;
  uintptr_t stack_limit_;
  uint32_t hash_seed_;
  int compiler_hints_;
  int start_position_;
  int end_position_;
  int parameters_end_pos_;
  int function_literal_id_;
  int max_function_literal_id_;

  // TODO(titzer): Move handles and isolate out of ParseInfo.
  Isolate* isolate_;
  Handle<SharedFunctionInfo> shared_;
  Handle<Script> script_;
  MaybeHandle<ScopeInfo> maybe_outer_scope_info_;

  //----------- Inputs+Outputs of parsing and scope analysis -----------------
  ScriptData** cached_data_;  // used if available, populated if requested.
  PreParsedScopeData preparsed_scope_data_;
  AstValueFactory* ast_value_factory_;  // used if available, otherwise new.
  const AstRawString* function_name_;

  //----------- Output of parsing and scope analysis ------------------------
  FunctionLiteral* literal_;
  std::shared_ptr<DeferredHandles> deferred_handles_;

  void SetFlag(Flag f) { flags_ |= f; }
  void SetFlag(Flag f, bool v) { flags_ = v ? flags_ | f : flags_ & ~f; }
  bool GetFlag(Flag f) const { return (flags_ & f) != 0; }
};

}  // namespace internal
}  // namespace v8

#endif  // V8_PARSING_PARSE_INFO_H_<|MERGE_RESOLUTION|>--- conflicted
+++ resolved
@@ -73,11 +73,8 @@
   FLAG_ACCESSOR(kCallsEval, calls_eval, set_calls_eval)
   FLAG_ACCESSOR(kDebug, is_debug, set_is_debug)
   FLAG_ACCESSOR(kSerializing, will_serialize, set_will_serialize)
-<<<<<<< HEAD
+  FLAG_ACCESSOR(kScopeInfoIsEmpty, scope_info_is_empty, set_scope_info_is_empty)
   FLAG_ACCESSOR(kTyped, is_typed, set_typed)
-=======
-  FLAG_ACCESSOR(kScopeInfoIsEmpty, scope_info_is_empty, set_scope_info_is_empty)
->>>>>>> 244d014f
 
 #undef FLAG_ACCESSOR
 
@@ -252,13 +249,10 @@
     kCallsEval = 1 << 9,
     kDebug = 1 << 10,
     kSerializing = 1 << 11,
-<<<<<<< HEAD
-    kTyped = 1 << 12,
-=======
     kScopeInfoIsEmpty = 1 << 12,
->>>>>>> 244d014f
+    kTyped = 1 << 13,
     // ---------- Output flags --------------------------
-    kAstValueFactoryOwned = 1 << 13
+    kAstValueFactoryOwned = 1 << 14
   };
 
   //------------- Inputs to parsing and scope analysis -----------------------
