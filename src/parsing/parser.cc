--- conflicted
+++ resolved
@@ -948,15 +948,8 @@
     } else {
       result = ParseFunctionLiteral(
           raw_name, Scanner::Location::invalid(), kSkipFunctionNameCheck, kind,
-<<<<<<< HEAD
           kNoSourcePosition, function_type, info->language_mode(),
           info->is_typed(), typesystem::kNormalTypes, &ok);
-      if (info->requires_class_field_init()) {
-        result = InsertClassFieldInitializer(result);
-      }
-=======
-          kNoSourcePosition, function_type, info->language_mode(), &ok);
->>>>>>> a93aab37
     }
     // Make sure the results agree.
     DCHECK(ok == (result != nullptr));
