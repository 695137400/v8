// Copyright 2012 the V8 project authors. All rights reserved.
// Use of this source code is governed by a BSD-style license that can be
// found in the LICENSE file.

#ifndef V8_PARSING_PREPARSER_H
#define V8_PARSING_PREPARSER_H

#include "src/ast/scopes.h"
#include "src/parsing/parser-base.h"

namespace v8 {
namespace internal {

// Whereas the Parser generates AST during the recursive descent,
// the PreParser doesn't create a tree. Instead, it passes around minimal
// data objects (PreParserExpression, PreParserIdentifier etc.) which contain
// just enough data for the upper layer functions. PreParserFactory is
// responsible for creating these dummy objects. It provides a similar kind of
// interface as AstNodeFactory, so ParserBase doesn't need to care which one is
// used.

class PreParserIdentifier {
 public:
  PreParserIdentifier() : type_(kUnknownIdentifier) {}
  static PreParserIdentifier Default() {
    return PreParserIdentifier(kUnknownIdentifier);
  }
  static PreParserIdentifier Empty() {
    return PreParserIdentifier(kEmptyIdentifier);
  }
  static PreParserIdentifier Eval() {
    return PreParserIdentifier(kEvalIdentifier);
  }
  static PreParserIdentifier Arguments() {
    return PreParserIdentifier(kArgumentsIdentifier);
  }
  static PreParserIdentifier Undefined() {
    return PreParserIdentifier(kUndefinedIdentifier);
  }
  static PreParserIdentifier FutureReserved() {
    return PreParserIdentifier(kFutureReservedIdentifier);
  }
  static PreParserIdentifier FutureStrictReserved() {
    return PreParserIdentifier(kFutureStrictReservedIdentifier);
  }
  static PreParserIdentifier Let() {
    return PreParserIdentifier(kLetIdentifier);
  }
  static PreParserIdentifier Static() {
    return PreParserIdentifier(kStaticIdentifier);
  }
  static PreParserIdentifier Yield() {
    return PreParserIdentifier(kYieldIdentifier);
  }
  static PreParserIdentifier Prototype() {
    return PreParserIdentifier(kPrototypeIdentifier);
  }
  static PreParserIdentifier Constructor() {
    return PreParserIdentifier(kConstructorIdentifier);
  }
  static PreParserIdentifier Enum() {
    return PreParserIdentifier(kEnumIdentifier);
  }
  static PreParserIdentifier Await() {
    return PreParserIdentifier(kAwaitIdentifier);
  }
  static PreParserIdentifier Async() {
    return PreParserIdentifier(kAsyncIdentifier);
  }
  bool IsEmpty() const { return type_ == kEmptyIdentifier; }
  bool IsEval() const { return type_ == kEvalIdentifier; }
  bool IsArguments() const { return type_ == kArgumentsIdentifier; }
  bool IsEvalOrArguments() const { return IsEval() || IsArguments(); }
  bool IsUndefined() const { return type_ == kUndefinedIdentifier; }
  bool IsLet() const { return type_ == kLetIdentifier; }
  bool IsStatic() const { return type_ == kStaticIdentifier; }
  bool IsYield() const { return type_ == kYieldIdentifier; }
  bool IsPrototype() const { return type_ == kPrototypeIdentifier; }
  bool IsConstructor() const { return type_ == kConstructorIdentifier; }
  bool IsEnum() const { return type_ == kEnumIdentifier; }
  bool IsAwait() const { return type_ == kAwaitIdentifier; }
  bool IsFutureStrictReserved() const {
    return type_ == kFutureStrictReservedIdentifier ||
           type_ == kLetIdentifier || type_ == kStaticIdentifier ||
           type_ == kYieldIdentifier;
  }

  // Allow identifier->name()[->length()] to work. The preparser
  // does not need the actual positions/lengths of the identifiers.
  const PreParserIdentifier* operator->() const { return this; }
  const PreParserIdentifier raw_name() const { return *this; }

  int position() const { return 0; }
  int length() const { return 0; }

 private:
  enum Type {
    kEmptyIdentifier,
    kUnknownIdentifier,
    kFutureReservedIdentifier,
    kFutureStrictReservedIdentifier,
    kLetIdentifier,
    kStaticIdentifier,
    kYieldIdentifier,
    kEvalIdentifier,
    kArgumentsIdentifier,
    kUndefinedIdentifier,
    kPrototypeIdentifier,
    kConstructorIdentifier,
    kEnumIdentifier,
    kAwaitIdentifier,
    kAsyncIdentifier
  };

  explicit PreParserIdentifier(Type type) : type_(type), string_(nullptr) {}
  Type type_;
  // Only non-nullptr when PreParser.track_unresolved_variables_ is true.
  const AstRawString* string_;
  friend class PreParserExpression;
  friend class PreParser;
};


class PreParserExpression {
 public:
  PreParserExpression() : code_(TypeField::encode(kEmpty)) {}

  static PreParserExpression Empty() { return PreParserExpression(); }

  static PreParserExpression Default() {
    return PreParserExpression(TypeField::encode(kExpression));
  }

  static PreParserExpression Spread(PreParserExpression expression) {
    return PreParserExpression(TypeField::encode(kSpreadExpression));
  }

  static PreParserExpression FromIdentifier(PreParserIdentifier id) {
    return PreParserExpression(TypeField::encode(kIdentifierExpression) |
                               IdentifierTypeField::encode(id.type_));
  }

  static PreParserExpression BinaryOperation(PreParserExpression left,
                                             Token::Value op,
                                             PreParserExpression right) {
    return PreParserExpression(TypeField::encode(kBinaryOperationExpression));
  }

  static PreParserExpression Assignment() {
    return PreParserExpression(TypeField::encode(kExpression) |
                               ExpressionTypeField::encode(kAssignment));
  }

  static PreParserExpression ObjectLiteral() {
    return PreParserExpression(TypeField::encode(kObjectLiteralExpression));
  }

  static PreParserExpression ArrayLiteral() {
    return PreParserExpression(TypeField::encode(kArrayLiteralExpression));
  }

  static PreParserExpression StringLiteral() {
    return PreParserExpression(TypeField::encode(kStringLiteralExpression));
  }

  static PreParserExpression UseStrictStringLiteral() {
    return PreParserExpression(TypeField::encode(kStringLiteralExpression) |
                               IsUseStrictField::encode(true));
  }

  static PreParserExpression UseAsmStringLiteral() {
    return PreParserExpression(TypeField::encode(kStringLiteralExpression) |
                               IsUseAsmField::encode(true));
  }

  static PreParserExpression UseTypesStringLiteral() {
    return PreParserExpression(TypeField::encode(kStringLiteralExpression) |
                               IsUseTypesField::encode(true));
  }

  static PreParserExpression This() {
    return PreParserExpression(TypeField::encode(kExpression) |
                               ExpressionTypeField::encode(kThisExpression));
  }

  static PreParserExpression ThisProperty() {
    return PreParserExpression(
        TypeField::encode(kExpression) |
        ExpressionTypeField::encode(kThisPropertyExpression));
  }

  static PreParserExpression Property() {
    return PreParserExpression(
        TypeField::encode(kExpression) |
        ExpressionTypeField::encode(kPropertyExpression));
  }

  static PreParserExpression Call() {
    return PreParserExpression(TypeField::encode(kExpression) |
                               ExpressionTypeField::encode(kCallExpression));
  }

  static PreParserExpression CallEval() {
    return PreParserExpression(
        TypeField::encode(kExpression) |
        ExpressionTypeField::encode(kCallEvalExpression));
  }

  static PreParserExpression SuperCallReference() {
    return PreParserExpression(
        TypeField::encode(kExpression) |
        ExpressionTypeField::encode(kSuperCallReference));
  }

  static PreParserExpression NoTemplateTag() {
    return PreParserExpression(
        TypeField::encode(kExpression) |
        ExpressionTypeField::encode(kNoTemplateTagExpression));
  }

  bool IsEmpty() const { return TypeField::decode(code_) == kEmpty; }

  bool IsIdentifier() const {
    return TypeField::decode(code_) == kIdentifierExpression;
  }

  PreParserIdentifier AsIdentifier() const {
    DCHECK(IsIdentifier());
    return PreParserIdentifier(IdentifierTypeField::decode(code_));
  }

  bool IsAssignment() const {
    return TypeField::decode(code_) == kExpression &&
           ExpressionTypeField::decode(code_) == kAssignment;
  }

  bool IsObjectLiteral() const {
    return TypeField::decode(code_) == kObjectLiteralExpression;
  }

  bool IsArrayLiteral() const {
    return TypeField::decode(code_) == kArrayLiteralExpression;
  }

  bool IsStringLiteral() const {
    return TypeField::decode(code_) == kStringLiteralExpression;
  }

  bool IsUseStrictLiteral() const {
    return TypeField::decode(code_) == kStringLiteralExpression &&
           IsUseStrictField::decode(code_);
  }

  bool IsUseAsmLiteral() const {
    return TypeField::decode(code_) == kStringLiteralExpression &&
           IsUseAsmField::decode(code_);
  }

  bool IsUseTypesLiteral() const {
    return TypeField::decode(code_) == kStringLiteralExpression &&
           IsUseTypesField::decode(code_);
  }

  bool IsThis() const {
    return TypeField::decode(code_) == kExpression &&
           ExpressionTypeField::decode(code_) == kThisExpression;
  }

  bool IsThisProperty() const {
    return TypeField::decode(code_) == kExpression &&
           ExpressionTypeField::decode(code_) == kThisPropertyExpression;
  }

  bool IsProperty() const {
    return TypeField::decode(code_) == kExpression &&
           (ExpressionTypeField::decode(code_) == kPropertyExpression ||
            ExpressionTypeField::decode(code_) == kThisPropertyExpression);
  }

  bool IsCall() const {
    return TypeField::decode(code_) == kExpression &&
           (ExpressionTypeField::decode(code_) == kCallExpression ||
            ExpressionTypeField::decode(code_) == kCallEvalExpression);
  }

  bool IsDirectEvalCall() const {
    return TypeField::decode(code_) == kExpression &&
           ExpressionTypeField::decode(code_) == kCallEvalExpression;
  }

  bool IsSuperCallReference() const {
    return TypeField::decode(code_) == kExpression &&
           ExpressionTypeField::decode(code_) == kSuperCallReference;
  }

  bool IsValidReferenceExpression() const {
    return IsIdentifier() || IsProperty();
  }

  // At the moment PreParser doesn't track these expression types.
  bool IsFunctionLiteral() const { return false; }
  bool IsCallNew() const { return false; }

  bool IsNoTemplateTag() const {
    return TypeField::decode(code_) == kExpression &&
           ExpressionTypeField::decode(code_) == kNoTemplateTagExpression;
  }

  bool IsSpread() const {
    return TypeField::decode(code_) == kSpreadExpression;
  }

  PreParserExpression AsFunctionLiteral() { return *this; }

  bool IsBinaryOperation() const {
    return TypeField::decode(code_) == kBinaryOperationExpression;
  }

  // Dummy implementation for making expression->somefunc() work in both Parser
  // and PreParser.
  PreParserExpression* operator->() { return this; }

  // More dummy implementations of things PreParser doesn't need to track:
  void set_index(int index) {}  // For YieldExpressions
  void set_should_eager_compile() {}
  void set_should_be_used_once_hint() {}

  int position() const { return kNoSourcePosition; }
  void set_function_token_position(int position) {}

  void set_is_class_field_initializer(bool is_class_field_initializer) {}

 private:
  enum Type {
    kEmpty,
    kExpression,
    kIdentifierExpression,
    kStringLiteralExpression,
    kBinaryOperationExpression,
    kSpreadExpression,
    kObjectLiteralExpression,
    kArrayLiteralExpression
  };

  enum ExpressionType {
    kThisExpression,
    kThisPropertyExpression,
    kPropertyExpression,
    kCallExpression,
    kCallEvalExpression,
    kSuperCallReference,
    kNoTemplateTagExpression,
    kAssignment
  };

  explicit PreParserExpression(uint32_t expression_code)
      : code_(expression_code) {}

  // The first three bits are for the Type.
  typedef BitField<Type, 0, 3> TypeField;

  // The high order bit applies only to nodes which would inherit from the
  // Expression ASTNode --- This is by necessity, due to the fact that
  // Expression nodes may be represented as multiple Types, not exclusively
  // through kExpression.
  // TODO(caitp, adamk): clean up PreParserExpression bitfields.
  typedef BitField<bool, 31, 1> ParenthesizedField;

  // The rest of the bits are interpreted depending on the value
  // of the Type field, so they can share the storage.
  typedef BitField<ExpressionType, TypeField::kNext, 3> ExpressionTypeField;
  typedef BitField<bool, TypeField::kNext, 1> IsUseStrictField;
  typedef BitField<bool, IsUseStrictField::kNext, 1> IsUseAsmField;
  typedef BitField<bool, IsUseAsmField::kNext, 1> IsUseTypesField;
  typedef BitField<PreParserIdentifier::Type, TypeField::kNext, 10>
      IdentifierTypeField;
  typedef BitField<bool, TypeField::kNext, 1> HasCoverInitializedNameField;

  uint32_t code_;
};


// The pre-parser doesn't need to build lists of expressions, identifiers, or
// the like.
template <typename T>
class PreParserList {
 public:
  // These functions make list->Add(some_expression) work (and do nothing).
  explicit PreParserList(int length = 0) : length_(length) {}
  PreParserList* operator->() { return this; }
  void Add(T, void*) { ++length_; }
  int length() const { return length_; }
  static PreParserList Null() { return PreParserList(-1); }
  bool IsNull() const { return length_ == -1; }

 private:
  int length_;
};


typedef PreParserList<PreParserIdentifier> PreParserIdentifierList;
typedef PreParserList<PreParserExpression> PreParserExpressionList;

class PreParserStatement;
typedef PreParserList<PreParserStatement> PreParserStatementList;

class PreParserStatement {
 public:
  static PreParserStatement Default() {
    return PreParserStatement(kUnknownStatement);
  }

  static PreParserStatement Null() {
    return PreParserStatement(kNullStatement);
  }

  static PreParserStatement Empty() {
    return PreParserStatement(kEmptyStatement);
  }

  static PreParserStatement Jump() {
    return PreParserStatement(kJumpStatement);
  }

  // Creates expression statement from expression.
  // Preserves being an unparenthesized string literal, possibly
  // "use strict".
  static PreParserStatement ExpressionStatement(
      PreParserExpression expression) {
    if (expression.IsUseStrictLiteral()) {
      return PreParserStatement(kUseStrictExpressionStatement);
    }
    if (expression.IsUseAsmLiteral()) {
      return PreParserStatement(kUseAsmExpressionStatement);
    }
    if (expression.IsUseTypesLiteral()) {
      return PreParserStatement(kUseTypesExpressionStatement);
    }
    if (expression.IsStringLiteral()) {
      return PreParserStatement(kStringLiteralExpressionStatement);
    }
    return Default();
  }

  bool IsStringLiteral() {
    return code_ == kStringLiteralExpressionStatement || IsUseStrictLiteral() ||
           IsUseAsmLiteral() || IsUseTypesLiteral();
  }

  bool IsUseStrictLiteral() {
    return code_ == kUseStrictExpressionStatement;
  }

  bool IsUseAsmLiteral() { return code_ == kUseAsmExpressionStatement; }

  bool IsUseTypesLiteral() { return code_ == kUseTypesExpressionStatement; }

  bool IsJumpStatement() {
    return code_ == kJumpStatement;
  }

  bool IsNullStatement() { return code_ == kNullStatement; }

  bool IsEmptyStatement() { return code_ == kEmptyStatement; }

  // Dummy implementation for making statement->somefunc() work in both Parser
  // and PreParser.
  PreParserStatement* operator->() { return this; }

  PreParserStatementList statements() { return PreParserStatementList(); }
  void set_scope(Scope* scope) {}
  void Initialize(PreParserExpression cond, PreParserStatement body) {}
  void Initialize(PreParserStatement init, PreParserExpression cond,
                  PreParserStatement next, PreParserStatement body) {}

 private:
  enum Type {
    kNullStatement,
    kEmptyStatement,
    kUnknownStatement,
    kJumpStatement,
    kStringLiteralExpressionStatement,
    kUseStrictExpressionStatement,
    kUseAsmExpressionStatement,
    kUseTypesExpressionStatement
  };

  explicit PreParserStatement(Type code) : code_(code) {}
  Type code_;
};


namespace typesystem {


enum PreParserTypeInfoEnum {
  kValidNone = 0,
  kValidType = 1 << 0,
  kValidBindingIdentifier = 1 << 1,
  kValidBindingPattern = 1 << 2,
  kStringLiteralType = 1 << 3,
  kValidBindingIdentifierOrPattern =
      kValidBindingIdentifier | kValidBindingPattern
};

typedef base::Flags<PreParserTypeInfoEnum> PreParserTypeInfo;


class PreParserTypeBase {
 public:
  PreParserTypeInfo type_info() const { return type_info_; }

  bool IsValidType() const { return is_valid(kValidType); }
  bool IsValidBindingIdentifier() const {
    return is_valid(kValidBindingIdentifier);
  }
  bool IsValidBindingIdentifierOrPattern() const {
    return is_valid(kValidBindingIdentifierOrPattern);
  }
  bool IsStringLiteralType() const { return is_valid(kStringLiteralType); }

 protected:
  explicit PreParserTypeBase(PreParserTypeInfo info) : type_info_(info) {}

  bool is_valid(PreParserTypeInfo info) const { return type_info_ & info; }

 private:
  PreParserTypeInfo type_info_;
};


class PreParserType;


class PreParserTypeParameter {
 public:
  static PreParserTypeParameter Default() { return PreParserTypeParameter(); }

 private:
  PreParserTypeParameter() {}
};


class PreParserFormalParameter : public PreParserTypeBase {
 public:
  static PreParserFormalParameter Named() {
    return PreParserFormalParameter(kValidNone);
  }
  V8_INLINE static PreParserFormalParameter Unnamed(const PreParserType& type);

 private:
  explicit PreParserFormalParameter(PreParserTypeInfo info)
      : PreParserTypeBase(info) {}
};


typedef PreParserList<PreParserTypeParameter> PreParserTypeParameters;


class PreParserFormalParameters
    : public PreParserList<PreParserFormalParameter> {
 public:
  explicit PreParserFormalParameters(bool valid = false, int arity = 0)
      : PreParserList<PreParserFormalParameter>(arity), valid_type_(valid) {}

  PreParserFormalParameters* operator->() { return this; }

  void Add(const PreParserFormalParameter& param, void* dummy) {
    PreParserList<PreParserFormalParameter>::Add(param, dummy);
    valid_type_ = length() == 1 && param.IsValidType();
  }

  bool IsValidType() const { return valid_type_; }

 private:
  bool valid_type_;
};


class PreParserType : public PreParserTypeBase {
 public:
  static PreParserType Default(bool valid_type = true,
                               bool valid_binding_identifier = false,
                               bool valid_binding_pattern = false) {
    return PreParserType(PreParserTypeInfo(
        (valid_type ? kValidType : kValidNone) |
        (valid_binding_identifier ? kValidBindingIdentifier : kValidNone) |
        (valid_binding_pattern ? kValidBindingPattern : kValidNone)));
  }
  static PreParserType Reference(bool simple) {
    return PreParserType(PreParserTypeInfo(
        simple ? (kValidType | kValidBindingIdentifier) : kValidType));
  }
  static PreParserType Parenthesized(bool valid_type, int arity) {
    return PreParserType(
        PreParserTypeInfo(valid_type ? kValidType : kValidNone), arity);
  }
  static PreParserType StringLiteral() {
    return PreParserType(PreParserTypeInfo(kValidType | kStringLiteralType));
  }

  // Dummy implementation for making type->somefunc() work in both Parser
  // and PreParser.
  PreParserType* operator->() { return this; }

  PreParserType Uncover(bool* ok) {
    *ok = IsValidType();
    return *this;
  }

  PreParserFormalParameters AsValidParameterList(Zone* zone, bool* ok) const {
    if (arity_ >= 0) return PreParserFormalParameters(arity_);
    *ok = false;
    return PreParserFormalParameters();
  }

 private:
  explicit PreParserType(PreParserTypeInfo info, int arity = -1)
      : PreParserTypeBase(info), arity_(arity) {}

  int arity_;
};


typedef PreParserList<PreParserType> PreParserTypeList;


class PreParserTypeMember : public PreParserTypeBase {
 public:
  static PreParserTypeMember Default(bool valid_type, bool valid_binder) {
    return PreParserTypeMember(PreParserTypeInfo(
        (valid_type ? kValidType : kValidNone) |
        (valid_binder ? kValidBindingIdentifierOrPattern : kValidNone)));
  }
  static PreParserTypeMember IndexSignature() {
    return PreParserTypeMember(kValidType);
  }

  // Dummy implementation for making type_member->somefunc() work in both
  // Parser and PreParser.
  PreParserTypeMember* operator->() { return this; }

 private:
  explicit PreParserTypeMember(PreParserTypeInfo info)
      : PreParserTypeBase(info) {}
};


typedef PreParserList<PreParserTypeMember> PreParserTypeMembers;


V8_INLINE PreParserFormalParameter
PreParserFormalParameter::Unnamed(const PreParserType& type) {
  return PreParserFormalParameter(type.type_info());
}


}  // namespace typesystem


class PreParserFactory {
 public:
  explicit PreParserFactory(void* unused_value_factory) {}
  PreParserExpression NewStringLiteral(PreParserIdentifier identifier,
                                       int pos) {
    return PreParserExpression::Default();
  }
  PreParserExpression NewNumberLiteral(double number,
                                       int pos) {
    return PreParserExpression::Default();
  }
  PreParserExpression NewUndefinedLiteral(int pos) {
    return PreParserExpression::Default();
  }
  PreParserExpression NewRegExpLiteral(PreParserIdentifier js_pattern,
                                       int js_flags, int literal_index,
                                       int pos) {
    return PreParserExpression::Default();
  }
  PreParserExpression NewArrayLiteral(PreParserExpressionList values,
                                      int first_spread_index, int literal_index,
                                      int pos) {
    return PreParserExpression::ArrayLiteral();
  }
  PreParserExpression NewClassLiteralProperty(PreParserExpression key,
                                              PreParserExpression value,
                                              ClassLiteralProperty::Kind kind,
                                              bool is_static,
                                              bool is_computed_name) {
    return PreParserExpression::Default();
  }
  PreParserExpression NewObjectLiteralProperty(PreParserExpression key,
                                               PreParserExpression value,
                                               ObjectLiteralProperty::Kind kind,
                                               bool is_computed_name) {
    return PreParserExpression::Default();
  }
  PreParserExpression NewObjectLiteralProperty(PreParserExpression key,
                                               PreParserExpression value,
                                               bool is_computed_name) {
    return PreParserExpression::Default();
  }
  PreParserExpression NewObjectLiteral(PreParserExpressionList properties,
                                       int literal_index,
                                       int boilerplate_properties,
                                       int pos) {
    return PreParserExpression::ObjectLiteral();
  }
  PreParserExpression NewVariableProxy(void* variable) {
    return PreParserExpression::Default();
  }
  PreParserExpression NewProperty(PreParserExpression obj,
                                  PreParserExpression key,
                                  int pos) {
    if (obj.IsThis()) {
      return PreParserExpression::ThisProperty();
    }
    return PreParserExpression::Property();
  }
  PreParserExpression NewUnaryOperation(Token::Value op,
                                        PreParserExpression expression,
                                        int pos) {
    return PreParserExpression::Default();
  }
  PreParserExpression NewBinaryOperation(Token::Value op,
                                         PreParserExpression left,
                                         PreParserExpression right, int pos) {
    return PreParserExpression::BinaryOperation(left, op, right);
  }
  PreParserExpression NewCompareOperation(Token::Value op,
                                          PreParserExpression left,
                                          PreParserExpression right, int pos) {
    return PreParserExpression::Default();
  }
  PreParserExpression NewRewritableExpression(PreParserExpression expression) {
    return expression;
  }
  PreParserExpression NewAssignment(Token::Value op,
                                    PreParserExpression left,
                                    PreParserExpression right,
                                    int pos) {
    return PreParserExpression::Assignment();
  }
  PreParserExpression NewYield(PreParserExpression generator_object,
                               PreParserExpression expression, int pos,
                               Yield::OnException on_exception) {
    return PreParserExpression::Default();
  }
  PreParserExpression NewConditional(PreParserExpression condition,
                                     PreParserExpression then_expression,
                                     PreParserExpression else_expression,
                                     int pos) {
    return PreParserExpression::Default();
  }
  PreParserExpression NewCountOperation(Token::Value op,
                                        bool is_prefix,
                                        PreParserExpression expression,
                                        int pos) {
    return PreParserExpression::Default();
  }
  PreParserExpression NewCall(
      PreParserExpression expression, PreParserExpressionList arguments,
      int pos, Call::PossiblyEval possibly_eval = Call::NOT_EVAL) {
    if (possibly_eval == Call::IS_POSSIBLY_EVAL) {
      DCHECK(expression.IsIdentifier() && expression.AsIdentifier().IsEval());
      return PreParserExpression::CallEval();
    }
    return PreParserExpression::Call();
  }
  PreParserExpression NewCallNew(PreParserExpression expression,
                                 PreParserExpressionList arguments,
                                 int pos) {
    return PreParserExpression::Default();
  }
  PreParserStatement NewReturnStatement(PreParserExpression expression,
                                        int pos) {
    return PreParserStatement::Jump();
  }
  PreParserExpression NewFunctionLiteral(
      PreParserIdentifier name, Scope* scope, PreParserStatementList body,
      int materialized_literal_count, int expected_property_count,
      int parameter_count,
      FunctionLiteral::ParameterFlag has_duplicate_parameters,
      FunctionLiteral::FunctionType function_type,
      FunctionLiteral::EagerCompileHint eager_compile_hint, FunctionKind kind,
      int position) {
    return PreParserExpression::Default();
  }

  PreParserExpression NewSpread(PreParserExpression expression, int pos,
                                int expr_pos) {
    return PreParserExpression::Spread(expression);
  }

  PreParserExpression NewEmptyParentheses(int pos) {
    return PreParserExpression::Default();
  }

  PreParserStatement NewEmptyStatement(int pos) {
    return PreParserStatement::Default();
  }

  PreParserStatement NewBlock(ZoneList<const AstRawString*>* labels,
                              int capacity, bool ignore_completion_value,
                              int pos) {
    return PreParserStatement::Default();
  }

  PreParserStatement NewDebuggerStatement(int pos) {
    return PreParserStatement::Default();
  }

  PreParserStatement NewExpressionStatement(PreParserExpression expr, int pos) {
    return PreParserStatement::ExpressionStatement(expr);
  }

  PreParserStatement NewIfStatement(PreParserExpression condition,
                                    PreParserStatement then_statement,
                                    PreParserStatement else_statement,
                                    int pos) {
    // This must return a jump statement iff both clauses are jump statements.
    return else_statement.IsJumpStatement() ? then_statement : else_statement;
  }

  PreParserStatement NewBreakStatement(PreParserStatement target, int pos) {
    return PreParserStatement::Jump();
  }

  PreParserStatement NewContinueStatement(PreParserStatement target, int pos) {
    return PreParserStatement::Jump();
  }

  PreParserStatement NewWithStatement(Scope* scope,
                                      PreParserExpression expression,
                                      PreParserStatement statement, int pos) {
    return PreParserStatement::Default();
  }

  PreParserStatement NewDoWhileStatement(ZoneList<const AstRawString*>* labels,
                                         int pos) {
    return PreParserStatement::Default();
  }

  PreParserStatement NewWhileStatement(ZoneList<const AstRawString*>* labels,
                                       int pos) {
    return PreParserStatement::Default();
  }

  PreParserStatement NewSwitchStatement(ZoneList<const AstRawString*>* labels,
                                        int pos) {
    return PreParserStatement::Default();
  }

  PreParserStatement NewCaseClause(PreParserExpression label,
                                   PreParserStatementList statements, int pos) {
    return PreParserStatement::Default();
  }

  PreParserStatement NewForStatement(ZoneList<const AstRawString*>* labels,
                                     int pos) {
    return PreParserStatement::Default();
  }

  PreParserStatement NewForEachStatement(ForEachStatement::VisitMode visit_mode,
                                         ZoneList<const AstRawString*>* labels,
                                         int pos) {
    return PreParserStatement::Default();
  }

  // Return the object itself as AstVisitor and implement the needed
  // dummy method right in this class.
  PreParserFactory* visitor() { return this; }
  int* ast_properties() {
    static int dummy = 42;
    return &dummy;
  }

  typesystem::PreParserType NewPredefinedType(
      typesystem::PredefinedType::Kind kind, int pos) {
    return typesystem::PreParserType::Default(
        true, kind != typesystem::PredefinedType::kVoidType);
  }

  typesystem::PreParserType NewThisType(int pos) {
    return typesystem::PreParserType::Default();
  }

  typesystem::PreParserType NewUnionType(const typesystem::PreParserType& left,
                                         const typesystem::PreParserType& right,
                                         int pos) {
    return typesystem::PreParserType::Default();
  }

  typesystem::PreParserType NewIntersectionType(
      const typesystem::PreParserType& left,
      const typesystem::PreParserType& right, int pos) {
    return typesystem::PreParserType::Default();
  }

  typesystem::PreParserType NewArrayType(const typesystem::PreParserType& base,
                                         int pos) {
    return typesystem::PreParserType::Default();
  }

  typesystem::PreParserType NewTupleType(
      const typesystem::PreParserTypeList& elements, bool valid_type,
      bool valid_binder, bool spread, int pos) {
    return typesystem::PreParserType::Default(valid_type, valid_binder);
  }

  typesystem::PreParserType NewObjectType(
      const typesystem::PreParserTypeMembers& members, bool valid_type,
      bool valid_binder, int pos) {
    return typesystem::PreParserType::Default(valid_type, valid_binder);
  }

  typesystem::PreParserType NewFunctionType(
      const typesystem::PreParserTypeParameters& type_parameters,
      const typesystem::PreParserFormalParameters& parameters,
      const typesystem::PreParserType& result_type, int pos,
      bool constructor = false) {
    return typesystem::PreParserType::Default();
  }

  typesystem::PreParserType NewStringLiteralType(
      const PreParserIdentifier& string, int pos) {
    return typesystem::PreParserType::StringLiteral();
  }

  typesystem::PreParserType NewTypeReference(
      const PreParserIdentifier& name,
      const typesystem::PreParserTypeList& type_arguments, int pos) {
    return typesystem::PreParserType::Reference(type_arguments.length() == 0);
  }

  typesystem::PreParserType NewQueryType(
      const PreParserIdentifier& name,
      const PreParserIdentifierList& property_names, int pos) {
    return typesystem::PreParserType::Default();
  }

  typesystem::PreParserFormalParameter NewFormalParameter(
      const typesystem::PreParserType& binder, bool optional, bool spread,
      const typesystem::PreParserType& type, int pos) {
    return typesystem::PreParserFormalParameter::Named();
  }

  typesystem::PreParserFormalParameter NewFormalParameter(
      const typesystem::PreParserType& type, int pos) {
    return typesystem::PreParserFormalParameter::Unnamed(type);
  }

  typesystem::PreParserType NewTypeOrParameters(
      const typesystem::PreParserFormalParameters& parameters, int pos) {
    return typesystem::PreParserType::Parenthesized(parameters.IsValidType(),
                                                    parameters.length());
  }

  typesystem::PreParserTypeParameter NewTypeParameter(
      const PreParserIdentifier& name, const typesystem::PreParserType& extends,
      int pos) {
    return typesystem::PreParserTypeParameter::Default();
  }

  typesystem::PreParserTypeMember NewTypeMember(
      const PreParserExpression& property, bool optional,
      const typesystem::PreParserTypeParameters& type_parameters,
      const typesystem::PreParserFormalParameters& parameters,
      const typesystem::PreParserType& result_type, bool valid_type,
      bool valid_binder, int pos, bool constructor = false) {
    return typesystem::PreParserTypeMember::Default(valid_type, valid_binder);
  }

  typesystem::PreParserTypeMember NewTypeMember(
      const PreParserExpression& property,
      typesystem::TypeMember::IndexType index_type,
      const typesystem::PreParserType& result_type, int pos) {
    return typesystem::PreParserTypeMember::IndexSignature();
  }
};


struct PreParserFormalParameters : FormalParametersBase {
  explicit PreParserFormalParameters(DeclarationScope* scope)
      : FormalParametersBase(scope) {}
  int arity = 0;

  int Arity() const { return arity; }
  PreParserIdentifier at(int i) { return PreParserIdentifier(); }  // Dummy
};


class PreParser;

class PreParserTarget {
 public:
  PreParserTarget(ParserBase<PreParser>* preparser,
                  PreParserStatement statement) {}
};

class PreParserTargetScope {
 public:
  explicit PreParserTargetScope(ParserBase<PreParser>* preparser) {}
};

template <>
struct ParserTypes<PreParser> {
  typedef ParserBase<PreParser> Base;
  typedef PreParser Impl;

  // PreParser doesn't need to store generator variables.
  typedef void Variable;

  // Return types for traversing functions.
  typedef PreParserIdentifier Identifier;
  typedef PreParserIdentifierList IdentifierList;
  typedef PreParserExpression Expression;
  typedef PreParserExpression FunctionLiteral;
  typedef PreParserExpression ObjectLiteralProperty;
  typedef PreParserExpression ClassLiteralProperty;
  typedef PreParserExpressionList ExpressionList;
  typedef PreParserExpressionList PropertyList;
  typedef PreParserIdentifier FormalParameter;
  typedef PreParserFormalParameters FormalParameters;
  typedef PreParserStatement Statement;
  typedef PreParserStatementList StatementList;
  typedef PreParserStatement Block;
  typedef PreParserStatement BreakableStatement;
  typedef PreParserStatement IterationStatement;

  // For constructing objects returned by the traversing functions.
  typedef PreParserFactory Factory;

  typedef PreParserTarget Target;
  typedef PreParserTargetScope TargetScope;

  struct TypeSystem {
    typedef typesystem::PreParserType Type;
    typedef typesystem::PreParserTypeList TypeList;
    typedef typesystem::PreParserTypeParameter TypeParameter;
    typedef typesystem::PreParserTypeParameters TypeParameters;
    typedef typesystem::PreParserFormalParameter FormalParameter;
    typedef typesystem::PreParserFormalParameters FormalParameters;
    typedef typesystem::PreParserTypeMember TypeMember;
    typedef typesystem::PreParserTypeMembers TypeMembers;
  };
};


// Preparsing checks a JavaScript program and emits preparse-data that helps
// a later parsing to be faster.
// See preparse-data-format.h for the data format.

// The PreParser checks that the syntax follows the grammar for JavaScript,
// and collects some information about the program along the way.
// The grammar check is only performed in order to understand the program
// sufficiently to deduce some information about it, that can be used
// to speed up later parsing. Finding errors is not the goal of pre-parsing,
// rather it is to speed up properly written and correct programs.
// That means that contextual checks (like a label being declared where
// it is used) are generally omitted.
class PreParser : public ParserBase<PreParser> {
  friend class ParserBase<PreParser>;
  friend class v8::internal::ExpressionClassifier<ParserTypes<PreParser>>;

 public:
  typedef PreParserIdentifier Identifier;
  typedef PreParserExpression Expression;
  typedef PreParserStatement Statement;

  enum PreParseResult {
    kPreParseStackOverflow,
    kPreParseAbort,
    kPreParseSuccess
  };

  PreParser(Zone* zone, Scanner* scanner, AstValueFactory* ast_value_factory,
            ParserRecorder* log, uintptr_t stack_limit)
      : ParserBase<PreParser>(zone, scanner, stack_limit, NULL,
                              ast_value_factory, log),
        use_counts_(nullptr),
        track_unresolved_variables_(false) {}

  // Pre-parse the program from the character stream; returns true on
  // success (even if parsing failed, the pre-parse data successfully
  // captured the syntax error), and false if a stack-overflow happened
  // during parsing.
  PreParseResult PreParseProgram(int* materialized_literals = 0,
                                 bool is_module = false) {
    DCHECK_NULL(scope_state_);
    DeclarationScope* scope = NewScriptScope();

    // ModuleDeclarationInstantiation for Source Text Module Records creates a
    // new Module Environment Record whose outer lexical environment record is
    // the global scope.
    if (is_module) scope = NewModuleScope(scope);

    FunctionState top_scope(&function_state_, &scope_state_, scope);
    bool ok = true;
    int start_position = scanner()->peek_location().beg_pos;
    parsing_module_ = is_module;
    PreParserStatementList body;
    ParseStatementList(body, Token::EOS, &ok);
    if (stack_overflow()) return kPreParseStackOverflow;
    if (!ok) {
      ReportUnexpectedToken(scanner()->current_token());
    } else if (is_strict(this->scope()->language_mode())) {
      CheckStrictOctalLiteral(start_position, scanner()->location().end_pos,
                              &ok);
      CheckDecimalLiteralWithLeadingZero(start_position,
                                         scanner()->location().end_pos);
    }
    if (materialized_literals) {
      *materialized_literals = function_state_->materialized_literal_count();
    }
    return kPreParseSuccess;
  }

  // Parses a single function literal, from the opening parentheses before
  // parameters to the closing brace after the body.
  // Returns a FunctionEntry describing the body of the function in enough
  // detail that it can be lazily compiled.
  // The scanner is expected to have matched the "function" or "function*"
  // keyword and parameters, and have consumed the initial '{'.
  // At return, unless an error occurred, the scanner is positioned before the
  // the final '}'.
<<<<<<< HEAD
  PreParseResult PreParseLazyFunction(LanguageMode language_mode, bool is_typed,
                                      FunctionKind kind,
                                      bool has_simple_parameters,
=======
  PreParseResult PreParseLazyFunction(DeclarationScope* function_scope,
>>>>>>> 86bda7dd
                                      bool parsing_module, ParserRecorder* log,
                                      bool track_unresolved_variables,
                                      bool may_abort, int* use_counts);

 private:
  // These types form an algebra over syntactic categories that is just
  // rich enough to let us recognize and propagate the constructs that
  // are either being counted in the preparser data, or is important
  // to throw the correct syntax error exceptions.

  // All ParseXXX functions take as the last argument an *ok parameter
  // which is set to false if parsing failed; it is unchanged otherwise.
  // By making the 'exception handling' explicit, we are forced to check
  // for failure at the call sites.
  Statement ParseFunctionDeclaration(bool ambient, bool* ok);
  Statement ParseAsyncFunctionDeclaration(ZoneList<const AstRawString*>* names,
                                          bool default_export, bool ambient,
                                          bool* ok);
  Expression ParseAsyncFunctionExpression(bool* ok);
  Statement ParseClassDeclaration(ZoneList<const AstRawString*>* names,
<<<<<<< HEAD
                                  bool default_export, bool ambient, bool* ok);
  Statement ParseForStatement(ZoneList<const AstRawString*>* labels, bool* ok);
  Statement ParseTryStatement(bool* ok);
=======
                                  bool default_export, bool* ok);
>>>>>>> 86bda7dd
  Expression ParseConditionalExpression(bool accept_IN, bool* ok);
  Expression ParseObjectLiteral(bool* ok);

  V8_INLINE PreParserStatementList ParseEagerFunctionBody(
      PreParserIdentifier function_name, int pos,
      const PreParserFormalParameters& parameters, FunctionKind kind,
      FunctionLiteral::FunctionType function_type, bool* ok);

  V8_INLINE LazyParsingResult SkipLazyFunctionBody(
      int* materialized_literal_count, int* expected_property_count,
      bool track_unresolved_variables, bool may_abort, bool* ok) {
    UNREACHABLE();
    return kLazyParsingComplete;
  }
  Expression ParseFunctionLiteral(Identifier name,
                                  Scanner::Location function_name_location,
                                  FunctionNameValidity function_name_validity,
                                  FunctionKind kind, int function_token_pos,
                                  FunctionLiteral::FunctionType function_type,
                                  LanguageMode language_mode, bool is_typed,
                                  typesystem::TypeFlags type_flags, bool* ok);
  LazyParsingResult ParseLazyFunctionLiteralBody(bool may_abort, bool* ok);

  PreParserExpression ParseClassLiteral(PreParserIdentifier name,
                                        Scanner::Location class_name_location,
                                        bool name_is_strict_reserved, int pos,
                                        bool ambient, bool* ok);

  struct TemplateLiteralState {};

  V8_INLINE TemplateLiteralState OpenTemplateLiteral(int pos) {
    return TemplateLiteralState();
  }
  V8_INLINE void AddTemplateExpression(TemplateLiteralState* state,
                                       PreParserExpression expression) {}
  V8_INLINE void AddTemplateSpan(TemplateLiteralState* state, bool tail) {}
  V8_INLINE PreParserExpression CloseTemplateLiteral(
      TemplateLiteralState* state, int start, PreParserExpression tag);
  V8_INLINE void CheckConflictingVarDeclarations(Scope* scope, bool* ok) {}

  V8_INLINE void SetLanguageMode(Scope* scope, LanguageMode mode) {
    scope->SetLanguageMode(mode);
  }
  V8_INLINE void SetAsmModule() {}

  V8_INLINE void MarkCollectedTailCallExpressions() {}
  V8_INLINE void MarkTailPosition(PreParserExpression expression) {}

  void ParseAsyncArrowSingleExpressionBody(PreParserStatementList body,
                                           bool accept_IN,
                                           int pos, bool* ok);

  V8_INLINE PreParserExpressionList
  PrepareSpreadArguments(PreParserExpressionList list) {
    return list;
  }

  V8_INLINE PreParserExpression SpreadCall(PreParserExpression function,
                                           PreParserExpressionList args,
                                           int pos);
  V8_INLINE PreParserExpression SpreadCallNew(PreParserExpression function,
                                              PreParserExpressionList args,
                                              int pos);

  V8_INLINE PreParserExpression
  RewriteSuperCall(PreParserExpression call_expression) {
    return call_expression;
  }

  V8_INLINE void RewriteDestructuringAssignments() {}

  V8_INLINE PreParserExpression RewriteExponentiation(PreParserExpression left,
                                                      PreParserExpression right,
                                                      int pos) {
    return left;
  }
  V8_INLINE PreParserExpression RewriteAssignExponentiation(
      PreParserExpression left, PreParserExpression right, int pos) {
    return left;
  }

  V8_INLINE PreParserExpression
  RewriteAwaitExpression(PreParserExpression value, int pos) {
    return value;
  }
  V8_INLINE PreParserExpression RewriteYieldStar(PreParserExpression generator,
                                                 PreParserExpression expression,
                                                 int pos) {
    return PreParserExpression::Default();
  }
  V8_INLINE void RewriteNonPattern(bool* ok) { ValidateExpression(ok); }

  V8_INLINE void DeclareAndInitializeVariables(
      PreParserStatement block,
      const DeclarationDescriptor* declaration_descriptor,
      const DeclarationParsingResult::Declaration* declaration,
      ZoneList<const AstRawString*>* names, bool* ok) {}
  V8_INLINE ZoneList<const AstRawString*>* DeclareLabel(
      ZoneList<const AstRawString*>* labels, PreParserExpression expr,
      bool* ok) {
    DCHECK(!expr.AsIdentifier().IsEnum());
    DCHECK(!parsing_module_ || !expr.AsIdentifier().IsAwait());
    DCHECK(is_sloppy(language_mode()) ||
           !IsFutureStrictReserved(expr.AsIdentifier()));
    return labels;
  }

  V8_INLINE PreParserStatement ParseNativeDeclaration(bool* ok) {
    UNREACHABLE();
    return PreParserStatement::Default();
  }

  // TODO(nikolaos): The preparser currently does not keep track of labels.
  V8_INLINE bool ContainsLabel(ZoneList<const AstRawString*>* labels,
                               PreParserIdentifier label) {
    return false;
  }

  V8_INLINE PreParserExpression RewriteReturn(PreParserExpression return_value,
                                              int pos) {
    return return_value;
  }
  V8_INLINE PreParserStatement RewriteSwitchStatement(
      PreParserExpression tag, PreParserStatement switch_statement,
      PreParserStatementList cases, Scope* scope) {
    return PreParserStatement::Default();
  }
  V8_INLINE void RewriteCatchPattern(CatchInfo* catch_info, bool* ok) {}
  V8_INLINE void ValidateCatchBlock(const CatchInfo& catch_info, bool* ok) {}
  V8_INLINE PreParserStatement RewriteTryStatement(
      PreParserStatement try_block, PreParserStatement catch_block,
      PreParserStatement finally_block, const CatchInfo& catch_info, int pos) {
    return PreParserStatement::Default();
  }

  V8_INLINE PreParserExpression RewriteDoExpression(PreParserStatement body,
                                                    int pos, bool* ok) {
    return PreParserExpression::Default();
  }

  // TODO(nikolaos): The preparser currently does not keep track of labels
  // and targets.
  V8_INLINE PreParserStatement LookupBreakTarget(PreParserIdentifier label,
                                                 bool* ok) {
    return PreParserStatement::Default();
  }
  V8_INLINE PreParserStatement LookupContinueTarget(PreParserIdentifier label,
                                                    bool* ok) {
    return PreParserStatement::Default();
  }

  V8_INLINE PreParserStatement DeclareFunction(
      PreParserIdentifier variable_name, PreParserExpression function, int pos,
      bool is_generator, bool is_async, ZoneList<const AstRawString*>* names,
      bool* ok) {
    return Statement::Default();
  }

  V8_INLINE void QueueDestructuringAssignmentForRewriting(
      PreParserExpression assignment) {}
  V8_INLINE void QueueNonPatternForRewriting(PreParserExpression expr,
                                             bool* ok) {}

  // Helper functions for recursive descent.
  V8_INLINE bool IsEval(PreParserIdentifier identifier) const {
    return identifier.IsEval();
  }

  V8_INLINE bool IsArguments(PreParserIdentifier identifier) const {
    return identifier.IsArguments();
  }

  V8_INLINE bool IsEvalOrArguments(PreParserIdentifier identifier) const {
    return identifier.IsEvalOrArguments();
  }

  V8_INLINE bool IsUndefined(PreParserIdentifier identifier) const {
    return identifier.IsUndefined();
  }

  V8_INLINE bool IsAwait(PreParserIdentifier identifier) const {
    return identifier.IsAwait();
  }

  V8_INLINE bool IsFutureStrictReserved(PreParserIdentifier identifier) const {
    return identifier.IsFutureStrictReserved();
  }

  // Returns true if the expression is of type "this.foo".
  V8_INLINE static bool IsThisProperty(PreParserExpression expression) {
    return expression.IsThisProperty();
  }

  V8_INLINE static bool IsIdentifier(PreParserExpression expression) {
    return expression.IsIdentifier();
  }

  V8_INLINE static PreParserIdentifier AsIdentifier(
      PreParserExpression expression) {
    return expression.AsIdentifier();
  }

  V8_INLINE static PreParserExpression AsIdentifierExpression(
      PreParserExpression expression) {
    return expression;
  }

  V8_INLINE bool IsPrototype(PreParserIdentifier identifier) const {
    return identifier.IsPrototype();
  }

  V8_INLINE bool IsConstructor(PreParserIdentifier identifier) const {
    return identifier.IsConstructor();
  }

  V8_INLINE bool IsDirectEvalCall(PreParserExpression expression) const {
    return expression.IsDirectEvalCall();
  }

  V8_INLINE static bool IsBoilerplateProperty(PreParserExpression property) {
    // PreParser doesn't count boilerplate properties.
    return false;
  }

  V8_INLINE bool IsNative(PreParserExpression expr) const {
    // Preparsing is disabled for extensions (because the extension
    // details aren't passed to lazily compiled functions), so we
    // don't accept "native function" in the preparser and there is
    // no need to keep track of "native".
    return false;
  }

  V8_INLINE static bool IsArrayIndex(PreParserIdentifier string,
                                     uint32_t* index) {
    return false;
  }

  V8_INLINE bool IsUseStrictDirective(PreParserStatement statement) const {
    return statement.IsUseStrictLiteral();
  }

  V8_INLINE bool IsUseAsmDirective(PreParserStatement statement) const {
    return statement.IsUseAsmLiteral();
  }

  V8_INLINE bool IsUseTypesDirective(PreParserStatement statement) const {
    return statement.IsUseTypesLiteral();
  }

  V8_INLINE bool IsStringLiteral(PreParserStatement statement) const {
    return statement.IsStringLiteral();
  }

  V8_INLINE static PreParserExpression GetPropertyValue(
      PreParserExpression property) {
    return PreParserExpression::Default();
  }

  V8_INLINE static void GetDefaultStrings(
      PreParserIdentifier* default_string,
      PreParserIdentifier* star_default_star_string) {}

  // Functions for encapsulating the differences between parsing and preparsing;
  // operations interleaved with the recursive descent.
  V8_INLINE static void PushLiteralName(PreParserIdentifier id) {}
  V8_INLINE static void PushVariableName(PreParserIdentifier id) {}
  V8_INLINE void PushPropertyName(PreParserExpression expression) {}
  V8_INLINE void PushEnclosingName(PreParserIdentifier name) {}
  V8_INLINE static void InferFunctionName(PreParserExpression expression) {}

  V8_INLINE static void CheckAssigningFunctionLiteralToProperty(
      PreParserExpression left, PreParserExpression right) {}

  V8_INLINE static PreParserExpression MarkExpressionAsAssigned(
      PreParserExpression expression) {
    // TODO(marja): To be able to produce the same errors, the preparser needs
    // to start tracking which expressions are variables and which are assigned.
    return expression;
  }

  V8_INLINE bool ShortcutNumericLiteralBinaryExpression(PreParserExpression* x,
                                                        PreParserExpression y,
                                                        Token::Value op,
                                                        int pos) {
    return false;
  }

  V8_INLINE PreParserExpression BuildUnaryExpression(
      PreParserExpression expression, Token::Value op, int pos) {
    return PreParserExpression::Default();
  }

  V8_INLINE PreParserExpression BuildIteratorResult(PreParserExpression value,
                                                    bool done) {
    return PreParserExpression::Default();
  }

  V8_INLINE PreParserStatement
  BuildInitializationBlock(DeclarationParsingResult* parsing_result,
                           ZoneList<const AstRawString*>* names, bool* ok) {
    return PreParserStatement::Default();
  }

  V8_INLINE PreParserStatement
  InitializeForEachStatement(PreParserStatement stmt, PreParserExpression each,
                             PreParserExpression subject,
                             PreParserStatement body, int each_keyword_pos) {
    return stmt;
  }

  V8_INLINE PreParserStatement RewriteForVarInLegacy(const ForInfo& for_info) {
    return PreParserStatement::Null();
  }
  V8_INLINE void DesugarBindingInForEachStatement(
      ForInfo* for_info, PreParserStatement* body_block,
      PreParserExpression* each_variable, bool* ok) {}
  V8_INLINE PreParserStatement CreateForEachStatementTDZ(
      PreParserStatement init_block, const ForInfo& for_info, bool* ok) {
    return init_block;
  }

  V8_INLINE StatementT DesugarLexicalBindingsInForStatement(
      PreParserStatement loop, PreParserStatement init,
      PreParserExpression cond, PreParserStatement next,
      PreParserStatement body, Scope* inner_scope, const ForInfo& for_info,
      bool* ok) {
    return loop;
  }

  V8_INLINE PreParserExpression
  NewThrowReferenceError(MessageTemplate::Template message, int pos) {
    return PreParserExpression::Default();
  }

  V8_INLINE PreParserExpression NewThrowSyntaxError(
      MessageTemplate::Template message, PreParserIdentifier arg, int pos) {
    return PreParserExpression::Default();
  }

  V8_INLINE PreParserExpression NewThrowTypeError(
      MessageTemplate::Template message, PreParserIdentifier arg, int pos) {
    return PreParserExpression::Default();
  }

  // Reporting errors.
  V8_INLINE void ReportMessageAt(Scanner::Location source_location,
                                 MessageTemplate::Template message,
                                 const char* arg = NULL,
                                 ParseErrorType error_type = kSyntaxError) {
    log_->LogMessage(source_location.beg_pos, source_location.end_pos, message,
                     arg, error_type);
  }

  V8_INLINE void ReportMessageAt(Scanner::Location source_location,
                                 MessageTemplate::Template message,
                                 PreParserIdentifier arg,
                                 ParseErrorType error_type = kSyntaxError) {
    UNREACHABLE();
  }

  // "null" return type creators.
  V8_INLINE static PreParserIdentifier EmptyIdentifier() {
    return PreParserIdentifier::Empty();
  }
  V8_INLINE static bool IsEmptyIdentifier(PreParserIdentifier name) {
    return name.IsEmpty();
  }
  V8_INLINE static PreParserExpression EmptyExpression() {
    return PreParserExpression::Empty();
  }
  V8_INLINE static PreParserExpression EmptyLiteral() {
    return PreParserExpression::Default();
  }
  V8_INLINE static PreParserExpression EmptyObjectLiteralProperty() {
    return PreParserExpression::Default();
  }
  V8_INLINE static PreParserExpression EmptyClassLiteralProperty() {
    return PreParserExpression::Default();
  }
  V8_INLINE static PreParserExpression EmptyFunctionLiteral() {
    return PreParserExpression::Default();
  }
  V8_INLINE static bool IsEmptyExpression(PreParserExpression expr) {
    return expr.IsEmpty();
  }

  static typesystem::PreParserType EmptyType() {
    return typesystem::PreParserType::Default(false);
  }
  static typesystem::PreParserTypeList NullTypeList() {
    return typesystem::PreParserTypeList();
  }
  static typesystem::PreParserTypeList EmptyTypeList() {
    return typesystem::PreParserTypeList();
  }
  static typesystem::PreParserTypeParameters NullTypeParameters() {
    return typesystem::PreParserTypeParameters();
  }
  static bool IsNullTypeParameters(
      const typesystem::PreParserTypeParameters& typ_pars) {
    return typ_pars.length() == 0;
  }
  static typesystem::PreParserTypeParameters EmptyTypeParameters() {
    return typesystem::PreParserTypeParameters();
  }
  static typesystem::PreParserFormalParameters NullFormalParameters() {
    return typesystem::PreParserFormalParameters();
  }
  static typesystem::PreParserFormalParameters EmptyFormalParameters() {
    return typesystem::PreParserFormalParameters();
  }
  static PreParserIdentifierList NullIdentifierList() {
    return PreParserIdentifierList();
  }
  static PreParserIdentifierList EmptyIdentifierList() {
    return PreParserIdentifierList();
  }
  static typesystem::PreParserType HoleTypeElement() {
    return typesystem::PreParserType::Default(false);
  }
  static typesystem::PreParserTypeMembers EmptyTypeMembers() {
    return typesystem::PreParserTypeMembers();
  }
  static typesystem::PreParserTypeMember EmptyTypeMember() {
    return typesystem::PreParserTypeMember::Default(false, false);
  }

  V8_INLINE static PreParserExpressionList NullExpressionList() {
    return PreParserExpressionList::Null();
  }

  V8_INLINE static bool IsNullExpressionList(PreParserExpressionList exprs) {
    return exprs.IsNull();
  }

  V8_INLINE static PreParserStatementList NullStatementList() {
    return PreParserStatementList::Null();
  }

  V8_INLINE static bool IsNullStatementList(PreParserStatementList stmts) {
    return stmts.IsNull();
  }

  V8_INLINE static PreParserStatement NullStatement() {
    return PreParserStatement::Null();
  }

  V8_INLINE bool IsNullStatement(PreParserStatement stmt) {
    return stmt.IsNullStatement();
  }

  V8_INLINE bool IsEmptyStatement(PreParserStatement stmt) {
    return stmt.IsEmptyStatement();
  }

  V8_INLINE static PreParserStatement NullBlock() {
    return PreParserStatement::Null();
  }

  V8_INLINE PreParserIdentifier EmptyIdentifierString() const {
    return PreParserIdentifier::Default();
  }

  // Odd-ball literal creators.
  V8_INLINE PreParserExpression GetLiteralTheHole(int position) {
    return PreParserExpression::Default();
  }

  V8_INLINE PreParserExpression GetLiteralUndefined(int position) {
    return PreParserExpression::Default();
  }

  // Producing data during the recursive descent.
  PreParserIdentifier GetSymbol() const;

  V8_INLINE PreParserIdentifier GetNextSymbol() const {
    return PreParserIdentifier::Default();
  }

  V8_INLINE PreParserIdentifier GetNumberAsSymbol() const {
    return PreParserIdentifier::Default();
  }

  V8_INLINE PreParserExpression ThisExpression(int pos = kNoSourcePosition) {
    return PreParserExpression::This();
  }

  V8_INLINE PreParserExpression NewSuperPropertyReference(int pos) {
    return PreParserExpression::Default();
  }

  V8_INLINE PreParserExpression NewSuperCallReference(int pos) {
    return PreParserExpression::SuperCallReference();
  }

  V8_INLINE PreParserExpression NewTargetExpression(int pos) {
    return PreParserExpression::Default();
  }

  V8_INLINE PreParserExpression FunctionSentExpression(int pos) {
    return PreParserExpression::Default();
  }

  V8_INLINE PreParserExpression ExpressionFromLiteral(Token::Value token,
                                                      int pos) {
    return PreParserExpression::Default();
  }

  PreParserExpression ExpressionFromIdentifier(
      PreParserIdentifier name, int start_position, int end_position,
      InferName infer = InferName::kYes);

  V8_INLINE PreParserExpression ExpressionFromString(int pos) {
    if (scanner()->UnescapedLiteralMatches("use strict", 10)) {
      return PreParserExpression::UseStrictStringLiteral();
    } else if (scanner()->UnescapedLiteralMatches("use types", 9)) {
      return PreParserExpression::UseTypesStringLiteral();
    }
    return PreParserExpression::StringLiteral();
  }

  V8_INLINE PreParserExpressionList NewExpressionList(int size) const {
    return PreParserExpressionList();
  }

  V8_INLINE PreParserExpressionList NewPropertyList(int size) const {
    return PreParserExpressionList();
  }

  V8_INLINE PreParserStatementList NewStatementList(int size) const {
    return PreParserStatementList();
  }

  PreParserStatementList NewCaseClauseList(int size) {
    return PreParserStatementList();
  }

  V8_INLINE PreParserExpression
  NewV8Intrinsic(PreParserIdentifier name, PreParserExpressionList arguments,
                 int pos, bool* ok) {
    return PreParserExpression::Default();
  }

  V8_INLINE PreParserStatement NewThrowStatement(PreParserExpression exception,
                                                 int pos) {
    return PreParserStatement::Jump();
  }

  V8_INLINE void AddParameterInitializationBlock(
      const PreParserFormalParameters& parameters, PreParserStatementList body,
      bool is_async, bool* ok) {}

  V8_INLINE void AddFormalParameter(PreParserFormalParameters* parameters,
                                    PreParserExpression pattern,
                                    PreParserExpression initializer,
                                    int initializer_end_position,
                                    bool is_rest) {
    ++parameters->arity;
  }

  V8_INLINE void DeclareFormalParameter(DeclarationScope* scope,
                                        PreParserIdentifier parameter) {
    if (!classifier()->is_simple_parameter_list()) {
      scope->SetHasNonSimpleParameters();
    }
  }

  V8_INLINE void ParseArrowFunctionFormalParameterList(
      PreParserFormalParameters* parameters, PreParserExpression params,
      const Scanner::Location& params_loc, Scanner::Location* duplicate_loc,
      const Scope::Snapshot& scope_snapshot, bool* ok) {
    // TODO(wingo): Detect duplicated identifiers in paramlists.  Detect
    // parameter
    // lists that are too long.
  }

  V8_INLINE void ReindexLiterals(const PreParserFormalParameters& parameters) {}

  V8_INLINE PreParserExpression NoTemplateTag() {
    return PreParserExpression::NoTemplateTag();
  }

  V8_INLINE static bool IsTaggedTemplate(const PreParserExpression tag) {
    return !tag.IsNoTemplateTag();
  }

  V8_INLINE void MaterializeUnspreadArgumentsLiterals(int count) {
    for (int i = 0; i < count; ++i) {
      function_state_->NextMaterializedLiteralIndex();
    }
  }

  V8_INLINE PreParserExpression
  ExpressionListToExpression(PreParserExpressionList args) {
    return PreParserExpression::Default();
  }

  V8_INLINE void AddAccessorPrefixToFunctionName(bool is_get,
                                                 PreParserExpression function,
                                                 PreParserIdentifier name) {}
  V8_INLINE void SetFunctionNameFromPropertyName(PreParserExpression property,
                                                 PreParserIdentifier name) {}
  V8_INLINE void SetFunctionNameFromIdentifierRef(
      PreParserExpression value, PreParserExpression identifier) {}

  V8_INLINE ZoneList<typename ExpressionClassifier::Error>*
  GetReportedErrorList() const {
    return function_state_->GetReportedErrorList();
  }

  V8_INLINE ZoneList<PreParserExpression>* GetNonPatternList() const {
    return function_state_->non_patterns_to_rewrite();
  }

  V8_INLINE void CountUsage(v8::Isolate::UseCounterFeature feature) {
    if (use_counts_ != nullptr) ++use_counts_[feature];
  }

  // Preparser's private field members.

  int* use_counts_;
  bool track_unresolved_variables_;
};

PreParserExpression PreParser::SpreadCall(PreParserExpression function,
                                          PreParserExpressionList args,
                                          int pos) {
  return factory()->NewCall(function, args, pos);
}

PreParserExpression PreParser::SpreadCallNew(PreParserExpression function,
                                             PreParserExpressionList args,
                                             int pos) {
  return factory()->NewCallNew(function, args, pos);
}

PreParserStatementList PreParser::ParseEagerFunctionBody(
    PreParserIdentifier function_name, int pos,
    const PreParserFormalParameters& parameters, FunctionKind kind,
    FunctionLiteral::FunctionType function_type, bool* ok) {
  ParsingModeScope parsing_mode(this, PARSE_EAGERLY);
  PreParserStatementList result;

  Scope* inner_scope = scope();
  if (!parameters.is_simple) inner_scope = NewScope(BLOCK_SCOPE);

  {
    BlockState block_state(&scope_state_, inner_scope);
    ParseStatementList(result, Token::RBRACE, ok);
    if (!*ok) return PreParserStatementList();
  }

  Expect(Token::RBRACE, ok);
  return result;
}

PreParserExpression PreParser::CloseTemplateLiteral(TemplateLiteralState* state,
                                                    int start,
                                                    PreParserExpression tag) {
  if (IsTaggedTemplate(tag)) {
    // Emulate generation of array literals for tag callsite
    // 1st is array of cooked strings, second is array of raw strings
    function_state_->NextMaterializedLiteralIndex();
    function_state_->NextMaterializedLiteralIndex();
  }
  return EmptyExpression();
}

}  // namespace internal
}  // namespace v8

#endif  // V8_PARSING_PREPARSER_H<|MERGE_RESOLUTION|>--- conflicted
+++ resolved
@@ -1124,13 +1124,7 @@
   // keyword and parameters, and have consumed the initial '{'.
   // At return, unless an error occurred, the scanner is positioned before the
   // the final '}'.
-<<<<<<< HEAD
-  PreParseResult PreParseLazyFunction(LanguageMode language_mode, bool is_typed,
-                                      FunctionKind kind,
-                                      bool has_simple_parameters,
-=======
   PreParseResult PreParseLazyFunction(DeclarationScope* function_scope,
->>>>>>> 86bda7dd
                                       bool parsing_module, ParserRecorder* log,
                                       bool track_unresolved_variables,
                                       bool may_abort, int* use_counts);
@@ -1151,13 +1145,7 @@
                                           bool* ok);
   Expression ParseAsyncFunctionExpression(bool* ok);
   Statement ParseClassDeclaration(ZoneList<const AstRawString*>* names,
-<<<<<<< HEAD
                                   bool default_export, bool ambient, bool* ok);
-  Statement ParseForStatement(ZoneList<const AstRawString*>* labels, bool* ok);
-  Statement ParseTryStatement(bool* ok);
-=======
-                                  bool default_export, bool* ok);
->>>>>>> 86bda7dd
   Expression ParseConditionalExpression(bool accept_IN, bool* ok);
   Expression ParseObjectLiteral(bool* ok);
 
