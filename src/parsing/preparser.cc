// Copyright 2011 the V8 project authors. All rights reserved.
// Use of this source code is governed by a BSD-style license that can be
// found in the LICENSE file.

#include <cmath>

#include "src/allocation.h"
#include "src/base/logging.h"
#include "src/conversions-inl.h"
#include "src/conversions.h"
#include "src/globals.h"
#include "src/list.h"
#include "src/parsing/duplicate-finder.h"
#include "src/parsing/parser-base.h"
#include "src/parsing/preparse-data-format.h"
#include "src/parsing/preparse-data.h"
#include "src/parsing/preparser.h"
#include "src/unicode.h"
#include "src/utils.h"

namespace v8 {
namespace internal {

// ----------------------------------------------------------------------------
// The CHECK_OK macro is a convenient macro to enforce error
// handling for functions that may fail (by returning !*ok).
//
// CAUTION: This macro appends extra statements after a call,
// thus it must never be used where only a single statement
// is correct (e.g. an if statement branch w/o braces)!

#define CHECK_OK_VALUE(x) ok); \
  if (!*ok) return x;          \
  ((void)0
#define DUMMY )  // to make indentation work
#undef DUMMY

#define CHECK_OK CHECK_OK_VALUE(Expression::Default())
#define CHECK_OK_VOID CHECK_OK_VALUE(this->Void())

namespace {

PreParserIdentifier GetSymbolHelper(Scanner* scanner) {
  switch (scanner->current_token()) {
    case Token::ENUM:
      return PreParserIdentifier::Enum();
    case Token::AWAIT:
      return PreParserIdentifier::Await();
    case Token::FUTURE_STRICT_RESERVED_WORD:
      return PreParserIdentifier::FutureStrictReserved();
    case Token::LET:
      return PreParserIdentifier::Let();
    case Token::STATIC:
      return PreParserIdentifier::Static();
    case Token::YIELD:
      return PreParserIdentifier::Yield();
    case Token::ASYNC:
      return PreParserIdentifier::Async();
    default:
      if (scanner->UnescapedLiteralMatches("eval", 4))
        return PreParserIdentifier::Eval();
      if (scanner->UnescapedLiteralMatches("arguments", 9))
        return PreParserIdentifier::Arguments();
      if (scanner->UnescapedLiteralMatches("undefined", 9))
        return PreParserIdentifier::Undefined();
      if (scanner->LiteralMatches("prototype", 9))
        return PreParserIdentifier::Prototype();
      if (scanner->LiteralMatches("constructor", 11))
        return PreParserIdentifier::Constructor();
      if (scanner->LiteralMatches("name", 4))
        return PreParserIdentifier::Name();
      return PreParserIdentifier::Default();
  }
}

}  // unnamed namespace

PreParserIdentifier PreParser::GetSymbol() const {
  PreParserIdentifier symbol = GetSymbolHelper(scanner());
  if (track_unresolved_variables_) {
    const AstRawString* result = scanner()->CurrentSymbol(ast_value_factory());
    DCHECK_NOT_NULL(result);
    symbol.string_ = result;
  }
  return symbol;
}

PreParser::PreParseResult PreParser::PreParseFunction(
    FunctionKind kind, DeclarationScope* function_scope, bool parsing_module,
    bool is_inner_function, typesystem::TypeFlags type_flags, bool may_abort,
    int* use_counts) {
  DCHECK_EQ(FUNCTION_SCOPE, function_scope->scope_type());
  parsing_module_ = parsing_module;
  use_counts_ = use_counts;
  DCHECK(!track_unresolved_variables_);
  track_unresolved_variables_ = is_inner_function;
#ifdef DEBUG
  function_scope->set_is_being_lazily_parsed(true);
#endif

  // In the preparser, we use the function literal ids to count how many
  // FunctionLiterals were encountered. The PreParser doesn't actually persist
  // FunctionLiterals, so there IDs don't matter.
  ResetFunctionLiteralId();

  // The caller passes the function_scope which is not yet inserted into the
  // scope_state_. All scopes above the function_scope are ignored by the
  // PreParser.
  DCHECK_NULL(scope_state_);
  FunctionState function_state(&function_state_, &scope_state_, function_scope);
  // This indirection is needed so that we can use the CHECK_OK macros.
  bool ok_holder = true;
  bool* ok = &ok_holder;

  PreParserFormalParameters formals(function_scope);
  bool has_duplicate_parameters = false;
  DuplicateFinder duplicate_finder;
  std::unique_ptr<ExpressionClassifier> formals_classifier;

  // Parse non-arrow function parameters. For arrow functions, the parameters
  // have already been parsed.
  if (!IsArrowFunction(kind)) {
    formals_classifier.reset(new ExpressionClassifier(this, &duplicate_finder));
    // We return kPreParseSuccess in failure cases too - errors are retrieved
    // separately by Parser::SkipLazyFunctionBody.
    ParseFormalParameterList(&formals, true, CHECK_OK_VALUE(kPreParseSuccess));
    Expect(Token::RPAREN, CHECK_OK_VALUE(kPreParseSuccess));
    int formals_end_position = scanner()->location().end_pos;

    CheckArityRestrictions(
        formals.arity, kind, formals.has_rest, function_scope->start_position(),
        formals_end_position, CHECK_OK_VALUE(kPreParseSuccess));
    has_duplicate_parameters =
        !classifier()->is_valid_formal_parameter_list_without_duplicates();
<<<<<<< HEAD

    // Parse optional type annotation.
    typename TypeSystem::Type result_type = EmptyType();
    if (typed() && !(type_flags & typesystem::kDisallowTypeAnnotation) &&
        Check(Token::COLON)) {  // Braces required here.
      result_type = ParseValidType(CHECK_OK_VALUE(kPreParseSuccess));
    }
    USE(result_type);  // TODO(nikolaos): really use it!

    // Allow or even enforce a function signature (i.e., literal without body),
    if ((type_flags & typesystem::kDisallowBody) ||
        (peek() != Token::LBRACE && typed() &&
         (type_flags & typesystem::kAllowSignature))) {
      ExpectSemicolon(CHECK_OK_VALUE(kPreParseSuccess));
      use_counts_ = nullptr;
      track_unresolved_variables_ = false;
      return kPreParseSignature;
    }

    if (track_unresolved_variables_) {
      function_scope->DeclareVariableName(
          ast_value_factory()->arguments_string(), VAR);
      function_scope->DeclareVariableName(ast_value_factory()->this_string(),
                                          VAR);
    }
=======
>>>>>>> 44cac16f
  }

  Expect(Token::LBRACE, CHECK_OK_VALUE(kPreParseSuccess));
  LazyParsingResult result = ParseStatementListAndLogFunction(
      &formals, has_duplicate_parameters, may_abort, ok);
  DCHECK_NE(result, kLazyParsingSignature);

  if (!IsArrowFunction(kind) && track_unresolved_variables_) {
    // Declare arguments after parsing the function since lexical 'arguments'
    // masks the arguments object. Declare arguments before declaring the
    // function var since the arguments object masks 'function arguments'.
    function_scope->DeclareArguments(ast_value_factory());
  }

  if (is_sloppy(function_scope->language_mode())) {
    function_scope->HoistSloppyBlockFunctions(nullptr);
  }

  use_counts_ = nullptr;
  track_unresolved_variables_ = false;

  if (result == kLazyParsingAborted) {
    return kPreParseAbort;
  } else if (stack_overflow()) {
    return kPreParseStackOverflow;
  } else if (!*ok) {
    DCHECK(pending_error_handler_->has_pending_error());
  } else {
    DCHECK_EQ(Token::RBRACE, scanner()->peek());

    if (!IsArrowFunction(kind)) {
      // Validate parameter names. We can do this only after parsing the
      // function, since the function can declare itself strict.
      const bool allow_duplicate_parameters =
          is_sloppy(function_scope->language_mode()) && formals.is_simple &&
          !IsConciseMethod(kind);
      ValidateFormalParameters(function_scope->language_mode(),
                               allow_duplicate_parameters,
                               CHECK_OK_VALUE(kPreParseSuccess));
    }

    if (is_strict(function_scope->language_mode())) {
      int end_pos = scanner()->location().end_pos;
      CheckStrictOctalLiteral(function_scope->start_position(), end_pos, ok);
    }
  }
  return kPreParseSuccess;
}


// Preparsing checks a JavaScript program and emits preparse-data that helps
// a later parsing to be faster.
// See preparser-data.h for the data.

// The PreParser checks that the syntax follows the grammar for JavaScript,
// and collects some information about the program along the way.
// The grammar check is only performed in order to understand the program
// sufficiently to deduce some information about it, that can be used
// to speed up later parsing. Finding errors is not the goal of pre-parsing,
// rather it is to speed up properly written and correct programs.
// That means that contextual checks (like a label being declared where
// it is used) are generally omitted.

PreParser::Expression PreParser::ParseFunctionLiteral(
    Identifier function_name, Scanner::Location function_name_location,
    FunctionNameValidity function_name_validity, FunctionKind kind,
    int function_token_pos, FunctionLiteral::FunctionType function_type,
    LanguageMode language_mode, bool is_typed, typesystem::TypeFlags type_flags,
    bool* ok) {
  // Function ::
  //   '(' FormalParameterList? ')' '{' FunctionBody '}'
  const RuntimeCallStats::CounterId counters[2][2] = {
      {&RuntimeCallStats::PreParseBackgroundNoVariableResolution,
       &RuntimeCallStats::PreParseNoVariableResolution},
      {&RuntimeCallStats::PreParseBackgroundWithVariableResolution,
       &RuntimeCallStats::PreParseWithVariableResolution}};
  RuntimeCallTimerScope runtime_timer(
      runtime_call_stats_,
      counters[track_unresolved_variables_][parsing_on_main_thread_]);

  DeclarationScope* function_scope = NewFunctionScope(kind);
  function_scope->SetLanguageMode(language_mode);
  if (is_typed) function_scope->SetTyped();
  FunctionState function_state(&function_state_, &scope_state_, function_scope);
  DuplicateFinder duplicate_finder;
  ExpressionClassifier formals_classifier(this, &duplicate_finder);
  GetNextFunctionLiteralId();

  // Parse optional type parameters.
  if (typed() && !(type_flags & typesystem::kDisallowTypeParameters) &&
      peek() == Token::LT) {  // Braces required here.
    ParseTypeParameters(CHECK_OK);
  }

  Expect(Token::LPAREN, CHECK_OK);
  int start_position = scanner()->location().beg_pos;
  function_scope->set_start_position(start_position);
  PreParserFormalParameters formals(function_scope);
  ParseFormalParameterList(&formals, kind != FunctionKind::kSetterFunction,
                           CHECK_OK);
  Expect(Token::RPAREN, CHECK_OK);
  int formals_end_position = scanner()->location().end_pos;

  CheckArityRestrictions(formals.arity, kind, formals.has_rest, start_position,
                         formals_end_position, CHECK_OK);

  // Parse optional type annotation.
  if (typed() && !(type_flags & typesystem::kDisallowTypeAnnotation) &&
      Check(Token::COLON)) {  // Braces required here.
    ParseValidType(CHECK_OK);
  }

  // Allow or even enforce a function signature (i.e., literal without body),
  // In that case, return a nullptr instead of a function literal.
  if ((type_flags & typesystem::kDisallowBody) ||
      (peek() != Token::LBRACE && typed() &&
       (type_flags & typesystem::kAllowSignature))) {
    ExpectSemicolon(CHECK_OK);
    return EmptyExpression();
  }

  Expect(Token::LBRACE, CHECK_OK);

  // Parse function body.
  PreParserStatementList body;
  int pos = function_token_pos == kNoSourcePosition ? peek_position()
                                                    : function_token_pos;
  ParseFunctionBody(body, function_name, pos, formals, kind, function_type,
                    CHECK_OK);

  // Parsing the body may change the language mode in our scope.
  language_mode = function_scope->language_mode();

  if (is_sloppy(language_mode)) {
    function_scope->HoistSloppyBlockFunctions(nullptr);
  }

  // Validate name and parameter names. We can do this only after parsing the
  // function, since the function can declare itself strict.
  CheckFunctionName(language_mode, function_name, function_name_validity,
                    function_name_location, CHECK_OK);
  const bool allow_duplicate_parameters =
      is_sloppy(language_mode) && formals.is_simple && !IsConciseMethod(kind);
  ValidateFormalParameters(language_mode, allow_duplicate_parameters, CHECK_OK);

  int end_position = scanner()->location().end_pos;
  if (is_strict(language_mode)) {
    CheckStrictOctalLiteral(start_position, end_position, CHECK_OK);
  }

  if (FLAG_trace_preparse) {
    PrintF("  [%s]: %i-%i\n",
           track_unresolved_variables_ ? "Preparse resolution"
                                       : "Preparse no-resolution",
           function_scope->start_position(), function_scope->end_position());
  }

  return Expression::Default();
}

PreParser::LazyParsingResult PreParser::ParseStatementListAndLogFunction(
    PreParserFormalParameters* formals, bool has_duplicate_parameters,
    bool may_abort, bool* ok) {
  PreParserStatementList body;
  LazyParsingResult result = ParseStatementList(
      body, Token::RBRACE, may_abort, CHECK_OK_VALUE(kLazyParsingComplete));
  if (result == kLazyParsingAborted) return result;

  // Position right after terminal '}'.
  DCHECK_EQ(Token::RBRACE, scanner()->peek());
  int body_end = scanner()->peek_location().end_pos;
  DCHECK(this->scope()->is_function_scope());
  log_.LogFunction(
      body_end, formals->num_parameters(), formals->function_length,
      has_duplicate_parameters, function_state_->materialized_literal_count(),
      function_state_->expected_property_count(), GetLastFunctionLiteralId());
  return kLazyParsingComplete;
}

PreParserExpression PreParser::ExpressionFromIdentifier(
    PreParserIdentifier name, int start_position, InferName infer) {
  VariableProxy* proxy = nullptr;
  if (track_unresolved_variables_) {
    AstNodeFactory factory(ast_value_factory());
    // Setting the Zone is necessary because zone_ might be the temp Zone, and
    // AstValueFactory doesn't know about it.
    factory.set_zone(zone());
    DCHECK_NOT_NULL(name.string_);
    proxy = scope()->NewUnresolved(&factory, name.string_, start_position,
                                   NORMAL_VARIABLE);
  }
  return PreParserExpression::FromIdentifier(name, proxy, zone());
}

void PreParser::DeclareAndInitializeVariables(
    PreParserStatement block,
    const DeclarationDescriptor* declaration_descriptor,
    const DeclarationParsingResult::Declaration* declaration,
    ZoneList<const AstRawString*>* names, bool* ok) {
  if (declaration->pattern.variables_ != nullptr) {
    DCHECK(FLAG_lazy_inner_functions);
    Scope* scope = declaration_descriptor->hoist_scope;
    if (scope == nullptr) {
      scope = this->scope();
    }
    for (auto variable : *(declaration->pattern.variables_)) {
      declaration_descriptor->scope->RemoveUnresolved(variable);
      scope->DeclareVariableName(variable->raw_name(),
                                 declaration_descriptor->mode);
    }
  }
}

#undef CHECK_OK
#undef CHECK_OK_CUSTOM


}  // namespace internal
}  // namespace v8<|MERGE_RESOLUTION|>--- conflicted
+++ resolved
@@ -132,7 +132,6 @@
         formals_end_position, CHECK_OK_VALUE(kPreParseSuccess));
     has_duplicate_parameters =
         !classifier()->is_valid_formal_parameter_list_without_duplicates();
-<<<<<<< HEAD
 
     // Parse optional type annotation.
     typename TypeSystem::Type result_type = EmptyType();
@@ -151,15 +150,6 @@
       track_unresolved_variables_ = false;
       return kPreParseSignature;
     }
-
-    if (track_unresolved_variables_) {
-      function_scope->DeclareVariableName(
-          ast_value_factory()->arguments_string(), VAR);
-      function_scope->DeclareVariableName(ast_value_factory()->this_string(),
-                                          VAR);
-    }
-=======
->>>>>>> 44cac16f
   }
 
   Expect(Token::LBRACE, CHECK_OK_VALUE(kPreParseSuccess));
