// Copyright 2011 the V8 project authors. All rights reserved.
// Use of this source code is governed by a BSD-style license that can be
// found in the LICENSE file.

#include <cmath>

#include "src/allocation.h"
#include "src/base/logging.h"
#include "src/conversions-inl.h"
#include "src/conversions.h"
#include "src/globals.h"
#include "src/list.h"
#include "src/parsing/duplicate-finder.h"
#include "src/parsing/parser-base.h"
#include "src/parsing/preparse-data-format.h"
#include "src/parsing/preparse-data.h"
#include "src/parsing/preparser.h"
#include "src/unicode.h"
#include "src/utils.h"

namespace v8 {
namespace internal {

// ----------------------------------------------------------------------------
// The CHECK_OK macro is a convenient macro to enforce error
// handling for functions that may fail (by returning !*ok).
//
// CAUTION: This macro appends extra statements after a call,
// thus it must never be used where only a single statement
// is correct (e.g. an if statement branch w/o braces)!

#define CHECK_OK_VALUE(x) ok); \
  if (!*ok) return x;          \
  ((void)0
#define DUMMY )  // to make indentation work
#undef DUMMY

#define CHECK_OK CHECK_OK_VALUE(Expression::Default())
#define CHECK_OK_VOID CHECK_OK_VALUE(this->Void())

namespace {

PreParserIdentifier GetSymbolHelper(Scanner* scanner) {
  switch (scanner->current_token()) {
    case Token::ENUM:
      return PreParserIdentifier::Enum();
    case Token::AWAIT:
      return PreParserIdentifier::Await();
    case Token::FUTURE_STRICT_RESERVED_WORD:
      return PreParserIdentifier::FutureStrictReserved();
    case Token::LET:
      return PreParserIdentifier::Let();
    case Token::STATIC:
      return PreParserIdentifier::Static();
    case Token::YIELD:
      return PreParserIdentifier::Yield();
    case Token::ASYNC:
      return PreParserIdentifier::Async();
    default:
      if (scanner->UnescapedLiteralMatches("eval", 4))
        return PreParserIdentifier::Eval();
      if (scanner->UnescapedLiteralMatches("arguments", 9))
        return PreParserIdentifier::Arguments();
      if (scanner->UnescapedLiteralMatches("undefined", 9))
        return PreParserIdentifier::Undefined();
      if (scanner->LiteralMatches("prototype", 9))
        return PreParserIdentifier::Prototype();
      if (scanner->LiteralMatches("constructor", 11))
        return PreParserIdentifier::Constructor();
      if (scanner->LiteralMatches("name", 4))
        return PreParserIdentifier::Name();
      return PreParserIdentifier::Default();
  }
}

}  // unnamed namespace

PreParserIdentifier PreParser::GetSymbol() const {
  PreParserIdentifier symbol = GetSymbolHelper(scanner());
  if (track_unresolved_variables_) {
    const AstRawString* result = scanner()->CurrentSymbol(ast_value_factory());
    DCHECK_NOT_NULL(result);
    symbol.string_ = result;
  }
  return symbol;
}

PreParser::PreParseResult PreParser::PreParseFunction(
    FunctionKind kind, DeclarationScope* function_scope, bool parsing_module,
    bool is_inner_function, typesystem::TypeFlags type_flags, bool may_abort,
    int* use_counts) {
  DCHECK_EQ(FUNCTION_SCOPE, function_scope->scope_type());
  parsing_module_ = parsing_module;
  use_counts_ = use_counts;
  DCHECK(!track_unresolved_variables_);
  track_unresolved_variables_ = is_inner_function;
#ifdef DEBUG
  function_scope->set_is_being_lazily_parsed(true);
#endif

  // In the preparser, we use the function literal ids to count how many
  // FunctionLiterals were encountered. The PreParser doesn't actually persist
  // FunctionLiterals, so there IDs don't matter.
  ResetFunctionLiteralId();

  // The caller passes the function_scope which is not yet inserted into the
  // scope_state_. All scopes above the function_scope are ignored by the
  // PreParser.
  DCHECK_NULL(scope_state_);
  FunctionState function_state(&function_state_, &scope_state_, function_scope);
  // This indirection is needed so that we can use the CHECK_OK macros.
  bool ok_holder = true;
  bool* ok = &ok_holder;

  PreParserFormalParameters formals(function_scope);
  bool has_duplicate_parameters = false;
  DuplicateFinder duplicate_finder;
  std::unique_ptr<ExpressionClassifier> formals_classifier;

  // Parse non-arrow function parameters. For arrow functions, the parameters
  // have already been parsed.
  if (!IsArrowFunction(kind)) {
    formals_classifier.reset(new ExpressionClassifier(this, &duplicate_finder));
    // We return kPreParseSuccess in failure cases too - errors are retrieved
    // separately by Parser::SkipLazyFunctionBody.
    ParseFormalParameterList(&formals, true, CHECK_OK_VALUE(kPreParseSuccess));
    Expect(Token::RPAREN, CHECK_OK_VALUE(kPreParseSuccess));
    int formals_end_position = scanner()->location().end_pos;

    CheckArityRestrictions(
        formals.arity, kind, formals.has_rest, function_scope->start_position(),
        formals_end_position, CHECK_OK_VALUE(kPreParseSuccess));
    has_duplicate_parameters =
        !classifier()->is_valid_formal_parameter_list_without_duplicates();

<<<<<<< HEAD
    // Parse optional type annotation.
    typename TypeSystem::Type result_type = EmptyType();
    if (typed() && !(type_flags & typesystem::kDisallowTypeAnnotation) &&
        Check(Token::COLON)) {  // Braces required here.
      result_type = ParseValidType(CHECK_OK_VALUE(kPreParseSuccess));
    }
    USE(result_type);  // TODO(nikolaos): really use it!

    // Allow or even enforce a function signature (i.e., literal without body),
    // In that case, abort preparsing.
    if ((type_flags & typesystem::kDisallowBody) ||
        (peek() != Token::LBRACE && typed() &&
         (type_flags & typesystem::kAllowSignature))) {
      ExpectSemicolon(CHECK_OK_VALUE(kPreParseSuccess));
      return kPreParseAbort;
=======
    if (track_unresolved_variables_) {
      function_scope->DeclareVariableName(
          ast_value_factory()->arguments_string(), VAR);
      function_scope->DeclareVariableName(ast_value_factory()->this_string(),
                                          VAR);
>>>>>>> a93aab37
    }
  }

  Expect(Token::LBRACE, CHECK_OK_VALUE(kPreParseSuccess));
  LazyParsingResult result = ParseStatementListAndLogFunction(
      &formals, has_duplicate_parameters, may_abort, ok);

  use_counts_ = nullptr;
  track_unresolved_variables_ = false;

  if (result == kLazyParsingAborted) {
    return kPreParseAbort;
  } else if (stack_overflow()) {
    return kPreParseStackOverflow;
  } else if (!*ok) {
    DCHECK(pending_error_handler_->has_pending_error());
  } else {
    DCHECK_EQ(Token::RBRACE, scanner()->peek());

    if (!IsArrowFunction(kind)) {
      // Validate parameter names. We can do this only after parsing the
      // function, since the function can declare itself strict.
      const bool allow_duplicate_parameters =
          is_sloppy(function_scope->language_mode()) && formals.is_simple &&
          !IsConciseMethod(kind);
      ValidateFormalParameters(function_scope->language_mode(),
                               allow_duplicate_parameters,
                               CHECK_OK_VALUE(kPreParseSuccess));
    }

    if (is_strict(function_scope->language_mode())) {
      int end_pos = scanner()->location().end_pos;
      CheckStrictOctalLiteral(function_scope->start_position(), end_pos, ok);
    }
  }
  return kPreParseSuccess;
}


// Preparsing checks a JavaScript program and emits preparse-data that helps
// a later parsing to be faster.
// See preparser-data.h for the data.

// The PreParser checks that the syntax follows the grammar for JavaScript,
// and collects some information about the program along the way.
// The grammar check is only performed in order to understand the program
// sufficiently to deduce some information about it, that can be used
// to speed up later parsing. Finding errors is not the goal of pre-parsing,
// rather it is to speed up properly written and correct programs.
// That means that contextual checks (like a label being declared where
// it is used) are generally omitted.

PreParser::Expression PreParser::ParseFunctionLiteral(
    Identifier function_name, Scanner::Location function_name_location,
    FunctionNameValidity function_name_validity, FunctionKind kind,
    int function_token_pos, FunctionLiteral::FunctionType function_type,
    LanguageMode language_mode, bool is_typed, typesystem::TypeFlags type_flags,
    bool* ok) {
  // Function ::
  //   '(' FormalParameterList? ')' '{' FunctionBody '}'
  const RuntimeCallStats::CounterId counters[2][2] = {
      {&RuntimeCallStats::PreParseBackgroundNoVariableResolution,
       &RuntimeCallStats::PreParseNoVariableResolution},
      {&RuntimeCallStats::PreParseBackgroundWithVariableResolution,
       &RuntimeCallStats::PreParseWithVariableResolution}};
  RuntimeCallTimerScope runtime_timer(
      runtime_call_stats_,
      counters[track_unresolved_variables_][parsing_on_main_thread_]);

  // Parse function body.
  PreParserStatementList body;
  DeclarationScope* function_scope = NewFunctionScope(kind);
  function_scope->SetLanguageMode(language_mode);
  if (is_typed) function_scope->SetTyped();
  FunctionState function_state(&function_state_, &scope_state_, function_scope);
  DuplicateFinder duplicate_finder;
  ExpressionClassifier formals_classifier(this, &duplicate_finder);
  GetNextFunctionLiteralId();

  // Parse optional type parameters.
  if (typed() && !(type_flags & typesystem::kDisallowTypeParameters) &&
      peek() == Token::LT) {  // Braces required here.
    ParseTypeParameters(CHECK_OK);
  }

  Expect(Token::LPAREN, CHECK_OK);
  int start_position = scanner()->location().beg_pos;
  function_scope->set_start_position(start_position);
  PreParserFormalParameters formals(function_scope);
  ParseFormalParameterList(&formals, kind != FunctionKind::kSetterFunction,
                           CHECK_OK);
  Expect(Token::RPAREN, CHECK_OK);
  int formals_end_position = scanner()->location().end_pos;

  CheckArityRestrictions(formals.arity, kind, formals.has_rest, start_position,
                         formals_end_position, CHECK_OK);

  // Parse optional type annotation.
  if (typed() && !(type_flags & typesystem::kDisallowTypeAnnotation) &&
      Check(Token::COLON)) {  // Braces required here.
    ParseValidType(CHECK_OK);
  }

  // Allow or even enforce a function signature (i.e., literal without body),
  // In that case, return a nullptr instead of a function literal.
  if ((type_flags & typesystem::kDisallowBody) ||
      (peek() != Token::LBRACE && typed() &&
       (type_flags & typesystem::kAllowSignature))) {
    ExpectSemicolon(CHECK_OK);
    return EmptyExpression();
  }

  Expect(Token::LBRACE, CHECK_OK);
  ParseStatementList(body, Token::RBRACE, CHECK_OK);
  Expect(Token::RBRACE, CHECK_OK);

  // Parsing the body may change the language mode in our scope.
  language_mode = function_scope->language_mode();

  // Validate name and parameter names. We can do this only after parsing the
  // function, since the function can declare itself strict.
  CheckFunctionName(language_mode, function_name, function_name_validity,
                    function_name_location, CHECK_OK);
  const bool allow_duplicate_parameters =
      is_sloppy(language_mode) && formals.is_simple && !IsConciseMethod(kind);
  ValidateFormalParameters(language_mode, allow_duplicate_parameters, CHECK_OK);

  int end_position = scanner()->location().end_pos;
  if (is_strict(language_mode)) {
    CheckStrictOctalLiteral(start_position, end_position, CHECK_OK);
  }
  function_scope->set_end_position(end_position);

  if (FLAG_trace_preparse) {
    PrintF("  [%s]: %i-%i\n",
           track_unresolved_variables_ ? "Preparse resolution"
                                       : "Preparse no-resolution",
           function_scope->start_position(), function_scope->end_position());
  }

  return Expression::Default();
}

PreParser::LazyParsingResult PreParser::ParseStatementListAndLogFunction(
    PreParserFormalParameters* formals, bool has_duplicate_parameters,
    bool may_abort, bool* ok) {
  PreParserStatementList body;
  LazyParsingResult result = ParseStatementList(
      body, Token::RBRACE, may_abort, CHECK_OK_VALUE(kLazyParsingComplete));
  if (result == kLazyParsingAborted) return result;

  // Position right after terminal '}'.
  DCHECK_EQ(Token::RBRACE, scanner()->peek());
  int body_end = scanner()->peek_location().end_pos;
  DCHECK(this->scope()->is_function_scope());
  log_.LogFunction(
      body_end, formals->num_parameters(), formals->function_length,
      has_duplicate_parameters, function_state_->materialized_literal_count(),
      function_state_->expected_property_count(), GetLastFunctionLiteralId());
  return kLazyParsingComplete;
}

PreParserExpression PreParser::ExpressionFromIdentifier(
    PreParserIdentifier name, int start_position, InferName infer) {
  VariableProxy* proxy = nullptr;
  if (track_unresolved_variables_) {
    AstNodeFactory factory(ast_value_factory());
    // Setting the Zone is necessary because zone_ might be the temp Zone, and
    // AstValueFactory doesn't know about it.
    factory.set_zone(zone());
    DCHECK_NOT_NULL(name.string_);
    proxy = scope()->NewUnresolved(&factory, name.string_, start_position,
                                   NORMAL_VARIABLE);
  }
  return PreParserExpression::FromIdentifier(name, proxy, zone());
}

void PreParser::DeclareAndInitializeVariables(
    PreParserStatement block,
    const DeclarationDescriptor* declaration_descriptor,
    const DeclarationParsingResult::Declaration* declaration,
    ZoneList<const AstRawString*>* names, bool* ok) {
  if (declaration->pattern.variables_ != nullptr) {
    DCHECK(FLAG_lazy_inner_functions);
    /* Mimic what Parser does when declaring variables (see
       Parser::PatternRewriter::VisitVariableProxy).

       var + no initializer -> RemoveUnresolved
       let / const + no initializer -> RemoveUnresolved
       var + initializer -> RemoveUnresolved followed by NewUnresolved
       let / const + initializer -> RemoveUnresolved
    */
    Scope* scope = declaration_descriptor->hoist_scope;
    if (scope == nullptr) {
      scope = this->scope();
    }
    if (declaration->initializer.IsEmpty() ||
        (declaration_descriptor->mode == VariableMode::LET ||
         declaration_descriptor->mode == VariableMode::CONST)) {
      for (auto variable : *(declaration->pattern.variables_)) {
        declaration_descriptor->scope->RemoveUnresolved(variable);
      }
    }
    for (auto variable : *(declaration->pattern.variables_)) {
      scope->DeclareVariableName(variable->raw_name(),
                                 declaration_descriptor->mode);
    }
  }
}

#undef CHECK_OK
#undef CHECK_OK_CUSTOM


}  // namespace internal
}  // namespace v8<|MERGE_RESOLUTION|>--- conflicted
+++ resolved
@@ -133,7 +133,6 @@
     has_duplicate_parameters =
         !classifier()->is_valid_formal_parameter_list_without_duplicates();
 
-<<<<<<< HEAD
     // Parse optional type annotation.
     typename TypeSystem::Type result_type = EmptyType();
     if (typed() && !(type_flags & typesystem::kDisallowTypeAnnotation) &&
@@ -149,13 +148,13 @@
          (type_flags & typesystem::kAllowSignature))) {
       ExpectSemicolon(CHECK_OK_VALUE(kPreParseSuccess));
       return kPreParseAbort;
-=======
+    }
+
     if (track_unresolved_variables_) {
       function_scope->DeclareVariableName(
           ast_value_factory()->arguments_string(), VAR);
       function_scope->DeclareVariableName(ast_value_factory()->this_string(),
                                           VAR);
->>>>>>> a93aab37
     }
   }
 
