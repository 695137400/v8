// Copyright 2014 the V8 project authors. All rights reserved.
// Use of this source code is governed by a BSD-style license that can be
// found in the LICENSE file.

#include "src/bootstrapper.h"

#include "src/accessors.h"
#include "src/api-natives.h"
#include "src/code-stubs.h"
#include "src/extensions/externalize-string-extension.h"
#include "src/extensions/free-buffer-extension.h"
#include "src/extensions/gc-extension.h"
#include "src/extensions/statistics-extension.h"
#include "src/extensions/trigger-failure-extension.h"
#include "src/heap/heap.h"
#include "src/isolate-inl.h"
#include "src/snapshot/natives.h"
#include "src/snapshot/snapshot.h"
#include "src/wasm/wasm-js.h"

namespace v8 {
namespace internal {

Bootstrapper::Bootstrapper(Isolate* isolate)
    : isolate_(isolate),
      nesting_(0),
      extensions_cache_(Script::TYPE_EXTENSION) {}

template <class Source>
Handle<String> Bootstrapper::SourceLookup(int index) {
  DCHECK(0 <= index && index < Source::GetBuiltinsCount());
  Heap* heap = isolate_->heap();
  if (Source::GetSourceCache(heap)->get(index)->IsUndefined()) {
    // We can use external strings for the natives.
    Vector<const char> source = Source::GetScriptSource(index);
    NativesExternalStringResource* resource =
        new NativesExternalStringResource(source.start(), source.length());
    // We do not expect this to throw an exception. Change this if it does.
    Handle<String> source_code = isolate_->factory()
                                     ->NewExternalStringFromOneByte(resource)
                                     .ToHandleChecked();
    // Mark this external string with a special map.
    source_code->set_map(isolate_->heap()->native_source_string_map());
    Source::GetSourceCache(heap)->set(index, *source_code);
  }
  Handle<Object> cached_source(Source::GetSourceCache(heap)->get(index),
                               isolate_);
  return Handle<String>::cast(cached_source);
}


template Handle<String> Bootstrapper::SourceLookup<Natives>(int index);
template Handle<String> Bootstrapper::SourceLookup<ExperimentalNatives>(
    int index);
template Handle<String> Bootstrapper::SourceLookup<ExperimentalExtraNatives>(
    int index);
template Handle<String> Bootstrapper::SourceLookup<ExtraNatives>(int index);


void Bootstrapper::Initialize(bool create_heap_objects) {
  extensions_cache_.Initialize(isolate_, create_heap_objects);
}


static const char* GCFunctionName() {
  bool flag_given = FLAG_expose_gc_as != NULL && strlen(FLAG_expose_gc_as) != 0;
  return flag_given ? FLAG_expose_gc_as : "gc";
}


v8::Extension* Bootstrapper::free_buffer_extension_ = NULL;
v8::Extension* Bootstrapper::gc_extension_ = NULL;
v8::Extension* Bootstrapper::externalize_string_extension_ = NULL;
v8::Extension* Bootstrapper::statistics_extension_ = NULL;
v8::Extension* Bootstrapper::trigger_failure_extension_ = NULL;


void Bootstrapper::InitializeOncePerProcess() {
  free_buffer_extension_ = new FreeBufferExtension;
  v8::RegisterExtension(free_buffer_extension_);
  gc_extension_ = new GCExtension(GCFunctionName());
  v8::RegisterExtension(gc_extension_);
  externalize_string_extension_ = new ExternalizeStringExtension;
  v8::RegisterExtension(externalize_string_extension_);
  statistics_extension_ = new StatisticsExtension;
  v8::RegisterExtension(statistics_extension_);
  trigger_failure_extension_ = new TriggerFailureExtension;
  v8::RegisterExtension(trigger_failure_extension_);
}


void Bootstrapper::TearDownExtensions() {
  delete free_buffer_extension_;
  free_buffer_extension_ = NULL;
  delete gc_extension_;
  gc_extension_ = NULL;
  delete externalize_string_extension_;
  externalize_string_extension_ = NULL;
  delete statistics_extension_;
  statistics_extension_ = NULL;
  delete trigger_failure_extension_;
  trigger_failure_extension_ = NULL;
}


void DeleteNativeSources(Object* maybe_array) {
  if (maybe_array->IsFixedArray()) {
    FixedArray* array = FixedArray::cast(maybe_array);
    for (int i = 0; i < array->length(); i++) {
      Object* natives_source = array->get(i);
      if (!natives_source->IsUndefined()) {
        const NativesExternalStringResource* resource =
            reinterpret_cast<const NativesExternalStringResource*>(
                ExternalOneByteString::cast(natives_source)->resource());
        delete resource;
      }
    }
  }
}


void Bootstrapper::TearDown() {
  DeleteNativeSources(Natives::GetSourceCache(isolate_->heap()));
  DeleteNativeSources(ExperimentalNatives::GetSourceCache(isolate_->heap()));
  DeleteNativeSources(ExtraNatives::GetSourceCache(isolate_->heap()));
  DeleteNativeSources(
      ExperimentalExtraNatives::GetSourceCache(isolate_->heap()));

  extensions_cache_.Initialize(isolate_, false);  // Yes, symmetrical
}


class Genesis BASE_EMBEDDED {
 public:
  Genesis(Isolate* isolate, MaybeHandle<JSGlobalProxy> maybe_global_proxy,
          v8::Local<v8::ObjectTemplate> global_proxy_template,
          v8::ExtensionConfiguration* extensions,
          GlobalContextType context_type);
  ~Genesis() { }

  Isolate* isolate() const { return isolate_; }
  Factory* factory() const { return isolate_->factory(); }
  Heap* heap() const { return isolate_->heap(); }

  Handle<Context> result() { return result_; }

 private:
  Handle<Context> native_context() { return native_context_; }

  // Creates some basic objects. Used for creating a context from scratch.
  void CreateRoots();
  // Creates the empty function.  Used for creating a context from scratch.
  Handle<JSFunction> CreateEmptyFunction(Isolate* isolate);
  // Creates the ThrowTypeError function. ECMA 5th Ed. 13.2.3
  Handle<JSFunction> GetRestrictedFunctionPropertiesThrower();
  Handle<JSFunction> GetStrictArgumentsPoisonFunction();
  Handle<JSFunction> GetThrowTypeErrorIntrinsic(Builtins::Name builtin_name);

  void CreateStrictModeFunctionMaps(Handle<JSFunction> empty);
  void CreateIteratorMaps();

  // Make the "arguments" and "caller" properties throw a TypeError on access.
  void AddRestrictedFunctionProperties(Handle<Map> map);

  // Creates the global objects using the global proxy and the template passed
  // in through the API.  We call this regardless of whether we are building a
  // context from scratch or using a deserialized one from the partial snapshot
  // but in the latter case we don't use the objects it produces directly, as
  // we have to used the deserialized ones that are linked together with the
  // rest of the context snapshot.
  Handle<JSGlobalObject> CreateNewGlobals(
      v8::Local<v8::ObjectTemplate> global_proxy_template,
      Handle<JSGlobalProxy> global_proxy);
  // Hooks the given global proxy into the context.  If the context was created
  // by deserialization then this will unhook the global proxy that was
  // deserialized, leaving the GC to pick it up.
  void HookUpGlobalProxy(Handle<JSGlobalObject> global_object,
                         Handle<JSGlobalProxy> global_proxy);
  // Similarly, we want to use the global that has been created by the templates
  // passed through the API.  The global from the snapshot is detached from the
  // other objects in the snapshot.
  void HookUpGlobalObject(Handle<JSGlobalObject> global_object);
  // The native context has a ScriptContextTable that store declarative bindings
  // made in script scopes.  Add a "this" binding to that table pointing to the
  // global proxy.
  void InstallGlobalThisBinding();
  // New context initialization.  Used for creating a context from scratch.
  void InitializeGlobal(Handle<JSGlobalObject> global_object,
                        Handle<JSFunction> empty_function,
                        GlobalContextType context_type);
  void InitializeExperimentalGlobal();
  // Depending on the situation, expose and/or get rid of the utils object.
  void ConfigureUtilsObject(GlobalContextType context_type);

#define DECLARE_FEATURE_INITIALIZATION(id, descr) \
  void InitializeGlobal_##id();

  HARMONY_INPROGRESS(DECLARE_FEATURE_INITIALIZATION)
  HARMONY_STAGED(DECLARE_FEATURE_INITIALIZATION)
  HARMONY_SHIPPING(DECLARE_FEATURE_INITIALIZATION)
  DECLARE_FEATURE_INITIALIZATION(promise_extra, "")
  DECLARE_FEATURE_INITIALIZATION(harmony_types, "")
#undef DECLARE_FEATURE_INITIALIZATION

  Handle<JSFunction> InstallArrayBuffer(Handle<JSObject> target,
                                        const char* name);
  Handle<JSFunction> InstallInternalArray(Handle<JSObject> target,
                                          const char* name,
                                          ElementsKind elements_kind);
  bool InstallNatives(GlobalContextType context_type);

  void InstallTypedArray(const char* name, ElementsKind elements_kind,
                         Handle<JSFunction>* fun);
  bool InstallExperimentalNatives();
  bool InstallExtraNatives();
  bool InstallExperimentalExtraNatives();
  bool InstallDebuggerNatives();
  void InstallBuiltinFunctionIds();
  void InstallExperimentalBuiltinFunctionIds();
  void InitializeNormalizedMapCaches();
  void InstallJSProxyMaps();

  enum ExtensionTraversalState {
    UNVISITED, VISITED, INSTALLED
  };

  class ExtensionStates {
   public:
    ExtensionStates();
    ExtensionTraversalState get_state(RegisteredExtension* extension);
    void set_state(RegisteredExtension* extension,
                   ExtensionTraversalState state);
   private:
    HashMap map_;
    DISALLOW_COPY_AND_ASSIGN(ExtensionStates);
  };

  // Used both for deserialized and from-scratch contexts to add the extensions
  // provided.
  static bool InstallExtensions(Handle<Context> native_context,
                                v8::ExtensionConfiguration* extensions);
  static bool InstallAutoExtensions(Isolate* isolate,
                                    ExtensionStates* extension_states);
  static bool InstallRequestedExtensions(Isolate* isolate,
                                         v8::ExtensionConfiguration* extensions,
                                         ExtensionStates* extension_states);
  static bool InstallExtension(Isolate* isolate,
                               const char* name,
                               ExtensionStates* extension_states);
  static bool InstallExtension(Isolate* isolate,
                               v8::RegisteredExtension* current,
                               ExtensionStates* extension_states);
  static bool InstallSpecialObjects(Handle<Context> native_context);
  bool ConfigureApiObject(Handle<JSObject> object,
                          Handle<ObjectTemplateInfo> object_template);
  bool ConfigureGlobalObjects(
      v8::Local<v8::ObjectTemplate> global_proxy_template);

  // Migrates all properties from the 'from' object to the 'to'
  // object and overrides the prototype in 'to' with the one from
  // 'from'.
  void TransferObject(Handle<JSObject> from, Handle<JSObject> to);
  void TransferNamedProperties(Handle<JSObject> from, Handle<JSObject> to);
  void TransferIndexedProperties(Handle<JSObject> from, Handle<JSObject> to);

  enum FunctionMode {
    // With prototype.
    FUNCTION_WITH_WRITEABLE_PROTOTYPE,
    FUNCTION_WITH_READONLY_PROTOTYPE,
    // Without prototype.
    FUNCTION_WITHOUT_PROTOTYPE
  };

  static bool IsFunctionModeWithPrototype(FunctionMode function_mode) {
    return (function_mode == FUNCTION_WITH_WRITEABLE_PROTOTYPE ||
            function_mode == FUNCTION_WITH_READONLY_PROTOTYPE);
  }

  Handle<Map> CreateSloppyFunctionMap(FunctionMode function_mode);

  void SetFunctionInstanceDescriptor(Handle<Map> map,
                                     FunctionMode function_mode);
  void MakeFunctionInstancePrototypeWritable();

  Handle<Map> CreateStrictFunctionMap(FunctionMode function_mode,
                                      Handle<JSFunction> empty_function);


  void SetStrictFunctionInstanceDescriptor(Handle<Map> map,
                                           FunctionMode function_mode);

  static bool CallUtilsFunction(Isolate* isolate, const char* name);

  static bool CompileExtension(Isolate* isolate, v8::Extension* extension);

  Isolate* isolate_;
  Handle<Context> result_;
  Handle<Context> native_context_;

  // Function maps. Function maps are created initially with a read only
  // prototype for the processing of JS builtins. Later the function maps are
  // replaced in order to make prototype writable. These are the final, writable
  // prototype, maps.
  Handle<Map> sloppy_function_map_writable_prototype_;
  Handle<Map> strict_function_map_writable_prototype_;
  Handle<JSFunction> strict_poison_function_;
  Handle<JSFunction> restricted_function_properties_thrower_;

  BootstrapperActive active_;
  friend class Bootstrapper;
};


void Bootstrapper::Iterate(ObjectVisitor* v) {
  extensions_cache_.Iterate(v);
  v->Synchronize(VisitorSynchronization::kExtensions);
}

Handle<Context> Bootstrapper::CreateEnvironment(
    MaybeHandle<JSGlobalProxy> maybe_global_proxy,
    v8::Local<v8::ObjectTemplate> global_proxy_template,
    v8::ExtensionConfiguration* extensions, GlobalContextType context_type) {
  HandleScope scope(isolate_);
  Genesis genesis(isolate_, maybe_global_proxy, global_proxy_template,
                  extensions, context_type);
  Handle<Context> env = genesis.result();
  if (env.is_null() ||
      (context_type != THIN_CONTEXT && !InstallExtensions(env, extensions))) {
    return Handle<Context>();
  }
  return scope.CloseAndEscape(env);
}


static void SetObjectPrototype(Handle<JSObject> object, Handle<Object> proto) {
  // object.__proto__ = proto;
  Handle<Map> old_map = Handle<Map>(object->map());
  Handle<Map> new_map = Map::Copy(old_map, "SetObjectPrototype");
  Map::SetPrototype(new_map, proto, FAST_PROTOTYPE);
  JSObject::MigrateToMap(object, new_map);
}


void Bootstrapper::DetachGlobal(Handle<Context> env) {
  env->GetIsolate()->counters()->errors_thrown_per_context()->AddSample(
    env->GetErrorsThrown());

  Factory* factory = env->GetIsolate()->factory();
  Handle<JSGlobalProxy> global_proxy(JSGlobalProxy::cast(env->global_proxy()));
  global_proxy->set_native_context(*factory->null_value());
  SetObjectPrototype(global_proxy, factory->null_value());
  global_proxy->map()->SetConstructor(*factory->null_value());
  if (FLAG_track_detached_contexts) {
    env->GetIsolate()->AddDetachedContext(env);
  }
}


namespace {

void InstallFunction(Handle<JSObject> target, Handle<Name> property_name,
                     Handle<JSFunction> function, Handle<String> function_name,
                     PropertyAttributes attributes = DONT_ENUM) {
  JSObject::AddProperty(target, property_name, function, attributes);
  if (target->IsJSGlobalObject()) {
    function->shared()->set_instance_class_name(*function_name);
  }
  function->shared()->set_native(true);
}


static void InstallFunction(Handle<JSObject> target,
                            Handle<JSFunction> function, Handle<Name> name,
                            PropertyAttributes attributes = DONT_ENUM) {
  Handle<String> name_string = Name::ToFunctionName(name).ToHandleChecked();
  InstallFunction(target, name, function, name_string, attributes);
}


static Handle<JSFunction> CreateFunction(Isolate* isolate, Handle<String> name,
                                         InstanceType type, int instance_size,
                                         MaybeHandle<JSObject> maybe_prototype,
                                         Builtins::Name call,
                                         bool strict_function_map = false) {
  Factory* factory = isolate->factory();
  Handle<Code> call_code(isolate->builtins()->builtin(call));
  Handle<JSObject> prototype;
  static const bool kReadOnlyPrototype = false;
  static const bool kInstallConstructor = false;
  return maybe_prototype.ToHandle(&prototype)
             ? factory->NewFunction(name, call_code, prototype, type,
                                    instance_size, kReadOnlyPrototype,
                                    kInstallConstructor, strict_function_map)
             : factory->NewFunctionWithoutPrototype(name, call_code,
                                                    strict_function_map);
}


Handle<JSFunction> InstallFunction(Handle<JSObject> target, Handle<Name> name,
                                   InstanceType type, int instance_size,
                                   MaybeHandle<JSObject> maybe_prototype,
                                   Builtins::Name call,
                                   PropertyAttributes attributes,
                                   bool strict_function_map = false) {
  Handle<String> name_string = Name::ToFunctionName(name).ToHandleChecked();
  Handle<JSFunction> function =
      CreateFunction(target->GetIsolate(), name_string, type, instance_size,
                     maybe_prototype, call, strict_function_map);
  InstallFunction(target, name, function, name_string, attributes);
  return function;
}


Handle<JSFunction> InstallFunction(Handle<JSObject> target, const char* name,
                                   InstanceType type, int instance_size,
                                   MaybeHandle<JSObject> maybe_prototype,
                                   Builtins::Name call,
                                   bool strict_function_map = false) {
  Factory* const factory = target->GetIsolate()->factory();
  PropertyAttributes attributes = DONT_ENUM;
  return InstallFunction(target, factory->InternalizeUtf8String(name), type,
                         instance_size, maybe_prototype, call, attributes,
                         strict_function_map);
}

}  // namespace


void Genesis::SetFunctionInstanceDescriptor(Handle<Map> map,
                                            FunctionMode function_mode) {
  int size = IsFunctionModeWithPrototype(function_mode) ? 5 : 4;
  Map::EnsureDescriptorSlack(map, size);

  PropertyAttributes ro_attribs =
      static_cast<PropertyAttributes>(DONT_ENUM | DONT_DELETE | READ_ONLY);
  PropertyAttributes roc_attribs =
      static_cast<PropertyAttributes>(DONT_ENUM | READ_ONLY);

  Handle<AccessorInfo> length =
      Accessors::FunctionLengthInfo(isolate(), roc_attribs);
  {  // Add length.
    AccessorConstantDescriptor d(Handle<Name>(Name::cast(length->name())),
                                 length, roc_attribs);
    map->AppendDescriptor(&d);
  }
  Handle<AccessorInfo> name =
      Accessors::FunctionNameInfo(isolate(), ro_attribs);
  {  // Add name.
    AccessorConstantDescriptor d(Handle<Name>(Name::cast(name->name())), name,
                                 roc_attribs);
    map->AppendDescriptor(&d);
  }
  Handle<AccessorInfo> args =
      Accessors::FunctionArgumentsInfo(isolate(), ro_attribs);
  {  // Add arguments.
    AccessorConstantDescriptor d(Handle<Name>(Name::cast(args->name())), args,
                                 ro_attribs);
    map->AppendDescriptor(&d);
  }
  Handle<AccessorInfo> caller =
      Accessors::FunctionCallerInfo(isolate(), ro_attribs);
  {  // Add caller.
    AccessorConstantDescriptor d(Handle<Name>(Name::cast(caller->name())),
                                 caller, ro_attribs);
    map->AppendDescriptor(&d);
  }
  if (IsFunctionModeWithPrototype(function_mode)) {
    if (function_mode == FUNCTION_WITH_WRITEABLE_PROTOTYPE) {
      ro_attribs = static_cast<PropertyAttributes>(ro_attribs & ~READ_ONLY);
    }
    Handle<AccessorInfo> prototype =
        Accessors::FunctionPrototypeInfo(isolate(), ro_attribs);
    AccessorConstantDescriptor d(Handle<Name>(Name::cast(prototype->name())),
                                 prototype, ro_attribs);
    map->AppendDescriptor(&d);
  }
}


Handle<Map> Genesis::CreateSloppyFunctionMap(FunctionMode function_mode) {
  Handle<Map> map = factory()->NewMap(JS_FUNCTION_TYPE, JSFunction::kSize);
  SetFunctionInstanceDescriptor(map, function_mode);
  map->set_is_constructor(IsFunctionModeWithPrototype(function_mode));
  map->set_is_callable();
  return map;
}


Handle<JSFunction> Genesis::CreateEmptyFunction(Isolate* isolate) {
  // Allocate the map for function instances. Maps are allocated first and their
  // prototypes patched later, once empty function is created.

  // Functions with this map will not have a 'prototype' property, and
  // can not be used as constructors.
  Handle<Map> function_without_prototype_map =
      CreateSloppyFunctionMap(FUNCTION_WITHOUT_PROTOTYPE);
  native_context()->set_sloppy_function_without_prototype_map(
      *function_without_prototype_map);

  // Allocate the function map. This map is temporary, used only for processing
  // of builtins.
  // Later the map is replaced with writable prototype map, allocated below.
  Handle<Map> function_map =
      CreateSloppyFunctionMap(FUNCTION_WITH_READONLY_PROTOTYPE);
  native_context()->set_sloppy_function_map(*function_map);
  native_context()->set_sloppy_function_with_readonly_prototype_map(
      *function_map);

  // The final map for functions. Writeable prototype.
  // This map is installed in MakeFunctionInstancePrototypeWritable.
  sloppy_function_map_writable_prototype_ =
      CreateSloppyFunctionMap(FUNCTION_WITH_WRITEABLE_PROTOTYPE);
  Factory* factory = isolate->factory();

  Handle<String> object_name = factory->Object_string();

  Handle<JSObject> object_function_prototype;

  {  // --- O b j e c t ---
    Handle<JSFunction> object_fun = factory->NewFunction(object_name);
    int unused = JSObject::kInitialGlobalObjectUnusedPropertiesCount;
    int instance_size = JSObject::kHeaderSize + kPointerSize * unused;
    Handle<Map> object_function_map =
        factory->NewMap(JS_OBJECT_TYPE, instance_size);
    object_function_map->SetInObjectProperties(unused);
    JSFunction::SetInitialMap(object_fun, object_function_map,
                              isolate->factory()->null_value());
    object_function_map->set_unused_property_fields(unused);

    native_context()->set_object_function(*object_fun);

    // Allocate a new prototype for the object function.
    object_function_prototype =
        factory->NewJSObject(isolate->object_function(), TENURED);
    Handle<Map> map = Map::Copy(handle(object_function_prototype->map()),
                                "EmptyObjectPrototype");
    map->set_is_prototype_map(true);
    object_function_prototype->set_map(*map);

    native_context()->set_initial_object_prototype(*object_function_prototype);
    // For bootstrapping set the array prototype to be the same as the object
    // prototype, otherwise the missing initial_array_prototype will cause
    // assertions during startup.
    native_context()->set_initial_array_prototype(*object_function_prototype);
    Accessors::FunctionSetPrototype(object_fun, object_function_prototype)
        .Assert();
  }

  // Allocate the empty function as the prototype for function - ES6 19.2.3
  Handle<Code> code(isolate->builtins()->EmptyFunction());
  Handle<JSFunction> empty_function =
      factory->NewFunctionWithoutPrototype(factory->empty_string(), code);

  // Allocate the function map first and then patch the prototype later
  Handle<Map> empty_function_map =
      CreateSloppyFunctionMap(FUNCTION_WITHOUT_PROTOTYPE);
  DCHECK(!empty_function_map->is_dictionary_map());
  Map::SetPrototype(empty_function_map, object_function_prototype);
  empty_function_map->set_is_prototype_map(true);

  empty_function->set_map(*empty_function_map);

  // --- E m p t y ---
  Handle<String> source = factory->NewStringFromStaticChars("() {}");
  Handle<Script> script = factory->NewScript(source);
  script->set_type(Script::TYPE_NATIVE);
  empty_function->shared()->set_start_position(0);
  empty_function->shared()->set_end_position(source->length());
  empty_function->shared()->DontAdaptArguments();
  SharedFunctionInfo::SetScript(handle(empty_function->shared()), script);

  // Set prototypes for the function maps.
  Handle<Map> sloppy_function_map(native_context()->sloppy_function_map(),
                                  isolate);
  Handle<Map> sloppy_function_without_prototype_map(
      native_context()->sloppy_function_without_prototype_map(), isolate);
  Map::SetPrototype(sloppy_function_map, empty_function);
  Map::SetPrototype(sloppy_function_without_prototype_map, empty_function);
  Map::SetPrototype(sloppy_function_map_writable_prototype_, empty_function);

  // ES6 draft 03-17-2015, section 8.2.2 step 12
  AddRestrictedFunctionProperties(empty_function_map);

  return empty_function;
}


void Genesis::SetStrictFunctionInstanceDescriptor(Handle<Map> map,
                                                  FunctionMode function_mode) {
  int size = IsFunctionModeWithPrototype(function_mode) ? 3 : 2;
  Map::EnsureDescriptorSlack(map, size);

  PropertyAttributes rw_attribs =
      static_cast<PropertyAttributes>(DONT_ENUM | DONT_DELETE);
  PropertyAttributes ro_attribs =
      static_cast<PropertyAttributes>(DONT_ENUM | DONT_DELETE | READ_ONLY);
  PropertyAttributes roc_attribs =
      static_cast<PropertyAttributes>(DONT_ENUM | READ_ONLY);

  DCHECK(function_mode == FUNCTION_WITH_WRITEABLE_PROTOTYPE ||
         function_mode == FUNCTION_WITH_READONLY_PROTOTYPE ||
         function_mode == FUNCTION_WITHOUT_PROTOTYPE);
  {  // Add length.
    Handle<AccessorInfo> length =
        Accessors::FunctionLengthInfo(isolate(), roc_attribs);
    AccessorConstantDescriptor d(Handle<Name>(Name::cast(length->name())),
                                 length, roc_attribs);
    map->AppendDescriptor(&d);
  }
  {  // Add name.
    Handle<AccessorInfo> name =
        Accessors::FunctionNameInfo(isolate(), roc_attribs);
    AccessorConstantDescriptor d(Handle<Name>(Name::cast(name->name())), name,
                                 roc_attribs);
    map->AppendDescriptor(&d);
  }
  if (IsFunctionModeWithPrototype(function_mode)) {
    // Add prototype.
    PropertyAttributes attribs =
        function_mode == FUNCTION_WITH_WRITEABLE_PROTOTYPE ? rw_attribs
                                                           : ro_attribs;
    Handle<AccessorInfo> prototype =
        Accessors::FunctionPrototypeInfo(isolate(), attribs);
    AccessorConstantDescriptor d(Handle<Name>(Name::cast(prototype->name())),
                                 prototype, attribs);
    map->AppendDescriptor(&d);
  }
}


// Creates the %ThrowTypeError% function.
Handle<JSFunction> Genesis::GetThrowTypeErrorIntrinsic(
    Builtins::Name builtin_name) {
  Handle<String> name =
      factory()->InternalizeOneByteString(STATIC_CHAR_VECTOR("ThrowTypeError"));
  Handle<Code> code(isolate()->builtins()->builtin(builtin_name));
  Handle<JSFunction> function =
      factory()->NewFunctionWithoutPrototype(name, code);
  function->shared()->DontAdaptArguments();

  // %ThrowTypeError% must not have a name property.
  if (JSReceiver::DeleteProperty(function, factory()->name_string())
          .IsNothing()) {
    DCHECK(false);
  }

  // length needs to be non configurable.
  Handle<Object> value(Smi::FromInt(function->shared()->length()), isolate());
  JSObject::SetOwnPropertyIgnoreAttributes(
      function, factory()->length_string(), value,
      static_cast<PropertyAttributes>(DONT_ENUM | DONT_DELETE | READ_ONLY))
      .Assert();

  if (JSObject::PreventExtensions(function, Object::THROW_ON_ERROR)
          .IsNothing()) {
    DCHECK(false);
  }

  return function;
}


// ECMAScript 5th Edition, 13.2.3
Handle<JSFunction> Genesis::GetRestrictedFunctionPropertiesThrower() {
  if (restricted_function_properties_thrower_.is_null()) {
    restricted_function_properties_thrower_ = GetThrowTypeErrorIntrinsic(
        Builtins::kRestrictedFunctionPropertiesThrower);
  }
  return restricted_function_properties_thrower_;
}


Handle<JSFunction> Genesis::GetStrictArgumentsPoisonFunction() {
  if (strict_poison_function_.is_null()) {
    strict_poison_function_ = GetThrowTypeErrorIntrinsic(
        Builtins::kRestrictedStrictArgumentsPropertiesThrower);
  }
  return strict_poison_function_;
}


Handle<Map> Genesis::CreateStrictFunctionMap(
    FunctionMode function_mode, Handle<JSFunction> empty_function) {
  Handle<Map> map = factory()->NewMap(JS_FUNCTION_TYPE, JSFunction::kSize);
  SetStrictFunctionInstanceDescriptor(map, function_mode);
  map->set_is_constructor(IsFunctionModeWithPrototype(function_mode));
  map->set_is_callable();
  Map::SetPrototype(map, empty_function);
  return map;
}


void Genesis::CreateStrictModeFunctionMaps(Handle<JSFunction> empty) {
  // Allocate map for the prototype-less strict mode instances.
  Handle<Map> strict_function_without_prototype_map =
      CreateStrictFunctionMap(FUNCTION_WITHOUT_PROTOTYPE, empty);
  native_context()->set_strict_function_without_prototype_map(
      *strict_function_without_prototype_map);

  // Allocate map for the strict mode functions. This map is temporary, used
  // only for processing of builtins.
  // Later the map is replaced with writable prototype map, allocated below.
  Handle<Map> strict_function_map =
      CreateStrictFunctionMap(FUNCTION_WITH_READONLY_PROTOTYPE, empty);
  native_context()->set_strict_function_map(*strict_function_map);

  // The final map for the strict mode functions. Writeable prototype.
  // This map is installed in MakeFunctionInstancePrototypeWritable.
  strict_function_map_writable_prototype_ =
      CreateStrictFunctionMap(FUNCTION_WITH_WRITEABLE_PROTOTYPE, empty);
}


void Genesis::CreateIteratorMaps() {
  // Create iterator-related meta-objects.
  Handle<JSObject> iterator_prototype =
      factory()->NewJSObject(isolate()->object_function(), TENURED);
  Handle<JSObject> generator_object_prototype =
      factory()->NewJSObject(isolate()->object_function(), TENURED);
  Handle<JSObject> generator_function_prototype =
      factory()->NewJSObject(isolate()->object_function(), TENURED);
  SetObjectPrototype(generator_object_prototype, iterator_prototype);

  JSObject::AddProperty(generator_function_prototype,
                        factory()->InternalizeUtf8String("prototype"),
                        generator_object_prototype,
                        static_cast<PropertyAttributes>(DONT_ENUM | READ_ONLY));

  // Create maps for generator functions and their prototypes.  Store those
  // maps in the native context. The "prototype" property descriptor is
  // writable, non-enumerable, and non-configurable (as per ES6 draft
  // 04-14-15, section 25.2.4.3).
  Handle<Map> strict_function_map(strict_function_map_writable_prototype_);
  // Generator functions do not have "caller" or "arguments" accessors.
  Handle<Map> sloppy_generator_function_map =
      Map::Copy(strict_function_map, "SloppyGeneratorFunction");
  sloppy_generator_function_map->set_is_constructor(false);
  Map::SetPrototype(sloppy_generator_function_map,
                    generator_function_prototype);
  native_context()->set_sloppy_generator_function_map(
      *sloppy_generator_function_map);

  Handle<Map> strict_generator_function_map =
      Map::Copy(strict_function_map, "StrictGeneratorFunction");
  strict_generator_function_map->set_is_constructor(false);
  Map::SetPrototype(strict_generator_function_map,
                    generator_function_prototype);
  native_context()->set_strict_generator_function_map(
      *strict_generator_function_map);

  Handle<JSFunction> object_function(native_context()->object_function());
  Handle<Map> generator_object_prototype_map = Map::Create(isolate(), 0);
  Map::SetPrototype(generator_object_prototype_map, generator_object_prototype);
  native_context()->set_generator_object_prototype_map(
      *generator_object_prototype_map);
}


static void ReplaceAccessors(Handle<Map> map,
                             Handle<String> name,
                             PropertyAttributes attributes,
                             Handle<AccessorPair> accessor_pair) {
  DescriptorArray* descriptors = map->instance_descriptors();
  int idx = descriptors->SearchWithCache(map->GetIsolate(), *name, *map);
  AccessorConstantDescriptor descriptor(name, accessor_pair, attributes);
  descriptors->Replace(idx, &descriptor);
}


void Genesis::AddRestrictedFunctionProperties(Handle<Map> map) {
  PropertyAttributes rw_attribs = static_cast<PropertyAttributes>(DONT_ENUM);
  Handle<JSFunction> thrower = GetRestrictedFunctionPropertiesThrower();
  Handle<AccessorPair> accessors = factory()->NewAccessorPair();
  accessors->set_getter(*thrower);
  accessors->set_setter(*thrower);

  ReplaceAccessors(map, factory()->arguments_string(), rw_attribs, accessors);
  ReplaceAccessors(map, factory()->caller_string(), rw_attribs, accessors);
}


static void AddToWeakNativeContextList(Context* context) {
  DCHECK(context->IsNativeContext());
  Heap* heap = context->GetIsolate()->heap();
#ifdef DEBUG
  { // NOLINT
    DCHECK(context->get(Context::NEXT_CONTEXT_LINK)->IsUndefined());
    // Check that context is not in the list yet.
    for (Object* current = heap->native_contexts_list();
         !current->IsUndefined();
         current = Context::cast(current)->get(Context::NEXT_CONTEXT_LINK)) {
      DCHECK(current != context);
    }
  }
#endif
  context->set(Context::NEXT_CONTEXT_LINK, heap->native_contexts_list(),
               UPDATE_WEAK_WRITE_BARRIER);
  heap->set_native_contexts_list(context);
}


void Genesis::CreateRoots() {
  // Allocate the native context FixedArray first and then patch the
  // closure and extension object later (we need the empty function
  // and the global object, but in order to create those, we need the
  // native context).
  native_context_ = factory()->NewNativeContext();
  AddToWeakNativeContextList(*native_context());
  isolate()->set_context(*native_context());

  // Allocate the message listeners object.
  {
    v8::NeanderArray listeners(isolate());
    native_context()->set_message_listeners(*listeners.value());
  }
}


void Genesis::InstallGlobalThisBinding() {
  Handle<ScriptContextTable> script_contexts(
      native_context()->script_context_table());
  Handle<ScopeInfo> scope_info = ScopeInfo::CreateGlobalThisBinding(isolate());
  Handle<JSFunction> closure(native_context()->closure());
  Handle<Context> context = factory()->NewScriptContext(closure, scope_info);

  // Go ahead and hook it up while we're at it.
  int slot = scope_info->ReceiverContextSlotIndex();
  DCHECK_EQ(slot, Context::MIN_CONTEXT_SLOTS);
  context->set(slot, native_context()->global_proxy());

  Handle<ScriptContextTable> new_script_contexts =
      ScriptContextTable::Extend(script_contexts, context);
  native_context()->set_script_context_table(*new_script_contexts);
}


Handle<JSGlobalObject> Genesis::CreateNewGlobals(
    v8::Local<v8::ObjectTemplate> global_proxy_template,
    Handle<JSGlobalProxy> global_proxy) {
  // The argument global_proxy_template aka data is an ObjectTemplateInfo.
  // It has a constructor pointer that points at global_constructor which is a
  // FunctionTemplateInfo.
  // The global_proxy_constructor is used to (re)initialize the
  // global_proxy. The global_proxy_constructor also has a prototype_template
  // pointer that points at js_global_object_template which is an
  // ObjectTemplateInfo.
  // That in turn has a constructor pointer that points at
  // js_global_object_constructor which is a FunctionTemplateInfo.
  // js_global_object_constructor is used to make js_global_object_function
  // js_global_object_function is used to make the new global_object.
  //
  // --- G l o b a l ---
  // Step 1: Create a fresh JSGlobalObject.
  Handle<JSFunction> js_global_object_function;
  Handle<ObjectTemplateInfo> js_global_object_template;
  if (!global_proxy_template.IsEmpty()) {
    // Get prototype template of the global_proxy_template.
    Handle<ObjectTemplateInfo> data =
        v8::Utils::OpenHandle(*global_proxy_template);
    Handle<FunctionTemplateInfo> global_constructor =
        Handle<FunctionTemplateInfo>(
            FunctionTemplateInfo::cast(data->constructor()));
    Handle<Object> proto_template(global_constructor->prototype_template(),
                                  isolate());
    if (!proto_template->IsUndefined()) {
      js_global_object_template =
          Handle<ObjectTemplateInfo>::cast(proto_template);
    }
  }

  if (js_global_object_template.is_null()) {
    Handle<String> name = Handle<String>(heap()->empty_string());
    Handle<Code> code = isolate()->builtins()->Illegal();
    Handle<JSObject> prototype =
        factory()->NewFunctionPrototype(isolate()->object_function());
    js_global_object_function = factory()->NewFunction(
        name, code, prototype, JS_GLOBAL_OBJECT_TYPE, JSGlobalObject::kSize);
#ifdef DEBUG
    LookupIterator it(prototype, factory()->constructor_string(),
                      LookupIterator::OWN_SKIP_INTERCEPTOR);
    Handle<Object> value = Object::GetProperty(&it).ToHandleChecked();
    DCHECK(it.IsFound());
    DCHECK_EQ(*isolate()->object_function(), *value);
#endif
  } else {
    Handle<FunctionTemplateInfo> js_global_object_constructor(
        FunctionTemplateInfo::cast(js_global_object_template->constructor()));
    js_global_object_function = ApiNatives::CreateApiFunction(
        isolate(), js_global_object_constructor, factory()->the_hole_value(),
        ApiNatives::GlobalObjectType);
  }

  js_global_object_function->initial_map()->set_is_prototype_map(true);
  js_global_object_function->initial_map()->set_dictionary_map(true);
  Handle<JSGlobalObject> global_object =
      factory()->NewJSGlobalObject(js_global_object_function);

  // Step 2: (re)initialize the global proxy object.
  Handle<JSFunction> global_proxy_function;
  if (global_proxy_template.IsEmpty()) {
    Handle<String> name = Handle<String>(heap()->empty_string());
    Handle<Code> code = isolate()->builtins()->Illegal();
    global_proxy_function = factory()->NewFunction(
        name, code, JS_GLOBAL_PROXY_TYPE, JSGlobalProxy::kSize);
  } else {
    Handle<ObjectTemplateInfo> data =
        v8::Utils::OpenHandle(*global_proxy_template);
    Handle<FunctionTemplateInfo> global_constructor(
            FunctionTemplateInfo::cast(data->constructor()));
    global_proxy_function = ApiNatives::CreateApiFunction(
        isolate(), global_constructor, factory()->the_hole_value(),
        ApiNatives::GlobalProxyType);
  }
  Handle<String> global_name = factory()->global_string();
  global_proxy_function->shared()->set_instance_class_name(*global_name);
  global_proxy_function->initial_map()->set_is_access_check_needed(true);
  global_proxy_function->initial_map()->set_has_hidden_prototype(true);

  // Set global_proxy.__proto__ to js_global after ConfigureGlobalObjects
  // Return the global proxy.

  factory()->ReinitializeJSGlobalProxy(global_proxy, global_proxy_function);
  return global_object;
}


void Genesis::HookUpGlobalProxy(Handle<JSGlobalObject> global_object,
                                Handle<JSGlobalProxy> global_proxy) {
  // Set the native context for the global object.
  global_object->set_native_context(*native_context());
  global_object->set_global_proxy(*global_proxy);
  global_proxy->set_native_context(*native_context());
  // If we deserialized the context, the global proxy is already
  // correctly set up. Otherwise it's undefined.
  DCHECK(native_context()->get(Context::GLOBAL_PROXY_INDEX)->IsUndefined() ||
         native_context()->global_proxy() == *global_proxy);
  native_context()->set_global_proxy(*global_proxy);
}


void Genesis::HookUpGlobalObject(Handle<JSGlobalObject> global_object) {
  Handle<JSGlobalObject> global_object_from_snapshot(
      JSGlobalObject::cast(native_context()->extension()));
  native_context()->set_extension(*global_object);
  native_context()->set_security_token(*global_object);

  TransferNamedProperties(global_object_from_snapshot, global_object);
  TransferIndexedProperties(global_object_from_snapshot, global_object);
}


static Handle<JSFunction> SimpleCreateFunction(Isolate* isolate,
                                               Handle<String> name,
                                               Builtins::Name call, int len,
                                               bool adapt) {
  Handle<JSFunction> fun =
      CreateFunction(isolate, name, JS_OBJECT_TYPE, JSObject::kHeaderSize,
                     MaybeHandle<JSObject>(), call);
  if (adapt) {
    fun->shared()->set_internal_formal_parameter_count(len);
  } else {
    fun->shared()->DontAdaptArguments();
  }
  fun->shared()->set_length(len);
  return fun;
}


static Handle<JSFunction> SimpleInstallFunction(Handle<JSObject> base,
                                                Handle<String> name,
                                                Builtins::Name call, int len,
                                                bool adapt) {
  Handle<JSFunction> fun =
      SimpleCreateFunction(base->GetIsolate(), name, call, len, adapt);
  InstallFunction(base, fun, name, DONT_ENUM);
  return fun;
}


static Handle<JSFunction> SimpleInstallFunction(Handle<JSObject> base,
                                                const char* name,
                                                Builtins::Name call, int len,
                                                bool adapt) {
  Factory* const factory = base->GetIsolate()->factory();
  return SimpleInstallFunction(base, factory->InternalizeUtf8String(name), call,
                               len, adapt);
}


static void InstallWithIntrinsicDefaultProto(Isolate* isolate,
                                             Handle<JSFunction> function,
                                             int context_index) {
  Handle<Smi> index(Smi::FromInt(context_index), isolate);
  JSObject::AddProperty(
      function, isolate->factory()->native_context_index_symbol(), index, NONE);
  isolate->native_context()->set(context_index, *function);
}


// This is only called if we are not using snapshots.  The equivalent
// work in the snapshot case is done in HookUpGlobalObject.
void Genesis::InitializeGlobal(Handle<JSGlobalObject> global_object,
                               Handle<JSFunction> empty_function,
                               GlobalContextType context_type) {
  // --- N a t i v e   C o n t e x t ---
  // Use the empty function as closure (no scope info).
  native_context()->set_closure(*empty_function);
  native_context()->set_previous(NULL);
  // Set extension and global object.
  native_context()->set_extension(*global_object);
  // Security setup: Set the security token of the native context to the global
  // object. This makes the security check between two different contexts fail
  // by default even in case of global object reinitialization.
  native_context()->set_security_token(*global_object);

  Isolate* isolate = global_object->GetIsolate();
  Factory* factory = isolate->factory();

  Handle<ScriptContextTable> script_context_table =
      factory->NewScriptContextTable();
  native_context()->set_script_context_table(*script_context_table);
  InstallGlobalThisBinding();

  {  // --- O b j e c t ---
    Handle<String> object_name = factory->Object_string();
    Handle<JSFunction> object_function = isolate->object_function();
    JSObject::AddProperty(global_object, object_name, object_function,
                          DONT_ENUM);
    SimpleInstallFunction(object_function, factory->assign_string(),
                          Builtins::kObjectAssign, 2, false);
    SimpleInstallFunction(object_function, factory->create_string(),
                          Builtins::kObjectCreate, 2, false);
    Handle<JSFunction> object_freeze = SimpleInstallFunction(
        object_function, "freeze", Builtins::kObjectFreeze, 1, false);
    native_context()->set_object_freeze(*object_freeze);
    SimpleInstallFunction(object_function, "getOwnPropertyDescriptor",
                          Builtins::kObjectGetOwnPropertyDescriptor, 2, false);
    SimpleInstallFunction(object_function, "getOwnPropertyNames",
                          Builtins::kObjectGetOwnPropertyNames, 1, false);
    SimpleInstallFunction(object_function, "getOwnPropertySymbols",
                          Builtins::kObjectGetOwnPropertySymbols, 1, false);
    SimpleInstallFunction(object_function, "is", Builtins::kObjectIs, 2, true);
    Handle<JSFunction> object_is_extensible =
        SimpleInstallFunction(object_function, "isExtensible",
                              Builtins::kObjectIsExtensible, 1, false);
    native_context()->set_object_is_extensible(*object_is_extensible);
    Handle<JSFunction> object_is_frozen = SimpleInstallFunction(
        object_function, "isFrozen", Builtins::kObjectIsFrozen, 1, false);
    native_context()->set_object_is_frozen(*object_is_frozen);
    Handle<JSFunction> object_is_sealed = SimpleInstallFunction(
        object_function, "isSealed", Builtins::kObjectIsSealed, 1, false);
    native_context()->set_object_is_sealed(*object_is_sealed);
    Handle<JSFunction> object_keys = SimpleInstallFunction(
        object_function, "keys", Builtins::kObjectKeys, 1, false);
    native_context()->set_object_keys(*object_keys);
    SimpleInstallFunction(object_function, "preventExtensions",
                          Builtins::kObjectPreventExtensions, 1, false);
    SimpleInstallFunction(object_function, "seal", Builtins::kObjectSeal, 1,
                          false);

    SimpleInstallFunction(isolate->initial_object_prototype(), "hasOwnProperty",
                          Builtins::kObjectHasOwnProperty, 1, false);
  }

  Handle<JSObject> global(native_context()->global_object());

  {  // --- F u n c t i o n ---
    Handle<JSFunction> prototype = empty_function;
    Handle<JSFunction> function_fun =
        InstallFunction(global, "Function", JS_FUNCTION_TYPE, JSFunction::kSize,
                        prototype, Builtins::kFunctionConstructor);
    function_fun->set_prototype_or_initial_map(
        *sloppy_function_map_writable_prototype_);
    function_fun->shared()->DontAdaptArguments();
    function_fun->shared()->set_construct_stub(
        *isolate->builtins()->FunctionConstructor());
    function_fun->shared()->set_length(1);
    InstallWithIntrinsicDefaultProto(isolate, function_fun,
                                     Context::FUNCTION_FUNCTION_INDEX);

    // Setup the methods on the %FunctionPrototype%.
    SimpleInstallFunction(prototype, factory->apply_string(),
                          Builtins::kFunctionPrototypeApply, 2, false);
    SimpleInstallFunction(prototype, factory->bind_string(),
                          Builtins::kFunctionPrototypeBind, 1, false);
    SimpleInstallFunction(prototype, factory->call_string(),
                          Builtins::kFunctionPrototypeCall, 1, false);
    SimpleInstallFunction(prototype, factory->toString_string(),
                          Builtins::kFunctionPrototypeToString, 0, false);

    // Install the @@hasInstance function.
    Handle<JSFunction> has_instance = InstallFunction(
        prototype, factory->has_instance_symbol(), JS_OBJECT_TYPE,
        JSObject::kHeaderSize, MaybeHandle<JSObject>(),
        Builtins::kFunctionHasInstance,
        static_cast<PropertyAttributes>(DONT_ENUM | DONT_DELETE | READ_ONLY));

    // Set the expected parameters for @@hasInstance to 1; required by builtin.
    has_instance->shared()->set_internal_formal_parameter_count(1);

    // Set the length for the function to satisfy ECMA-262.
    has_instance->shared()->set_length(1);

    // Install in the native context
    native_context()->set_ordinary_has_instance(*has_instance);

    // Install the "constructor" property on the %FunctionPrototype%.
    JSObject::AddProperty(prototype, factory->constructor_string(),
                          function_fun, DONT_ENUM);

    sloppy_function_map_writable_prototype_->SetConstructor(*function_fun);
    strict_function_map_writable_prototype_->SetConstructor(*function_fun);
  }

  {  // --- A r r a y ---
    Handle<JSFunction> array_function =
        InstallFunction(global, "Array", JS_ARRAY_TYPE, JSArray::kSize,
                        isolate->initial_object_prototype(),
                        Builtins::kArrayCode);
    array_function->shared()->DontAdaptArguments();
    array_function->shared()->set_builtin_function_id(kArrayCode);

    // This seems a bit hackish, but we need to make sure Array.length
    // is 1.
    array_function->shared()->set_length(1);

    Handle<Map> initial_map(array_function->initial_map());

    // This assert protects an optimization in
    // HGraphBuilder::JSArrayBuilder::EmitMapCode()
    DCHECK(initial_map->elements_kind() == GetInitialFastElementsKind());
    Map::EnsureDescriptorSlack(initial_map, 1);

    PropertyAttributes attribs = static_cast<PropertyAttributes>(
        DONT_ENUM | DONT_DELETE);

    Handle<AccessorInfo> array_length =
        Accessors::ArrayLengthInfo(isolate, attribs);
    {  // Add length.
      AccessorConstantDescriptor d(
          Handle<Name>(Name::cast(array_length->name())), array_length,
          attribs);
      initial_map->AppendDescriptor(&d);
    }

    InstallWithIntrinsicDefaultProto(isolate, array_function,
                                     Context::ARRAY_FUNCTION_INDEX);

    // Cache the array maps, needed by ArrayConstructorStub
    CacheInitialJSArrayMaps(native_context(), initial_map);
    ArrayConstructorStub array_constructor_stub(isolate);
    Handle<Code> code = array_constructor_stub.GetCode();
    array_function->shared()->set_construct_stub(*code);

    Handle<JSFunction> is_arraylike = SimpleInstallFunction(
        array_function, isolate->factory()->InternalizeUtf8String("isArray"),
        Builtins::kArrayIsArray, 1, true);
    native_context()->set_is_arraylike(*is_arraylike);
  }

  {  // --- N u m b e r ---
    Handle<JSFunction> number_fun = InstallFunction(
        global, "Number", JS_VALUE_TYPE, JSValue::kSize,
        isolate->initial_object_prototype(), Builtins::kNumberConstructor);
    number_fun->shared()->DontAdaptArguments();
    number_fun->shared()->set_construct_stub(
        *isolate->builtins()->NumberConstructor_ConstructStub());
    number_fun->shared()->set_length(1);
    InstallWithIntrinsicDefaultProto(isolate, number_fun,
                                     Context::NUMBER_FUNCTION_INDEX);
  }

  {  // --- B o o l e a n ---
    Handle<JSFunction> boolean_fun =
        InstallFunction(global, "Boolean", JS_VALUE_TYPE, JSValue::kSize,
                        isolate->initial_object_prototype(),
                        Builtins::kBooleanConstructor);
    boolean_fun->shared()->DontAdaptArguments();
    boolean_fun->shared()->set_construct_stub(
        *isolate->builtins()->BooleanConstructor_ConstructStub());
    boolean_fun->shared()->set_length(1);
    InstallWithIntrinsicDefaultProto(isolate, boolean_fun,
                                     Context::BOOLEAN_FUNCTION_INDEX);

    // Create the %BooleanPrototype%
    Handle<JSValue> prototype =
        Handle<JSValue>::cast(factory->NewJSObject(boolean_fun, TENURED));
    prototype->set_value(isolate->heap()->false_value());
    Accessors::FunctionSetPrototype(boolean_fun, prototype).Assert();

    // Install the "constructor" property on the {prototype}.
    JSObject::AddProperty(prototype, factory->constructor_string(), boolean_fun,
                          DONT_ENUM);

    // Install the Boolean.prototype methods.
    SimpleInstallFunction(prototype, "toString",
                          Builtins::kBooleanPrototypeToString, 0, false);
    SimpleInstallFunction(prototype, "valueOf",
                          Builtins::kBooleanPrototypeValueOf, 0, false);
  }

  {  // --- S t r i n g ---
    Handle<JSFunction> string_fun = InstallFunction(
        global, "String", JS_VALUE_TYPE, JSValue::kSize,
        isolate->initial_object_prototype(), Builtins::kStringConstructor);
    string_fun->shared()->set_construct_stub(
        *isolate->builtins()->StringConstructor_ConstructStub());
    string_fun->shared()->DontAdaptArguments();
    string_fun->shared()->set_length(1);
    InstallWithIntrinsicDefaultProto(isolate, string_fun,
                                     Context::STRING_FUNCTION_INDEX);

    Handle<Map> string_map =
        Handle<Map>(native_context()->string_function()->initial_map());
    string_map->set_elements_kind(FAST_STRING_WRAPPER_ELEMENTS);
    Map::EnsureDescriptorSlack(string_map, 1);

    PropertyAttributes attribs = static_cast<PropertyAttributes>(
        DONT_ENUM | DONT_DELETE | READ_ONLY);
    Handle<AccessorInfo> string_length(
        Accessors::StringLengthInfo(isolate, attribs));

    {  // Add length.
      AccessorConstantDescriptor d(factory->length_string(), string_length,
                                   attribs);
      string_map->AppendDescriptor(&d);
    }
  }

  {
    // --- S y m b o l ---
    Handle<JSObject> prototype =
        factory->NewJSObject(isolate->object_function(), TENURED);
    Handle<JSFunction> symbol_fun =
        InstallFunction(global, "Symbol", JS_VALUE_TYPE, JSValue::kSize,
                        prototype, Builtins::kSymbolConstructor);
    symbol_fun->shared()->set_construct_stub(
        *isolate->builtins()->SymbolConstructor_ConstructStub());
    symbol_fun->shared()->set_length(1);
    symbol_fun->shared()->DontAdaptArguments();
    native_context()->set_symbol_function(*symbol_fun);

    // Install the "constructor" property on the {prototype}.
    JSObject::AddProperty(prototype, factory->constructor_string(), symbol_fun,
                          DONT_ENUM);
  }

  {  // --- D a t e ---
    // Builtin functions for Date.prototype.
    Handle<JSObject> prototype =
        factory->NewJSObject(isolate->object_function(), TENURED);
    Handle<JSFunction> date_fun =
        InstallFunction(global, "Date", JS_DATE_TYPE, JSDate::kSize, prototype,
                        Builtins::kDateConstructor);
    InstallWithIntrinsicDefaultProto(isolate, date_fun,
                                     Context::DATE_FUNCTION_INDEX);
    date_fun->shared()->set_construct_stub(
        *isolate->builtins()->DateConstructor_ConstructStub());
    date_fun->shared()->set_length(7);
    date_fun->shared()->DontAdaptArguments();

    // Install the Date.now, Date.parse and Date.UTC functions.
    SimpleInstallFunction(date_fun, "now", Builtins::kDateNow, 0, false);
    SimpleInstallFunction(date_fun, "parse", Builtins::kDateParse, 1, false);
    SimpleInstallFunction(date_fun, "UTC", Builtins::kDateUTC, 7, false);

    // Install the "constructor" property on the {prototype}.
    JSObject::AddProperty(prototype, factory->constructor_string(), date_fun,
                          DONT_ENUM);

    // Install the Date.prototype methods.
    SimpleInstallFunction(prototype, "toString",
                          Builtins::kDatePrototypeToString, 0, false);
    SimpleInstallFunction(prototype, "toDateString",
                          Builtins::kDatePrototypeToDateString, 0, false);
    SimpleInstallFunction(prototype, "toTimeString",
                          Builtins::kDatePrototypeToTimeString, 0, false);
    SimpleInstallFunction(prototype, "toISOString",
                          Builtins::kDatePrototypeToISOString, 0, false);
    Handle<JSFunction> to_utc_string =
        SimpleInstallFunction(prototype, "toUTCString",
                              Builtins::kDatePrototypeToUTCString, 0, false);
    InstallFunction(prototype, to_utc_string,
                    factory->InternalizeUtf8String("toGMTString"), DONT_ENUM);
    SimpleInstallFunction(prototype, "getDate", Builtins::kDatePrototypeGetDate,
                          0, true);
    SimpleInstallFunction(prototype, "setDate", Builtins::kDatePrototypeSetDate,
                          1, false);
    SimpleInstallFunction(prototype, "getDay", Builtins::kDatePrototypeGetDay,
                          0, true);
    SimpleInstallFunction(prototype, "getFullYear",
                          Builtins::kDatePrototypeGetFullYear, 0, true);
    SimpleInstallFunction(prototype, "setFullYear",
                          Builtins::kDatePrototypeSetFullYear, 3, false);
    SimpleInstallFunction(prototype, "getHours",
                          Builtins::kDatePrototypeGetHours, 0, true);
    SimpleInstallFunction(prototype, "setHours",
                          Builtins::kDatePrototypeSetHours, 4, false);
    SimpleInstallFunction(prototype, "getMilliseconds",
                          Builtins::kDatePrototypeGetMilliseconds, 0, true);
    SimpleInstallFunction(prototype, "setMilliseconds",
                          Builtins::kDatePrototypeSetMilliseconds, 1, false);
    SimpleInstallFunction(prototype, "getMinutes",
                          Builtins::kDatePrototypeGetMinutes, 0, true);
    SimpleInstallFunction(prototype, "setMinutes",
                          Builtins::kDatePrototypeSetMinutes, 3, false);
    SimpleInstallFunction(prototype, "getMonth",
                          Builtins::kDatePrototypeGetMonth, 0, true);
    SimpleInstallFunction(prototype, "setMonth",
                          Builtins::kDatePrototypeSetMonth, 2, false);
    SimpleInstallFunction(prototype, "getSeconds",
                          Builtins::kDatePrototypeGetSeconds, 0, true);
    SimpleInstallFunction(prototype, "setSeconds",
                          Builtins::kDatePrototypeSetSeconds, 2, false);
    SimpleInstallFunction(prototype, "getTime", Builtins::kDatePrototypeGetTime,
                          0, true);
    SimpleInstallFunction(prototype, "setTime", Builtins::kDatePrototypeSetTime,
                          1, false);
    SimpleInstallFunction(prototype, "getTimezoneOffset",
                          Builtins::kDatePrototypeGetTimezoneOffset, 0, true);
    SimpleInstallFunction(prototype, "getUTCDate",
                          Builtins::kDatePrototypeGetUTCDate, 0, true);
    SimpleInstallFunction(prototype, "setUTCDate",
                          Builtins::kDatePrototypeSetUTCDate, 1, false);
    SimpleInstallFunction(prototype, "getUTCDay",
                          Builtins::kDatePrototypeGetUTCDay, 0, true);
    SimpleInstallFunction(prototype, "getUTCFullYear",
                          Builtins::kDatePrototypeGetUTCFullYear, 0, true);
    SimpleInstallFunction(prototype, "setUTCFullYear",
                          Builtins::kDatePrototypeSetUTCFullYear, 3, false);
    SimpleInstallFunction(prototype, "getUTCHours",
                          Builtins::kDatePrototypeGetUTCHours, 0, true);
    SimpleInstallFunction(prototype, "setUTCHours",
                          Builtins::kDatePrototypeSetUTCHours, 4, false);
    SimpleInstallFunction(prototype, "getUTCMilliseconds",
                          Builtins::kDatePrototypeGetUTCMilliseconds, 0, true);
    SimpleInstallFunction(prototype, "setUTCMilliseconds",
                          Builtins::kDatePrototypeSetUTCMilliseconds, 1, false);
    SimpleInstallFunction(prototype, "getUTCMinutes",
                          Builtins::kDatePrototypeGetUTCMinutes, 0, true);
    SimpleInstallFunction(prototype, "setUTCMinutes",
                          Builtins::kDatePrototypeSetUTCMinutes, 3, false);
    SimpleInstallFunction(prototype, "getUTCMonth",
                          Builtins::kDatePrototypeGetUTCMonth, 0, true);
    SimpleInstallFunction(prototype, "setUTCMonth",
                          Builtins::kDatePrototypeSetUTCMonth, 2, false);
    SimpleInstallFunction(prototype, "getUTCSeconds",
                          Builtins::kDatePrototypeGetUTCSeconds, 0, true);
    SimpleInstallFunction(prototype, "setUTCSeconds",
                          Builtins::kDatePrototypeSetUTCSeconds, 2, false);
    SimpleInstallFunction(prototype, "valueOf", Builtins::kDatePrototypeValueOf,
                          0, false);
    SimpleInstallFunction(prototype, "getYear", Builtins::kDatePrototypeGetYear,
                          0, true);
    SimpleInstallFunction(prototype, "setYear", Builtins::kDatePrototypeSetYear,
                          1, false);

    // Install i18n fallback functions.
    SimpleInstallFunction(prototype, "toLocaleString",
                          Builtins::kDatePrototypeToString, 0, false);
    SimpleInstallFunction(prototype, "toLocaleDateString",
                          Builtins::kDatePrototypeToDateString, 0, false);
    SimpleInstallFunction(prototype, "toLocaleTimeString",
                          Builtins::kDatePrototypeToTimeString, 0, false);

    // Install the @@toPrimitive function.
    Handle<JSFunction> to_primitive = InstallFunction(
        prototype, factory->to_primitive_symbol(), JS_OBJECT_TYPE,
        JSObject::kHeaderSize, MaybeHandle<JSObject>(),
        Builtins::kDatePrototypeToPrimitive,
        static_cast<PropertyAttributes>(DONT_ENUM | READ_ONLY));

    // Set the expected parameters for @@toPrimitive to 1; required by builtin.
    to_primitive->shared()->set_internal_formal_parameter_count(1);

    // Set the length for the function to satisfy ECMA-262.
    to_primitive->shared()->set_length(1);
  }

  {  // -- R e g E x p
    // Builtin functions for RegExp.prototype.
    Handle<JSFunction> regexp_fun =
        InstallFunction(global, "RegExp", JS_REGEXP_TYPE, JSRegExp::kSize,
                        isolate->initial_object_prototype(),
                        Builtins::kIllegal);
    InstallWithIntrinsicDefaultProto(isolate, regexp_fun,
                                     Context::REGEXP_FUNCTION_INDEX);
    regexp_fun->shared()->set_construct_stub(
        *isolate->builtins()->JSBuiltinsConstructStub());

    DCHECK(regexp_fun->has_initial_map());
    Handle<Map> initial_map(regexp_fun->initial_map());

    DCHECK_EQ(0, initial_map->GetInObjectProperties());

    Map::EnsureDescriptorSlack(initial_map, 1);

    // ECMA-262, section 15.10.7.5.
    PropertyAttributes writable =
        static_cast<PropertyAttributes>(DONT_ENUM | DONT_DELETE);
    DataDescriptor field(factory->last_index_string(),
                         JSRegExp::kLastIndexFieldIndex, writable,
                         Representation::Tagged());
    initial_map->AppendDescriptor(&field);

    static const int num_fields = JSRegExp::kInObjectFieldCount;
    initial_map->SetInObjectProperties(num_fields);
    initial_map->set_unused_property_fields(0);
    initial_map->set_instance_size(initial_map->instance_size() +
                                   num_fields * kPointerSize);
  }

  {  // -- E r r o r
    Handle<JSFunction> error_fun = InstallFunction(
        global, "Error", JS_OBJECT_TYPE, JSObject::kHeaderSize,
        isolate->initial_object_prototype(), Builtins::kIllegal);
    InstallWithIntrinsicDefaultProto(isolate, error_fun,
                                     Context::ERROR_FUNCTION_INDEX);
  }

  {  // -- E v a l E r r o r
    Handle<JSFunction> eval_error_fun = InstallFunction(
        global, "EvalError", JS_OBJECT_TYPE, JSObject::kHeaderSize,
        isolate->initial_object_prototype(), Builtins::kIllegal);
    InstallWithIntrinsicDefaultProto(isolate, eval_error_fun,
                                     Context::EVAL_ERROR_FUNCTION_INDEX);
  }

  {  // -- R a n g e E r r o r
    Handle<JSFunction> range_error_fun = InstallFunction(
        global, "RangeError", JS_OBJECT_TYPE, JSObject::kHeaderSize,
        isolate->initial_object_prototype(), Builtins::kIllegal);
    InstallWithIntrinsicDefaultProto(isolate, range_error_fun,
                                     Context::RANGE_ERROR_FUNCTION_INDEX);
  }

  {  // -- R e f e r e n c e E r r o r
    Handle<JSFunction> reference_error_fun = InstallFunction(
        global, "ReferenceError", JS_OBJECT_TYPE, JSObject::kHeaderSize,
        isolate->initial_object_prototype(), Builtins::kIllegal);
    InstallWithIntrinsicDefaultProto(isolate, reference_error_fun,
                                     Context::REFERENCE_ERROR_FUNCTION_INDEX);
  }

  {  // -- S y n t a x E r r o r
    Handle<JSFunction> syntax_error_fun = InstallFunction(
        global, "SyntaxError", JS_OBJECT_TYPE, JSObject::kHeaderSize,
        isolate->initial_object_prototype(), Builtins::kIllegal);
    InstallWithIntrinsicDefaultProto(isolate, syntax_error_fun,
                                     Context::SYNTAX_ERROR_FUNCTION_INDEX);
  }

  {  // -- T y p e E r r o r
    Handle<JSFunction> type_error_fun = InstallFunction(
        global, "TypeError", JS_OBJECT_TYPE, JSObject::kHeaderSize,
        isolate->initial_object_prototype(), Builtins::kIllegal);
    InstallWithIntrinsicDefaultProto(isolate, type_error_fun,
                                     Context::TYPE_ERROR_FUNCTION_INDEX);
  }

  {  // -- U R I E r r o r
    Handle<JSFunction> uri_error_fun = InstallFunction(
        global, "URIError", JS_OBJECT_TYPE, JSObject::kHeaderSize,
        isolate->initial_object_prototype(), Builtins::kIllegal);
    InstallWithIntrinsicDefaultProto(isolate, uri_error_fun,
                                     Context::URI_ERROR_FUNCTION_INDEX);
  }

  // Initialize the embedder data slot.
  Handle<FixedArray> embedder_data = factory->NewFixedArray(3);
  native_context()->set_embedder_data(*embedder_data);

  if (context_type == THIN_CONTEXT) return;

  {  // -- J S O N
    Handle<String> name = factory->InternalizeUtf8String("JSON");
    Handle<JSFunction> cons = factory->NewFunction(name);
    JSFunction::SetInstancePrototype(cons,
        Handle<Object>(native_context()->initial_object_prototype(), isolate));
    cons->shared()->set_instance_class_name(*name);
    Handle<JSObject> json_object = factory->NewJSObject(cons, TENURED);
    DCHECK(json_object->IsJSObject());
    JSObject::AddProperty(global, name, json_object, DONT_ENUM);
  }

  {  // -- M a t h
    Handle<String> name = factory->InternalizeUtf8String("Math");
    Handle<JSFunction> cons = factory->NewFunction(name);
    JSFunction::SetInstancePrototype(
        cons,
        Handle<Object>(native_context()->initial_object_prototype(), isolate));
    cons->shared()->set_instance_class_name(*name);
    Handle<JSObject> math = factory->NewJSObject(cons, TENURED);
    DCHECK(math->IsJSObject());
    JSObject::AddProperty(global, name, math, DONT_ENUM);
    SimpleInstallFunction(math, "acos", Builtins::kMathAcos, 1, true);
    SimpleInstallFunction(math, "asin", Builtins::kMathAsin, 1, true);
    SimpleInstallFunction(math, "atan", Builtins::kMathAtan, 1, true);
    SimpleInstallFunction(math, "fround", Builtins::kMathFround, 1, true);
    SimpleInstallFunction(math, "imul", Builtins::kMathImul, 2, true);
    SimpleInstallFunction(math, "max", Builtins::kMathMax, 2, false);
    SimpleInstallFunction(math, "min", Builtins::kMathMin, 2, false);
  }

  {  // -- A r r a y B u f f e r
    Handle<JSFunction> array_buffer_fun =
        InstallArrayBuffer(global, "ArrayBuffer");
    InstallWithIntrinsicDefaultProto(isolate, array_buffer_fun,
                                     Context::ARRAY_BUFFER_FUN_INDEX);
  }

  {  // -- T y p e d A r r a y s
#define INSTALL_TYPED_ARRAY(Type, type, TYPE, ctype, size)             \
  {                                                                    \
    Handle<JSFunction> fun;                                            \
    InstallTypedArray(#Type "Array", TYPE##_ELEMENTS, &fun);           \
    InstallWithIntrinsicDefaultProto(isolate, fun,                     \
                                     Context::TYPE##_ARRAY_FUN_INDEX); \
  }
    TYPED_ARRAYS(INSTALL_TYPED_ARRAY)
#undef INSTALL_TYPED_ARRAY

    Handle<JSFunction> data_view_fun = InstallFunction(
        global, "DataView", JS_DATA_VIEW_TYPE,
        JSDataView::kSizeWithInternalFields,
        isolate->initial_object_prototype(), Builtins::kDataViewConstructor);
    InstallWithIntrinsicDefaultProto(isolate, data_view_fun,
                                     Context::DATA_VIEW_FUN_INDEX);
    data_view_fun->shared()->set_construct_stub(
        *isolate->builtins()->DataViewConstructor_ConstructStub());
    data_view_fun->shared()->set_length(3);
    data_view_fun->shared()->DontAdaptArguments();
  }

  {  // -- M a p
    Handle<JSFunction> js_map_fun = InstallFunction(
        global, "Map", JS_MAP_TYPE, JSMap::kSize,
        isolate->initial_object_prototype(), Builtins::kIllegal);
    InstallWithIntrinsicDefaultProto(isolate, js_map_fun,
                                     Context::JS_MAP_FUN_INDEX);
  }

  {  // -- S e t
    Handle<JSFunction> js_set_fun = InstallFunction(
        global, "Set", JS_SET_TYPE, JSSet::kSize,
        isolate->initial_object_prototype(), Builtins::kIllegal);
    InstallWithIntrinsicDefaultProto(isolate, js_set_fun,
                                     Context::JS_SET_FUN_INDEX);
  }

  {  // -- I t e r a t o r R e s u l t
    Handle<Map> map =
        factory->NewMap(JS_OBJECT_TYPE, JSIteratorResult::kSize);
    Map::SetPrototype(map, isolate->initial_object_prototype());
    Map::EnsureDescriptorSlack(map, 2);

    {  // value
      DataDescriptor d(factory->value_string(), JSIteratorResult::kValueIndex,
                       NONE, Representation::Tagged());
      map->AppendDescriptor(&d);
    }

    {  // done
      DataDescriptor d(factory->done_string(), JSIteratorResult::kDoneIndex,
                       NONE, Representation::Tagged());
      map->AppendDescriptor(&d);
    }

    map->SetConstructor(native_context()->object_function());
    map->SetInObjectProperties(2);
    native_context()->set_iterator_result_map(*map);
  }

  {  // -- W e a k M a p
    Handle<JSFunction> js_weak_map_fun = InstallFunction(
        global, "WeakMap", JS_WEAK_MAP_TYPE, JSWeakMap::kSize,
        isolate->initial_object_prototype(), Builtins::kIllegal);
    InstallWithIntrinsicDefaultProto(isolate, js_weak_map_fun,
                                     Context::JS_WEAK_MAP_FUN_INDEX);
  }

  {  // -- W e a k S e t
    Handle<JSFunction> js_weak_set_fun = InstallFunction(
        global, "WeakSet", JS_WEAK_SET_TYPE, JSWeakSet::kSize,
        isolate->initial_object_prototype(), Builtins::kIllegal);
    InstallWithIntrinsicDefaultProto(isolate, js_weak_set_fun,
                                     Context::JS_WEAK_SET_FUN_INDEX);
  }

  {  // --- B o u n d F u n c t i o n
    Handle<Map> map =
        factory->NewMap(JS_BOUND_FUNCTION_TYPE, JSBoundFunction::kSize);
    map->set_is_callable();
    Map::SetPrototype(map, empty_function);

    PropertyAttributes roc_attribs =
        static_cast<PropertyAttributes>(DONT_ENUM | READ_ONLY);
    Map::EnsureDescriptorSlack(map, 2);

    {  // length
      DataDescriptor d(factory->length_string(), JSBoundFunction::kLengthIndex,
                       roc_attribs, Representation::Tagged());
      map->AppendDescriptor(&d);
    }
    {  // name
      DataDescriptor d(factory->name_string(), JSBoundFunction::kNameIndex,
                       roc_attribs, Representation::Tagged());
      map->AppendDescriptor(&d);
    }

    map->SetInObjectProperties(2);
    native_context()->set_bound_function_without_constructor_map(*map);

    map = Map::Copy(map, "IsConstructor");
    map->set_is_constructor(true);
    native_context()->set_bound_function_with_constructor_map(*map);
  }

  {  // --- sloppy arguments map
    // Make sure we can recognize argument objects at runtime.
    // This is done by introducing an anonymous function with
    // class_name equals 'Arguments'.
    Handle<String> arguments_string = factory->Arguments_string();
    Handle<Code> code = isolate->builtins()->Illegal();
    Handle<JSFunction> function = factory->NewFunctionWithoutPrototype(
        arguments_string, code);
    function->shared()->set_instance_class_name(*arguments_string);

    Handle<Map> map = factory->NewMap(
        JS_OBJECT_TYPE, JSSloppyArgumentsObject::kSize, FAST_ELEMENTS);
    // Create the descriptor array for the arguments object.
    Map::EnsureDescriptorSlack(map, 2);

    {  // length
      DataDescriptor d(factory->length_string(),
                       JSSloppyArgumentsObject::kLengthIndex, DONT_ENUM,
                       Representation::Tagged());
      map->AppendDescriptor(&d);
    }
    {  // callee
      DataDescriptor d(factory->callee_string(),
                       JSSloppyArgumentsObject::kCalleeIndex, DONT_ENUM,
                       Representation::Tagged());
      map->AppendDescriptor(&d);
    }
    // @@iterator method is added later.

    map->SetInObjectProperties(2);
    native_context()->set_sloppy_arguments_map(*map);

    DCHECK(!function->has_initial_map());
    JSFunction::SetInitialMap(function, map,
                              isolate->initial_object_prototype());

    DCHECK(!map->is_dictionary_map());
    DCHECK(IsFastObjectElementsKind(map->elements_kind()));
  }

  {  // --- fast and slow aliased arguments map
    Handle<Map> map = isolate->sloppy_arguments_map();
    map = Map::Copy(map, "FastAliasedArguments");
    map->set_elements_kind(FAST_SLOPPY_ARGUMENTS_ELEMENTS);
    DCHECK_EQ(2, map->GetInObjectProperties());
    native_context()->set_fast_aliased_arguments_map(*map);

    map = Map::Copy(map, "SlowAliasedArguments");
    map->set_elements_kind(SLOW_SLOPPY_ARGUMENTS_ELEMENTS);
    DCHECK_EQ(2, map->GetInObjectProperties());
    native_context()->set_slow_aliased_arguments_map(*map);
  }

  {  // --- strict mode arguments map
    const PropertyAttributes attributes =
      static_cast<PropertyAttributes>(DONT_ENUM | DONT_DELETE | READ_ONLY);

    // Create the ThrowTypeError functions.
    Handle<AccessorPair> callee = factory->NewAccessorPair();
    Handle<AccessorPair> caller = factory->NewAccessorPair();

    Handle<JSFunction> poison = GetStrictArgumentsPoisonFunction();

    // Install the ThrowTypeError functions.
    callee->set_getter(*poison);
    callee->set_setter(*poison);
    caller->set_getter(*poison);
    caller->set_setter(*poison);

    // Create the map. Allocate one in-object field for length.
    Handle<Map> map = factory->NewMap(
        JS_OBJECT_TYPE, JSStrictArgumentsObject::kSize, FAST_ELEMENTS);
    // Create the descriptor array for the arguments object.
    Map::EnsureDescriptorSlack(map, 3);

    {  // length
      DataDescriptor d(factory->length_string(),
                       JSStrictArgumentsObject::kLengthIndex, DONT_ENUM,
                       Representation::Tagged());
      map->AppendDescriptor(&d);
    }
    {  // callee
      AccessorConstantDescriptor d(factory->callee_string(), callee,
                                   attributes);
      map->AppendDescriptor(&d);
    }
    {  // caller
      AccessorConstantDescriptor d(factory->caller_string(), caller,
                                   attributes);
      map->AppendDescriptor(&d);
    }
    // @@iterator method is added later.

    DCHECK_EQ(native_context()->object_function()->prototype(),
              *isolate->initial_object_prototype());
    Map::SetPrototype(map, isolate->initial_object_prototype());
    map->SetInObjectProperties(1);

    // Copy constructor from the sloppy arguments boilerplate.
    map->SetConstructor(
        native_context()->sloppy_arguments_map()->GetConstructor());

    native_context()->set_strict_arguments_map(*map);

    DCHECK(!map->is_dictionary_map());
    DCHECK(IsFastObjectElementsKind(map->elements_kind()));
  }

  {  // --- context extension
    // Create a function for the context extension objects.
    Handle<Code> code = isolate->builtins()->Illegal();
    Handle<JSFunction> context_extension_fun = factory->NewFunction(
        factory->empty_string(), code, JS_CONTEXT_EXTENSION_OBJECT_TYPE,
        JSObject::kHeaderSize);

    Handle<String> name = factory->InternalizeOneByteString(
        STATIC_CHAR_VECTOR("context_extension"));
    context_extension_fun->shared()->set_instance_class_name(*name);
    native_context()->set_context_extension_function(*context_extension_fun);
  }


  {
    // Set up the call-as-function delegate.
    Handle<Code> code = isolate->builtins()->HandleApiCallAsFunction();
    Handle<JSFunction> delegate = factory->NewFunction(
        factory->empty_string(), code, JS_OBJECT_TYPE, JSObject::kHeaderSize);
    native_context()->set_call_as_function_delegate(*delegate);
    delegate->shared()->DontAdaptArguments();
  }

  {
    // Set up the call-as-constructor delegate.
    Handle<Code> code = isolate->builtins()->HandleApiCallAsConstructor();
    Handle<JSFunction> delegate = factory->NewFunction(
        factory->empty_string(), code, JS_OBJECT_TYPE, JSObject::kHeaderSize);
    native_context()->set_call_as_constructor_delegate(*delegate);
    delegate->shared()->DontAdaptArguments();
  }
}  // NOLINT(readability/fn_size)


void Genesis::InstallTypedArray(const char* name, ElementsKind elements_kind,
                                Handle<JSFunction>* fun) {
  Handle<JSObject> global = Handle<JSObject>(native_context()->global_object());
  Handle<JSFunction> result = InstallFunction(
      global, name, JS_TYPED_ARRAY_TYPE, JSTypedArray::kSize,
      isolate()->initial_object_prototype(), Builtins::kIllegal);

  Handle<Map> initial_map = isolate()->factory()->NewMap(
      JS_TYPED_ARRAY_TYPE,
      JSTypedArray::kSizeWithInternalFields,
      elements_kind);
  JSFunction::SetInitialMap(result, initial_map,
                            handle(initial_map->prototype(), isolate()));
  *fun = result;
}


void Genesis::InitializeExperimentalGlobal() {
#define FEATURE_INITIALIZE_GLOBAL(id, descr) InitializeGlobal_##id();

  HARMONY_INPROGRESS(FEATURE_INITIALIZE_GLOBAL)
  HARMONY_STAGED(FEATURE_INITIALIZE_GLOBAL)
  HARMONY_SHIPPING(FEATURE_INITIALIZE_GLOBAL)
  FEATURE_INITIALIZE_GLOBAL(promise_extra, "")
#undef FEATURE_INITIALIZE_GLOBAL
}


bool Bootstrapper::CompileBuiltin(Isolate* isolate, int index) {
  Vector<const char> name = Natives::GetScriptName(index);
  Handle<String> source_code =
      isolate->bootstrapper()->SourceLookup<Natives>(index);

  // We pass in extras_utils so that builtin code can set it up for later use
  // by actual extras code, compiled with CompileExtraBuiltin.
  Handle<Object> global = isolate->global_object();
  Handle<Object> utils = isolate->natives_utils_object();
  Handle<Object> extras_utils = isolate->extras_utils_object();
  Handle<Object> args[] = {global, utils, extras_utils};

  return Bootstrapper::CompileNative(isolate, name, source_code,
                                     arraysize(args), args, NATIVES_CODE);
}


bool Bootstrapper::CompileExperimentalBuiltin(Isolate* isolate, int index) {
  HandleScope scope(isolate);
  Vector<const char> name = ExperimentalNatives::GetScriptName(index);
  Handle<String> source_code =
      isolate->bootstrapper()->SourceLookup<ExperimentalNatives>(index);
  Handle<Object> global = isolate->global_object();
  Handle<Object> utils = isolate->natives_utils_object();
  Handle<Object> args[] = {global, utils};
  return Bootstrapper::CompileNative(isolate, name, source_code,
                                     arraysize(args), args, NATIVES_CODE);
}


bool Bootstrapper::CompileExtraBuiltin(Isolate* isolate, int index) {
  HandleScope scope(isolate);
  Vector<const char> name = ExtraNatives::GetScriptName(index);
  Handle<String> source_code =
      isolate->bootstrapper()->SourceLookup<ExtraNatives>(index);
  Handle<Object> global = isolate->global_object();
  Handle<Object> binding = isolate->extras_binding_object();
  Handle<Object> extras_utils = isolate->extras_utils_object();
  Handle<Object> args[] = {global, binding, extras_utils};
  return Bootstrapper::CompileNative(isolate, name, source_code,
                                     arraysize(args), args, EXTENSION_CODE);
}


bool Bootstrapper::CompileExperimentalExtraBuiltin(Isolate* isolate,
                                                   int index) {
  HandleScope scope(isolate);
  Vector<const char> name = ExperimentalExtraNatives::GetScriptName(index);
  Handle<String> source_code =
      isolate->bootstrapper()->SourceLookup<ExperimentalExtraNatives>(index);
  Handle<Object> global = isolate->global_object();
  Handle<Object> binding = isolate->extras_binding_object();
  Handle<Object> extras_utils = isolate->extras_utils_object();
  Handle<Object> args[] = {global, binding, extras_utils};
  return Bootstrapper::CompileNative(isolate, name, source_code,
                                     arraysize(args), args, EXTENSION_CODE);
}

bool Bootstrapper::CompileNative(Isolate* isolate, Vector<const char> name,
                                 Handle<String> source, int argc,
                                 Handle<Object> argv[],
                                 NativesFlag natives_flag) {
  SuppressDebug compiling_natives(isolate->debug());
  // During genesis, the boilerplate for stack overflow won't work until the
  // environment has been at least partially initialized. Add a stack check
  // before entering JS code to catch overflow early.
  StackLimitCheck check(isolate);
  if (check.JsHasOverflowed(1 * KB)) {
    isolate->StackOverflow();
    return false;
  }

  Handle<Context> context(isolate->context());

  Handle<String> script_name =
      isolate->factory()->NewStringFromUtf8(name).ToHandleChecked();
  Handle<SharedFunctionInfo> function_info =
      Compiler::GetSharedFunctionInfoForScript(
          source, script_name, 0, 0, ScriptOriginOptions(), Handle<Object>(),
          context, NULL, NULL, ScriptCompiler::kNoCompileOptions, natives_flag,
          false);
  if (function_info.is_null()) return false;

  DCHECK(context->IsNativeContext());

  Handle<JSFunction> fun =
      isolate->factory()->NewFunctionFromSharedFunctionInfo(function_info,
                                                            context);
  Handle<Object> receiver = isolate->factory()->undefined_value();

  // For non-extension scripts, run script to get the function wrapper.
  Handle<Object> wrapper;
  if (!Execution::Call(isolate, fun, receiver, 0, NULL).ToHandle(&wrapper)) {
    return false;
  }
  // Then run the function wrapper.
  return !Execution::Call(isolate, Handle<JSFunction>::cast(wrapper), receiver,
                          argc, argv).is_null();
}


bool Genesis::CallUtilsFunction(Isolate* isolate, const char* name) {
  Handle<JSObject> utils =
      Handle<JSObject>::cast(isolate->natives_utils_object());
  Handle<String> name_string =
      isolate->factory()->NewStringFromAsciiChecked(name);
  Handle<Object> fun = JSObject::GetDataProperty(utils, name_string);
  Handle<Object> receiver = isolate->factory()->undefined_value();
  Handle<Object> args[] = {utils};
  return !Execution::Call(isolate, fun, receiver, 1, args).is_null();
}


bool Genesis::CompileExtension(Isolate* isolate, v8::Extension* extension) {
  Factory* factory = isolate->factory();
  HandleScope scope(isolate);
  Handle<SharedFunctionInfo> function_info;

  Handle<String> source =
      isolate->factory()
          ->NewExternalStringFromOneByte(extension->source())
          .ToHandleChecked();
  DCHECK(source->IsOneByteRepresentation());

  // If we can't find the function in the cache, we compile a new
  // function and insert it into the cache.
  Vector<const char> name = CStrVector(extension->name());
  SourceCodeCache* cache = isolate->bootstrapper()->extensions_cache();
  Handle<Context> context(isolate->context());
  DCHECK(context->IsNativeContext());

  if (!cache->Lookup(name, &function_info)) {
    Handle<String> script_name =
        factory->NewStringFromUtf8(name).ToHandleChecked();
    function_info = Compiler::GetSharedFunctionInfoForScript(
        source, script_name, 0, 0, ScriptOriginOptions(), Handle<Object>(),
        context, extension, NULL, ScriptCompiler::kNoCompileOptions,
        EXTENSION_CODE, false);
    if (function_info.is_null()) return false;
    cache->Add(name, function_info);
  }

  // Set up the function context. Conceptually, we should clone the
  // function before overwriting the context but since we're in a
  // single-threaded environment it is not strictly necessary.
  Handle<JSFunction> fun =
      factory->NewFunctionFromSharedFunctionInfo(function_info, context);

  // Call function using either the runtime object or the global
  // object as the receiver. Provide no parameters.
  Handle<Object> receiver = isolate->global_object();
  return !Execution::Call(isolate, fun, receiver, 0, NULL).is_null();
}


static Handle<JSObject> ResolveBuiltinIdHolder(Handle<Context> native_context,
                                               const char* holder_expr) {
  Isolate* isolate = native_context->GetIsolate();
  Factory* factory = isolate->factory();
  Handle<JSGlobalObject> global(native_context->global_object());
  const char* period_pos = strchr(holder_expr, '.');
  if (period_pos == NULL) {
    return Handle<JSObject>::cast(
        Object::GetPropertyOrElement(
            global, factory->InternalizeUtf8String(holder_expr))
            .ToHandleChecked());
  }
  const char* inner = period_pos + 1;
  DCHECK(!strchr(inner, '.'));
  Vector<const char> property(holder_expr,
                              static_cast<int>(period_pos - holder_expr));
  Handle<String> property_string = factory->InternalizeUtf8String(property);
  DCHECK(!property_string.is_null());
  Handle<JSObject> object = Handle<JSObject>::cast(
      JSReceiver::GetProperty(global, property_string).ToHandleChecked());
  if (strcmp("prototype", inner) == 0) {
    Handle<JSFunction> function = Handle<JSFunction>::cast(object);
    return Handle<JSObject>(JSObject::cast(function->prototype()));
  }
  Handle<String> inner_string = factory->InternalizeUtf8String(inner);
  DCHECK(!inner_string.is_null());
  Handle<Object> value =
      JSReceiver::GetProperty(object, inner_string).ToHandleChecked();
  return Handle<JSObject>::cast(value);
}

void Genesis::ConfigureUtilsObject(GlobalContextType context_type) {
  switch (context_type) {
    // We still need the utils object to find debug functions.
    case DEBUG_CONTEXT:
      return;
    // Expose the natives in global if a valid name for it is specified.
    case FULL_CONTEXT: {
      // We still need the utils object after deserialization.
      if (isolate()->serializer_enabled()) return;
      if (FLAG_expose_natives_as == NULL) break;
      if (strlen(FLAG_expose_natives_as) == 0) break;
      HandleScope scope(isolate());
      Handle<String> natives_key =
          factory()->InternalizeUtf8String(FLAG_expose_natives_as);
      uint32_t dummy_index;
      if (natives_key->AsArrayIndex(&dummy_index)) break;
      Handle<Object> utils = isolate()->natives_utils_object();
      Handle<JSObject> global = isolate()->global_object();
      JSObject::AddProperty(global, natives_key, utils, DONT_ENUM);
      break;
    }
    case THIN_CONTEXT:
      break;
  }

  // The utils object can be removed for cases that reach this point.
  native_context()->set_natives_utils_object(heap()->undefined_value());
}


void Bootstrapper::ExportFromRuntime(Isolate* isolate,
                                     Handle<JSObject> container) {
  Factory* factory = isolate->factory();
  HandleScope scope(isolate);
  Handle<Context> native_context = isolate->native_context();
#define EXPORT_PRIVATE_SYMBOL(NAME)                                       \
  Handle<String> NAME##_name = factory->NewStringFromAsciiChecked(#NAME); \
  JSObject::AddProperty(container, NAME##_name, factory->NAME(), NONE);
  PRIVATE_SYMBOL_LIST(EXPORT_PRIVATE_SYMBOL)
#undef EXPORT_PRIVATE_SYMBOL

#define EXPORT_PUBLIC_SYMBOL(NAME, DESCRIPTION)                           \
  Handle<String> NAME##_name = factory->NewStringFromAsciiChecked(#NAME); \
  JSObject::AddProperty(container, NAME##_name, factory->NAME(), NONE);
  PUBLIC_SYMBOL_LIST(EXPORT_PUBLIC_SYMBOL)
  WELL_KNOWN_SYMBOL_LIST(EXPORT_PUBLIC_SYMBOL)
#undef EXPORT_PUBLIC_SYMBOL

  {
    Handle<JSFunction> to_string = InstallFunction(
        container, "object_to_string", JS_OBJECT_TYPE, JSObject::kHeaderSize,
        MaybeHandle<JSObject>(), Builtins::kObjectProtoToString);
    to_string->shared()->DontAdaptArguments();
    to_string->shared()->set_length(0);
    native_context->set_object_to_string(*to_string);
  }

  Handle<JSObject> iterator_prototype;

  {
    PrototypeIterator iter(native_context->generator_object_prototype_map());
    iter.Advance();  // Advance to the prototype of generator_object_prototype.
    iterator_prototype = Handle<JSObject>(iter.GetCurrent<JSObject>());

    JSObject::AddProperty(container,
                          factory->InternalizeUtf8String("IteratorPrototype"),
                          iterator_prototype, NONE);
  }

  {
    PrototypeIterator iter(native_context->sloppy_generator_function_map());
    Handle<JSObject> generator_function_prototype(iter.GetCurrent<JSObject>());

    JSObject::AddProperty(
        container, factory->InternalizeUtf8String("GeneratorFunctionPrototype"),
        generator_function_prototype, NONE);

    static const bool kUseStrictFunctionMap = true;
    Handle<JSFunction> generator_function_function = InstallFunction(
        container, "GeneratorFunction", JS_FUNCTION_TYPE, JSFunction::kSize,
        generator_function_prototype, Builtins::kGeneratorFunctionConstructor,
        kUseStrictFunctionMap);
    generator_function_function->set_prototype_or_initial_map(
        native_context->sloppy_generator_function_map());
    generator_function_function->shared()->DontAdaptArguments();
    generator_function_function->shared()->set_construct_stub(
        *isolate->builtins()->GeneratorFunctionConstructor());
    generator_function_function->shared()->set_length(1);
    InstallWithIntrinsicDefaultProto(
        isolate, generator_function_function,
        Context::GENERATOR_FUNCTION_FUNCTION_INDEX);

    native_context->sloppy_generator_function_map()->SetConstructor(
        *generator_function_function);
    native_context->strict_generator_function_map()->SetConstructor(
        *generator_function_function);
  }

  {  // -- S e t I t e r a t o r
    Handle<JSObject> set_iterator_prototype =
        isolate->factory()->NewJSObject(isolate->object_function(), TENURED);
    SetObjectPrototype(set_iterator_prototype, iterator_prototype);
    Handle<JSFunction> set_iterator_function = InstallFunction(
        container, "SetIterator", JS_SET_ITERATOR_TYPE, JSSetIterator::kSize,
        set_iterator_prototype, Builtins::kIllegal);
    native_context->set_set_iterator_map(set_iterator_function->initial_map());
  }

  {  // -- M a p I t e r a t o r
    Handle<JSObject> map_iterator_prototype =
        isolate->factory()->NewJSObject(isolate->object_function(), TENURED);
    SetObjectPrototype(map_iterator_prototype, iterator_prototype);
    Handle<JSFunction> map_iterator_function = InstallFunction(
        container, "MapIterator", JS_MAP_ITERATOR_TYPE, JSMapIterator::kSize,
        map_iterator_prototype, Builtins::kIllegal);
    native_context->set_map_iterator_map(map_iterator_function->initial_map());
  }

  {  // -- S c r i p t
    // Builtin functions for Script.
    Handle<JSFunction> script_fun = InstallFunction(
        container, "Script", JS_VALUE_TYPE, JSValue::kSize,
        isolate->initial_object_prototype(), Builtins::kIllegal);
    Handle<JSObject> prototype =
        factory->NewJSObject(isolate->object_function(), TENURED);
    Accessors::FunctionSetPrototype(script_fun, prototype).Assert();
    native_context->set_script_function(*script_fun);

    Handle<Map> script_map = Handle<Map>(script_fun->initial_map());
    Map::EnsureDescriptorSlack(script_map, 15);

    PropertyAttributes attribs =
        static_cast<PropertyAttributes>(DONT_ENUM | DONT_DELETE | READ_ONLY);

    Handle<AccessorInfo> script_column =
        Accessors::ScriptColumnOffsetInfo(isolate, attribs);
    {
      AccessorConstantDescriptor d(
          Handle<Name>(Name::cast(script_column->name())), script_column,
          attribs);
      script_map->AppendDescriptor(&d);
    }

    Handle<AccessorInfo> script_id = Accessors::ScriptIdInfo(isolate, attribs);
    {
      AccessorConstantDescriptor d(Handle<Name>(Name::cast(script_id->name())),
                                   script_id, attribs);
      script_map->AppendDescriptor(&d);
    }


    Handle<AccessorInfo> script_name =
        Accessors::ScriptNameInfo(isolate, attribs);
    {
      AccessorConstantDescriptor d(
          Handle<Name>(Name::cast(script_name->name())), script_name, attribs);
      script_map->AppendDescriptor(&d);
    }

    Handle<AccessorInfo> script_line =
        Accessors::ScriptLineOffsetInfo(isolate, attribs);
    {
      AccessorConstantDescriptor d(
          Handle<Name>(Name::cast(script_line->name())), script_line, attribs);
      script_map->AppendDescriptor(&d);
    }

    Handle<AccessorInfo> script_source =
        Accessors::ScriptSourceInfo(isolate, attribs);
    {
      AccessorConstantDescriptor d(
          Handle<Name>(Name::cast(script_source->name())), script_source,
          attribs);
      script_map->AppendDescriptor(&d);
    }

    Handle<AccessorInfo> script_type =
        Accessors::ScriptTypeInfo(isolate, attribs);
    {
      AccessorConstantDescriptor d(
          Handle<Name>(Name::cast(script_type->name())), script_type, attribs);
      script_map->AppendDescriptor(&d);
    }

    Handle<AccessorInfo> script_compilation_type =
        Accessors::ScriptCompilationTypeInfo(isolate, attribs);
    {
      AccessorConstantDescriptor d(
          Handle<Name>(Name::cast(script_compilation_type->name())),
          script_compilation_type, attribs);
      script_map->AppendDescriptor(&d);
    }

    Handle<AccessorInfo> script_line_ends =
        Accessors::ScriptLineEndsInfo(isolate, attribs);
    {
      AccessorConstantDescriptor d(
          Handle<Name>(Name::cast(script_line_ends->name())), script_line_ends,
          attribs);
      script_map->AppendDescriptor(&d);
    }

    Handle<AccessorInfo> script_context_data =
        Accessors::ScriptContextDataInfo(isolate, attribs);
    {
      AccessorConstantDescriptor d(
          Handle<Name>(Name::cast(script_context_data->name())),
          script_context_data, attribs);
      script_map->AppendDescriptor(&d);
    }

    Handle<AccessorInfo> script_eval_from_script =
        Accessors::ScriptEvalFromScriptInfo(isolate, attribs);
    {
      AccessorConstantDescriptor d(
          Handle<Name>(Name::cast(script_eval_from_script->name())),
          script_eval_from_script, attribs);
      script_map->AppendDescriptor(&d);
    }

    Handle<AccessorInfo> script_eval_from_script_position =
        Accessors::ScriptEvalFromScriptPositionInfo(isolate, attribs);
    {
      AccessorConstantDescriptor d(
          Handle<Name>(Name::cast(script_eval_from_script_position->name())),
          script_eval_from_script_position, attribs);
      script_map->AppendDescriptor(&d);
    }

    Handle<AccessorInfo> script_eval_from_function_name =
        Accessors::ScriptEvalFromFunctionNameInfo(isolate, attribs);
    {
      AccessorConstantDescriptor d(
          Handle<Name>(Name::cast(script_eval_from_function_name->name())),
          script_eval_from_function_name, attribs);
      script_map->AppendDescriptor(&d);
    }

    Handle<AccessorInfo> script_source_url =
        Accessors::ScriptSourceUrlInfo(isolate, attribs);
    {
      AccessorConstantDescriptor d(
          Handle<Name>(Name::cast(script_source_url->name())),
          script_source_url, attribs);
      script_map->AppendDescriptor(&d);
    }

    Handle<AccessorInfo> script_source_mapping_url =
        Accessors::ScriptSourceMappingUrlInfo(isolate, attribs);
    {
      AccessorConstantDescriptor d(
          Handle<Name>(Name::cast(script_source_mapping_url->name())),
          script_source_mapping_url, attribs);
      script_map->AppendDescriptor(&d);
    }

    Handle<AccessorInfo> script_is_embedder_debug_script =
        Accessors::ScriptIsEmbedderDebugScriptInfo(isolate, attribs);
    {
      AccessorConstantDescriptor d(
          Handle<Name>(Name::cast(script_is_embedder_debug_script->name())),
          script_is_embedder_debug_script, attribs);
      script_map->AppendDescriptor(&d);
    }
  }
}


void Bootstrapper::ExportExperimentalFromRuntime(Isolate* isolate,
                                                 Handle<JSObject> container) {
  HandleScope scope(isolate);

#define INITIALIZE_FLAG(FLAG)                                         \
  {                                                                   \
    Handle<String> name =                                             \
        isolate->factory()->NewStringFromAsciiChecked(#FLAG);         \
    JSObject::AddProperty(container, name,                            \
                          isolate->factory()->ToBoolean(FLAG), NONE); \
  }

  INITIALIZE_FLAG(FLAG_harmony_species)

#undef INITIALIZE_FLAG
}


#define EMPTY_INITIALIZE_GLOBAL_FOR_FEATURE(id) \
  void Genesis::InitializeGlobal_##id() {}

EMPTY_INITIALIZE_GLOBAL_FOR_FEATURE(harmony_modules)
EMPTY_INITIALIZE_GLOBAL_FOR_FEATURE(harmony_sloppy)
EMPTY_INITIALIZE_GLOBAL_FOR_FEATURE(harmony_sloppy_function)
EMPTY_INITIALIZE_GLOBAL_FOR_FEATURE(harmony_sloppy_let)
EMPTY_INITIALIZE_GLOBAL_FOR_FEATURE(harmony_object_observe)
EMPTY_INITIALIZE_GLOBAL_FOR_FEATURE(harmony_regexps)
EMPTY_INITIALIZE_GLOBAL_FOR_FEATURE(harmony_unicode_regexps)
EMPTY_INITIALIZE_GLOBAL_FOR_FEATURE(harmony_do_expressions)
EMPTY_INITIALIZE_GLOBAL_FOR_FEATURE(harmony_iterator_close)
EMPTY_INITIALIZE_GLOBAL_FOR_FEATURE(harmony_regexp_lookbehind)
EMPTY_INITIALIZE_GLOBAL_FOR_FEATURE(harmony_regexp_property)
EMPTY_INITIALIZE_GLOBAL_FOR_FEATURE(harmony_function_name)
EMPTY_INITIALIZE_GLOBAL_FOR_FEATURE(harmony_function_sent)
EMPTY_INITIALIZE_GLOBAL_FOR_FEATURE(promise_extra)
EMPTY_INITIALIZE_GLOBAL_FOR_FEATURE(harmony_tailcalls)
EMPTY_INITIALIZE_GLOBAL_FOR_FEATURE(harmony_instanceof)
EMPTY_INITIALIZE_GLOBAL_FOR_FEATURE(harmony_restrictive_declarations)
EMPTY_INITIALIZE_GLOBAL_FOR_FEATURE(harmony_types)

void InstallPublicSymbol(Factory* factory, Handle<Context> native_context,
                         const char* name, Handle<Symbol> value) {
  Handle<JSGlobalObject> global(
      JSGlobalObject::cast(native_context->global_object()));
  Handle<String> symbol_string = factory->InternalizeUtf8String("Symbol");
  Handle<JSObject> symbol = Handle<JSObject>::cast(
      JSObject::GetProperty(global, symbol_string).ToHandleChecked());
  Handle<String> name_string = factory->InternalizeUtf8String(name);
  PropertyAttributes attributes =
      static_cast<PropertyAttributes>(DONT_ENUM | DONT_DELETE | READ_ONLY);
  JSObject::AddProperty(symbol, name_string, value, attributes);
}


void Genesis::InitializeGlobal_harmony_regexp_subclass() {
  if (!FLAG_harmony_regexp_subclass) return;
  InstallPublicSymbol(factory(), native_context(), "match",
                      factory()->match_symbol());
  InstallPublicSymbol(factory(), native_context(), "replace",
                      factory()->replace_symbol());
  InstallPublicSymbol(factory(), native_context(), "search",
                      factory()->search_symbol());
  InstallPublicSymbol(factory(), native_context(), "split",
                      factory()->split_symbol());
}


void Genesis::InitializeGlobal_harmony_reflect() {
  Factory* factory = isolate()->factory();

  // We currently use some of the Reflect functions internally, even when
  // the --harmony-reflect flag is not given.

  Handle<JSFunction> define_property =
      SimpleCreateFunction(isolate(), factory->defineProperty_string(),
                           Builtins::kReflectDefineProperty, 3, true);
  native_context()->set_reflect_define_property(*define_property);

  Handle<JSFunction> delete_property =
      SimpleCreateFunction(isolate(), factory->deleteProperty_string(),
                           Builtins::kReflectDeleteProperty, 2, true);
  native_context()->set_reflect_delete_property(*delete_property);

  Handle<JSFunction> apply = SimpleCreateFunction(
      isolate(), factory->apply_string(), Builtins::kReflectApply, 3, false);
  native_context()->set_reflect_apply(*apply);

  Handle<JSFunction> construct =
      SimpleCreateFunction(isolate(), factory->construct_string(),
                           Builtins::kReflectConstruct, 2, false);
  native_context()->set_reflect_construct(*construct);

  if (!FLAG_harmony_reflect) return;

  Handle<JSGlobalObject> global(JSGlobalObject::cast(
      native_context()->global_object()));
  Handle<String> reflect_string = factory->NewStringFromStaticChars("Reflect");
  Handle<JSObject> reflect =
      factory->NewJSObject(isolate()->object_function(), TENURED);
  JSObject::AddProperty(global, reflect_string, reflect, DONT_ENUM);

  InstallFunction(reflect, define_property, factory->defineProperty_string());
  InstallFunction(reflect, delete_property, factory->deleteProperty_string());
  InstallFunction(reflect, apply, factory->apply_string());
  InstallFunction(reflect, construct, factory->construct_string());

  SimpleInstallFunction(reflect, factory->get_string(),
                        Builtins::kReflectGet, 2, false);
  SimpleInstallFunction(reflect, factory->getOwnPropertyDescriptor_string(),
                        Builtins::kReflectGetOwnPropertyDescriptor, 2, true);
  SimpleInstallFunction(reflect, factory->getPrototypeOf_string(),
                        Builtins::kReflectGetPrototypeOf, 1, true);
  SimpleInstallFunction(reflect, factory->has_string(),
                        Builtins::kReflectHas, 2, true);
  SimpleInstallFunction(reflect, factory->isExtensible_string(),
                        Builtins::kReflectIsExtensible, 1, true);
  SimpleInstallFunction(reflect, factory->ownKeys_string(),
                        Builtins::kReflectOwnKeys, 1, true);
  SimpleInstallFunction(reflect, factory->preventExtensions_string(),
                        Builtins::kReflectPreventExtensions, 1, true);
  SimpleInstallFunction(reflect, factory->set_string(),
                        Builtins::kReflectSet, 3, false);
  SimpleInstallFunction(reflect, factory->setPrototypeOf_string(),
                        Builtins::kReflectSetPrototypeOf, 2, true);
}


void Genesis::InitializeGlobal_harmony_sharedarraybuffer() {
  if (!FLAG_harmony_sharedarraybuffer) return;

  Handle<JSGlobalObject> global(native_context()->global_object());
  Handle<JSFunction> shared_array_buffer_fun =
      InstallArrayBuffer(global, "SharedArrayBuffer");
  native_context()->set_shared_array_buffer_fun(*shared_array_buffer_fun);
}


void Genesis::InitializeGlobal_harmony_simd() {
  if (!FLAG_harmony_simd) return;

  Handle<JSGlobalObject> global(
      JSGlobalObject::cast(native_context()->global_object()));
  Isolate* isolate = global->GetIsolate();
  Factory* factory = isolate->factory();

  Handle<String> name = factory->InternalizeUtf8String("SIMD");
  Handle<JSFunction> cons = factory->NewFunction(name);
  JSFunction::SetInstancePrototype(
      cons,
      Handle<Object>(native_context()->initial_object_prototype(), isolate));
  cons->shared()->set_instance_class_name(*name);
  Handle<JSObject> simd_object = factory->NewJSObject(cons, TENURED);
  DCHECK(simd_object->IsJSObject());
  JSObject::AddProperty(global, name, simd_object, DONT_ENUM);

// Install SIMD type functions. Set the instance class names since
// InstallFunction only does this when we install on the JSGlobalObject.
#define SIMD128_INSTALL_FUNCTION(TYPE, Type, type, lane_count, lane_type) \
  Handle<JSFunction> type##_function = InstallFunction(                   \
      simd_object, #Type, JS_VALUE_TYPE, JSValue::kSize,                  \
      isolate->initial_object_prototype(), Builtins::kIllegal);           \
  native_context()->set_##type##_function(*type##_function);              \
  type##_function->shared()->set_instance_class_name(*factory->Type##_string());
  SIMD128_TYPES(SIMD128_INSTALL_FUNCTION)
#undef SIMD128_INSTALL_FUNCTION
}


void Genesis::InitializeGlobal_harmony_object_values_entries() {
  if (!FLAG_harmony_object_values_entries) return;

  Handle<JSGlobalObject> global(
      JSGlobalObject::cast(native_context()->global_object()));
  Isolate* isolate = global->GetIsolate();
  Factory* factory = isolate->factory();

  Handle<JSFunction> object_function = isolate->object_function();
  SimpleInstallFunction(object_function, factory->entries_string(),
                        Builtins::kObjectEntries, 1, false);
  SimpleInstallFunction(object_function, factory->values_string(),
                        Builtins::kObjectValues, 1, false);
}

void Genesis::InitializeGlobal_harmony_object_own_property_descriptors() {
  if (!FLAG_harmony_object_own_property_descriptors) return;

  Handle<JSGlobalObject> global(
      JSGlobalObject::cast(native_context()->global_object()));
  Isolate* isolate = global->GetIsolate();
  Factory* factory = isolate->factory();

  Handle<JSFunction> object_function = isolate->object_function();
  SimpleInstallFunction(object_function,
                        factory->getOwnPropertyDescriptors_string(),
                        Builtins::kObjectGetOwnPropertyDescriptors, 1, false);
}

void Genesis::InstallJSProxyMaps() {
  // Allocate the different maps for all Proxy types.
  // Next to the default proxy, we need maps indicating callable and
  // constructable proxies.

  Handle<Map> proxy_function_map =
      Map::Copy(isolate()->sloppy_function_without_prototype_map(), "Proxy");
  proxy_function_map->set_is_constructor(true);
  native_context()->set_proxy_function_map(*proxy_function_map);

  Handle<Map> proxy_map =
      factory()->NewMap(JS_PROXY_TYPE, JSProxy::kSize, FAST_ELEMENTS);
  proxy_map->set_dictionary_map(true);
  native_context()->set_proxy_map(*proxy_map);

  Handle<Map> proxy_callable_map = Map::Copy(proxy_map, "callable Proxy");
  proxy_callable_map->set_is_callable();
  native_context()->set_proxy_callable_map(*proxy_callable_map);
  proxy_callable_map->SetConstructor(native_context()->function_function());

  Handle<Map> proxy_constructor_map =
      Map::Copy(proxy_callable_map, "constructor Proxy");
  proxy_constructor_map->set_is_constructor(true);
  native_context()->set_proxy_constructor_map(*proxy_constructor_map);
}


void Genesis::InitializeGlobal_harmony_proxies() {
  if (!FLAG_harmony_proxies) return;
  Handle<JSGlobalObject> global(
      JSGlobalObject::cast(native_context()->global_object()));
  Isolate* isolate = global->GetIsolate();
  Factory* factory = isolate->factory();

  InstallJSProxyMaps();

  // Create the Proxy object.
  Handle<String> name = factory->Proxy_string();
  Handle<Code> code(isolate->builtins()->ProxyConstructor());

  Handle<JSFunction> proxy_function =
      factory->NewFunction(isolate->proxy_function_map(),
                           factory->Proxy_string(), MaybeHandle<Code>(code));

  JSFunction::SetInitialMap(proxy_function,
                            Handle<Map>(native_context()->proxy_map(), isolate),
                            factory->null_value());

  proxy_function->shared()->set_construct_stub(
      *isolate->builtins()->ProxyConstructor_ConstructStub());
  proxy_function->shared()->set_internal_formal_parameter_count(2);
  proxy_function->shared()->set_length(2);

  native_context()->set_proxy_function(*proxy_function);
  InstallFunction(global, name, proxy_function, factory->Object_string());
}

void Genesis::InitializeGlobal_harmony_array_prototype_values() {
  if (!FLAG_harmony_array_prototype_values) return;
  Handle<JSFunction> array_constructor(native_context()->array_function());
  Handle<JSObject> array_prototype(
      JSObject::cast(array_constructor->instance_prototype()));
  Handle<Object> values_iterator =
      JSObject::GetProperty(array_prototype, factory()->iterator_symbol())
          .ToHandleChecked();
  DCHECK(values_iterator->IsJSFunction());
  JSObject::AddProperty(array_prototype, factory()->values_string(),
                        values_iterator, DONT_ENUM);

  Handle<Object> unscopables =
      JSObject::GetProperty(array_prototype, factory()->unscopables_symbol())
          .ToHandleChecked();
  DCHECK(unscopables->IsJSObject());
  JSObject::AddProperty(Handle<JSObject>::cast(unscopables),
                        factory()->values_string(), factory()->true_value(),
                        NONE);
}

Handle<JSFunction> Genesis::InstallArrayBuffer(Handle<JSObject> target,
                                               const char* name) {
  // Setup the {prototype} with the given {name} for @@toStringTag.
  Handle<JSObject> prototype =
      factory()->NewJSObject(isolate()->object_function(), TENURED);
  JSObject::AddProperty(prototype, factory()->to_string_tag_symbol(),
                        factory()->NewStringFromAsciiChecked(name),
                        static_cast<PropertyAttributes>(DONT_ENUM | READ_ONLY));

  // Allocate the constructor with the given {prototype}.
  Handle<JSFunction> array_buffer_fun =
      InstallFunction(target, name, JS_ARRAY_BUFFER_TYPE,
                      JSArrayBuffer::kSizeWithInternalFields, prototype,
                      Builtins::kArrayBufferConstructor);
  array_buffer_fun->shared()->set_construct_stub(
      *isolate()->builtins()->ArrayBufferConstructor_ConstructStub());
  array_buffer_fun->shared()->DontAdaptArguments();
  array_buffer_fun->shared()->set_length(1);

  // Install the "constructor" property on the {prototype}.
  JSObject::AddProperty(prototype, factory()->constructor_string(),
                        array_buffer_fun, DONT_ENUM);

  SimpleInstallFunction(array_buffer_fun, factory()->isView_string(),
                        Builtins::kArrayBufferIsView, 1, true);

  return array_buffer_fun;
}


void Genesis::InitializeGlobal_harmony_species() {
  if (!FLAG_harmony_species) return;
  InstallPublicSymbol(factory(), native_context(), "species",
                      factory()->species_symbol());
}


Handle<JSFunction> Genesis::InstallInternalArray(Handle<JSObject> target,
                                                 const char* name,
                                                 ElementsKind elements_kind) {
  // --- I n t e r n a l   A r r a y ---
  // An array constructor on the builtins object that works like
  // the public Array constructor, except that its prototype
  // doesn't inherit from Object.prototype.
  // To be used only for internal work by builtins. Instances
  // must not be leaked to user code.
  Handle<JSObject> prototype =
      factory()->NewJSObject(isolate()->object_function(), TENURED);
  Handle<JSFunction> array_function =
      InstallFunction(target, name, JS_ARRAY_TYPE, JSArray::kSize, prototype,
                      Builtins::kInternalArrayCode);

  InternalArrayConstructorStub internal_array_constructor_stub(isolate());
  Handle<Code> code = internal_array_constructor_stub.GetCode();
  array_function->shared()->set_construct_stub(*code);
  array_function->shared()->DontAdaptArguments();

  Handle<Map> original_map(array_function->initial_map());
  Handle<Map> initial_map = Map::Copy(original_map, "InternalArray");
  initial_map->set_elements_kind(elements_kind);
  JSFunction::SetInitialMap(array_function, initial_map, prototype);

  // Make "length" magic on instances.
  Map::EnsureDescriptorSlack(initial_map, 1);

  PropertyAttributes attribs = static_cast<PropertyAttributes>(
      DONT_ENUM | DONT_DELETE);

  Handle<AccessorInfo> array_length =
      Accessors::ArrayLengthInfo(isolate(), attribs);
  {  // Add length.
    AccessorConstantDescriptor d(Handle<Name>(Name::cast(array_length->name())),
                                 array_length, attribs);
    initial_map->AppendDescriptor(&d);
  }

  return array_function;
}

bool Genesis::InstallNatives(GlobalContextType context_type) {
  HandleScope scope(isolate());

  // Set up the utils object as shared container between native scripts.
  Handle<JSObject> utils = factory()->NewJSObject(isolate()->object_function());
  JSObject::NormalizeProperties(utils, CLEAR_INOBJECT_PROPERTIES, 16,
                                "utils container for native scripts");
  native_context()->set_natives_utils_object(*utils);

  // Set up the extras utils object as a shared container between native
  // scripts and extras. (Extras consume things added there by native scripts.)
  Handle<JSObject> extras_utils =
      factory()->NewJSObject(isolate()->object_function());
  native_context()->set_extras_utils_object(*extras_utils);

  InstallInternalArray(extras_utils, "InternalPackedArray", FAST_ELEMENTS);

  int builtin_index = Natives::GetDebuggerCount();
  // Only run prologue.js and runtime.js at this point.
  DCHECK_EQ(builtin_index, Natives::GetIndex("prologue"));
  if (!Bootstrapper::CompileBuiltin(isolate(), builtin_index++)) return false;
  DCHECK_EQ(builtin_index, Natives::GetIndex("runtime"));
  if (!Bootstrapper::CompileBuiltin(isolate(), builtin_index++)) return false;

  // A thin context is ready at this point.
  if (context_type == THIN_CONTEXT) return true;

  {
    // Builtin function for OpaqueReference -- a JSValue-based object,
    // that keeps its field isolated from JavaScript code. It may store
    // objects, that JavaScript code may not access.
    Handle<JSFunction> opaque_reference_fun = factory()->NewFunction(
        factory()->empty_string(), isolate()->builtins()->Illegal(),
        isolate()->initial_object_prototype(), JS_VALUE_TYPE, JSValue::kSize);
    Handle<JSObject> prototype =
        factory()->NewJSObject(isolate()->object_function(), TENURED);
    Accessors::FunctionSetPrototype(opaque_reference_fun, prototype).Assert();
    native_context()->set_opaque_reference_function(*opaque_reference_fun);
  }

  // InternalArrays should not use Smi-Only array optimizations. There are too
  // many places in the C++ runtime code (e.g. RegEx) that assume that
  // elements in InternalArrays can be set to non-Smi values without going
  // through a common bottleneck that would make the SMI_ONLY -> FAST_ELEMENT
  // transition easy to trap. Moreover, they rarely are smi-only.
  {
    HandleScope scope(isolate());
    Handle<JSObject> utils =
        Handle<JSObject>::cast(isolate()->natives_utils_object());
    Handle<JSFunction> array_function =
        InstallInternalArray(utils, "InternalArray", FAST_HOLEY_ELEMENTS);
    native_context()->set_internal_array_function(*array_function);
    InstallInternalArray(utils, "InternalPackedArray", FAST_ELEMENTS);
  }

  // Run the rest of the native scripts.
  while (builtin_index < Natives::GetBuiltinsCount()) {
    if (!Bootstrapper::CompileBuiltin(isolate(), builtin_index++)) return false;
  }

  if (!CallUtilsFunction(isolate(), "PostNatives")) return false;

  auto template_instantiations_cache = UnseededNumberDictionary::New(
      isolate(), ApiNatives::kInitialFunctionCacheSize);
  native_context()->set_template_instantiations_cache(
      *template_instantiations_cache);

  // Store the map for the %ObjectPrototype% after the natives has been compiled
  // and the Object function has been set up.
  Handle<JSFunction> object_function(native_context()->object_function());
  DCHECK(JSObject::cast(object_function->initial_map()->prototype())
             ->HasFastProperties());
  native_context()->set_object_function_prototype_map(
      HeapObject::cast(object_function->initial_map()->prototype())->map());

  // Store the map for the %StringPrototype% after the natives has been compiled
  // and the String function has been set up.
  Handle<JSFunction> string_function(native_context()->string_function());
  DCHECK(JSObject::cast(
      string_function->initial_map()->prototype())->HasFastProperties());
  native_context()->set_string_function_prototype_map(
      HeapObject::cast(string_function->initial_map()->prototype())->map());

  // Install Global.eval.
  {
    Handle<JSFunction> eval = SimpleInstallFunction(
        handle(native_context()->global_object()), factory()->eval_string(),
        Builtins::kGlobalEval, 1, false);
    native_context()->set_global_eval_fun(*eval);
  }

  // Install Array.prototype.concat
  {
    Handle<JSFunction> array_constructor(native_context()->array_function());
    Handle<JSObject> proto(JSObject::cast(array_constructor->prototype()));
    Handle<JSFunction> concat =
        InstallFunction(proto, "concat", JS_OBJECT_TYPE, JSObject::kHeaderSize,
                        MaybeHandle<JSObject>(), Builtins::kArrayConcat);

    // Make sure that Array.prototype.concat appears to be compiled.
    // The code will never be called, but inline caching for call will
    // only work if it appears to be compiled.
    concat->shared()->DontAdaptArguments();
    DCHECK(concat->is_compiled());
    // Set the lengths for the functions to satisfy ECMA-262.
    concat->shared()->set_length(1);
  }

  // Install InternalArray.prototype.concat
  {
    Handle<JSFunction> array_constructor(
        native_context()->internal_array_function());
    Handle<JSObject> proto(JSObject::cast(array_constructor->prototype()));
    Handle<JSFunction> concat =
        InstallFunction(proto, "concat", JS_OBJECT_TYPE, JSObject::kHeaderSize,
                        MaybeHandle<JSObject>(), Builtins::kArrayConcat);

    // Make sure that InternalArray.prototype.concat appears to be compiled.
    // The code will never be called, but inline caching for call will
    // only work if it appears to be compiled.
    concat->shared()->DontAdaptArguments();
    DCHECK(concat->is_compiled());
    // Set the lengths for the functions to satisfy ECMA-262.
    concat->shared()->set_length(1);
  }

  // Set up the Promise constructor.
  {
    Handle<String> key = factory()->Promise_string();
    Handle<JSFunction> function = Handle<JSFunction>::cast(
        JSReceiver::GetProperty(handle(native_context()->global_object()), key)
            .ToHandleChecked());
    JSFunction::EnsureHasInitialMap(function);
    function->initial_map()->set_instance_type(JS_PROMISE_TYPE);
    function->shared()->set_construct_stub(
        *isolate()->builtins()->JSBuiltinsConstructStub());
    InstallWithIntrinsicDefaultProto(isolate(), function,
                                     Context::PROMISE_FUNCTION_INDEX);
  }

  InstallBuiltinFunctionIds();

  // Also install builtin function ids to some generator object methods. These
  // three methods use the three resume operations (Runtime_GeneratorNext,
  // Runtime_GeneratorReturn, Runtime_GeneratorThrow) respectively. Those
  // operations are not supported by Crankshaft, TurboFan, nor Ignition.
  {
    Handle<JSObject> generator_object_prototype(JSObject::cast(
        native_context()->generator_object_prototype_map()->prototype()));

    {  // GeneratorObject.prototype.next
      Handle<String> key = factory()->next_string();
      Handle<JSFunction> function = Handle<JSFunction>::cast(
          JSReceiver::GetProperty(generator_object_prototype, key)
              .ToHandleChecked());
      function->shared()->set_builtin_function_id(kGeneratorObjectNext);
    }
    {  // GeneratorObject.prototype.return
      Handle<String> key = factory()->NewStringFromAsciiChecked("return");
      Handle<JSFunction> function = Handle<JSFunction>::cast(
          JSReceiver::GetProperty(generator_object_prototype, key)
              .ToHandleChecked());
      function->shared()->set_builtin_function_id(kGeneratorObjectReturn);
    }
    {  // GeneratorObject.prototype.throw
      Handle<String> key = factory()->throw_string();
      Handle<JSFunction> function = Handle<JSFunction>::cast(
          JSReceiver::GetProperty(generator_object_prototype, key)
              .ToHandleChecked());
      function->shared()->set_builtin_function_id(kGeneratorObjectThrow);
    }
  }

  // Create a map for accessor property descriptors (a variant of JSObject
  // that predefines four properties get, set, configurable and enumerable).
  {
    // AccessorPropertyDescriptor initial map.
    Handle<Map> map =
        factory()->NewMap(JS_OBJECT_TYPE, JSAccessorPropertyDescriptor::kSize);
    // Create the descriptor array for the property descriptor object.
    Map::EnsureDescriptorSlack(map, 4);

    {  // get
      DataDescriptor d(factory()->get_string(),
                       JSAccessorPropertyDescriptor::kGetIndex, NONE,
                       Representation::Tagged());
      map->AppendDescriptor(&d);
    }
    {  // set
      DataDescriptor d(factory()->set_string(),
                       JSAccessorPropertyDescriptor::kSetIndex, NONE,
                       Representation::Tagged());
      map->AppendDescriptor(&d);
    }
    {  // enumerable
      DataDescriptor d(factory()->enumerable_string(),
                       JSAccessorPropertyDescriptor::kEnumerableIndex, NONE,
                       Representation::Tagged());
      map->AppendDescriptor(&d);
    }
    {  // configurable
      DataDescriptor d(factory()->configurable_string(),
                       JSAccessorPropertyDescriptor::kConfigurableIndex, NONE,
                       Representation::Tagged());
      map->AppendDescriptor(&d);
    }

    Map::SetPrototype(map, isolate()->initial_object_prototype());
    map->SetConstructor(native_context()->object_function());
    map->SetInObjectProperties(4);
    map->set_unused_property_fields(0);

    native_context()->set_accessor_property_descriptor_map(*map);
  }

  // Create a map for data property descriptors (a variant of JSObject
  // that predefines four properties value, writable, configurable and
  // enumerable).
  {
    // DataPropertyDescriptor initial map.
    Handle<Map> map =
        factory()->NewMap(JS_OBJECT_TYPE, JSDataPropertyDescriptor::kSize);
    // Create the descriptor array for the property descriptor object.
    Map::EnsureDescriptorSlack(map, 4);

    {  // value
      DataDescriptor d(factory()->value_string(),
                       JSDataPropertyDescriptor::kValueIndex, NONE,
                       Representation::Tagged());
      map->AppendDescriptor(&d);
    }
    {  // writable
      DataDescriptor d(factory()->writable_string(),
                       JSDataPropertyDescriptor::kWritableIndex, NONE,
                       Representation::Tagged());
      map->AppendDescriptor(&d);
    }
    {  // enumerable
      DataDescriptor d(factory()->enumerable_string(),
                       JSDataPropertyDescriptor::kEnumerableIndex, NONE,
                       Representation::Tagged());
      map->AppendDescriptor(&d);
    }
    {  // configurable
      DataDescriptor d(factory()->configurable_string(),
                       JSDataPropertyDescriptor::kConfigurableIndex, NONE,
                       Representation::Tagged());
      map->AppendDescriptor(&d);
    }

    Map::SetPrototype(map, isolate()->initial_object_prototype());
    map->SetConstructor(native_context()->object_function());
    map->SetInObjectProperties(4);
    map->set_unused_property_fields(0);

    native_context()->set_data_property_descriptor_map(*map);
  }

  // Create a constructor for RegExp results (a variant of Array that
  // predefines the two properties index and match).
  {
    // RegExpResult initial map.

    // Find global.Array.prototype to inherit from.
    Handle<JSFunction> array_constructor(native_context()->array_function());
    Handle<JSObject> array_prototype(
        JSObject::cast(array_constructor->instance_prototype()));

    // Add initial map.
    Handle<Map> initial_map =
        factory()->NewMap(JS_ARRAY_TYPE, JSRegExpResult::kSize);
    initial_map->SetConstructor(*array_constructor);

    // Set prototype on map.
    initial_map->set_non_instance_prototype(false);
    Map::SetPrototype(initial_map, array_prototype);

    // Update map with length accessor from Array and add "index" and "input".
    Map::EnsureDescriptorSlack(initial_map, 3);

    {
      JSFunction* array_function = native_context()->array_function();
      Handle<DescriptorArray> array_descriptors(
          array_function->initial_map()->instance_descriptors());
      Handle<String> length = factory()->length_string();
      int old = array_descriptors->SearchWithCache(
          isolate(), *length, array_function->initial_map());
      DCHECK(old != DescriptorArray::kNotFound);
      AccessorConstantDescriptor desc(
          length, handle(array_descriptors->GetValue(old), isolate()),
          array_descriptors->GetDetails(old).attributes());
      initial_map->AppendDescriptor(&desc);
    }
    {
      DataDescriptor index_field(factory()->index_string(),
                                 JSRegExpResult::kIndexIndex, NONE,
                                 Representation::Tagged());
      initial_map->AppendDescriptor(&index_field);
    }

    {
      DataDescriptor input_field(factory()->input_string(),
                                 JSRegExpResult::kInputIndex, NONE,
                                 Representation::Tagged());
      initial_map->AppendDescriptor(&input_field);
    }

    initial_map->SetInObjectProperties(2);
    initial_map->set_unused_property_fields(0);

    native_context()->set_regexp_result_map(*initial_map);
  }

  // Add @@iterator method to the arguments object maps.
  {
    PropertyAttributes attribs = DONT_ENUM;
    Handle<AccessorInfo> arguments_iterator =
        Accessors::ArgumentsIteratorInfo(isolate(), attribs);
    {
      AccessorConstantDescriptor d(factory()->iterator_symbol(),
                                   arguments_iterator, attribs);
      Handle<Map> map(native_context()->sloppy_arguments_map());
      Map::EnsureDescriptorSlack(map, 1);
      map->AppendDescriptor(&d);
    }
    {
      AccessorConstantDescriptor d(factory()->iterator_symbol(),
                                   arguments_iterator, attribs);
      Handle<Map> map(native_context()->fast_aliased_arguments_map());
      Map::EnsureDescriptorSlack(map, 1);
      map->AppendDescriptor(&d);
    }
    {
      AccessorConstantDescriptor d(factory()->iterator_symbol(),
                                   arguments_iterator, attribs);
      Handle<Map> map(native_context()->slow_aliased_arguments_map());
      Map::EnsureDescriptorSlack(map, 1);
      map->AppendDescriptor(&d);
    }
    {
      AccessorConstantDescriptor d(factory()->iterator_symbol(),
                                   arguments_iterator, attribs);
      Handle<Map> map(native_context()->strict_arguments_map());
      Map::EnsureDescriptorSlack(map, 1);
      map->AppendDescriptor(&d);
    }
  }

  return true;
}


bool Genesis::InstallExperimentalNatives() {
  static const char* harmony_proxies_natives[] = {"native proxy.js", nullptr};
  static const char* harmony_modules_natives[] = {nullptr};
  static const char* harmony_regexps_natives[] = {"native harmony-regexp.js",
                                                  nullptr};
  static const char* harmony_iterator_close_natives[] = {nullptr};
  static const char* harmony_sloppy_natives[] = {nullptr};
  static const char* harmony_sloppy_function_natives[] = {nullptr};
  static const char* harmony_sloppy_let_natives[] = {nullptr};
  static const char* harmony_species_natives[] = {"native harmony-species.js",
                                                  nullptr};
  static const char* harmony_tailcalls_natives[] = {nullptr};
  static const char* harmony_unicode_regexps_natives[] = {
      "native harmony-unicode-regexps.js", nullptr};
  static const char* harmony_reflect_natives[] = {"native harmony-reflect.js",
                                                  nullptr};
  static const char* harmony_object_observe_natives[] = {
      "native harmony-object-observe.js", nullptr};
  static const char* harmony_sharedarraybuffer_natives[] = {
      "native harmony-sharedarraybuffer.js", "native harmony-atomics.js", NULL};
  static const char* harmony_simd_natives[] = {"native harmony-simd.js",
                                               nullptr};
  static const char* harmony_do_expressions_natives[] = {nullptr};
  static const char* harmony_regexp_subclass_natives[] = {nullptr};
  static const char* harmony_regexp_lookbehind_natives[] = {nullptr};
  static const char* harmony_instanceof_natives[] = {nullptr};
  static const char* harmony_restrictive_declarations_natives[] = {nullptr};
  static const char* harmony_regexp_property_natives[] = {nullptr};
  static const char* harmony_function_name_natives[] = {nullptr};
  static const char* harmony_function_sent_natives[] = {nullptr};
  static const char* promise_extra_natives[] = {"native promise-extra.js",
                                                nullptr};
  static const char* harmony_object_values_entries_natives[] = {nullptr};
  static const char* harmony_object_own_property_descriptors_natives[] = {
      nullptr};
<<<<<<< HEAD
  static const char* harmony_types_natives[] = {nullptr};
=======
  static const char* harmony_array_prototype_values_natives[] = {nullptr};
>>>>>>> 5fceb670

  for (int i = ExperimentalNatives::GetDebuggerCount();
       i < ExperimentalNatives::GetBuiltinsCount(); i++) {
#define INSTALL_EXPERIMENTAL_NATIVES(id, desc)                                \
  if (FLAG_##id) {                                                            \
    for (size_t j = 0; id##_natives[j] != NULL; j++) {                        \
      Vector<const char> script_name = ExperimentalNatives::GetScriptName(i); \
      if (strncmp(script_name.start(), id##_natives[j],                       \
                  script_name.length()) == 0) {                               \
        if (!Bootstrapper::CompileExperimentalBuiltin(isolate(), i)) {        \
          return false;                                                       \
        }                                                                     \
      }                                                                       \
    }                                                                         \
  }
    HARMONY_INPROGRESS(INSTALL_EXPERIMENTAL_NATIVES);
    HARMONY_STAGED(INSTALL_EXPERIMENTAL_NATIVES);
    HARMONY_SHIPPING(INSTALL_EXPERIMENTAL_NATIVES);
    INSTALL_EXPERIMENTAL_NATIVES(promise_extra, "");
    INSTALL_EXPERIMENTAL_NATIVES(harmony_types, "");
#undef INSTALL_EXPERIMENTAL_NATIVES
  }

  if (!CallUtilsFunction(isolate(), "PostExperimentals")) return false;

  InstallExperimentalBuiltinFunctionIds();
  return true;
}


bool Genesis::InstallExtraNatives() {
  HandleScope scope(isolate());

  Handle<JSObject> extras_binding =
      factory()->NewJSObject(isolate()->object_function());
  native_context()->set_extras_binding_object(*extras_binding);

  for (int i = ExtraNatives::GetDebuggerCount();
       i < ExtraNatives::GetBuiltinsCount(); i++) {
    if (!Bootstrapper::CompileExtraBuiltin(isolate(), i)) return false;
  }

  return true;
}


bool Genesis::InstallExperimentalExtraNatives() {
  for (int i = ExperimentalExtraNatives::GetDebuggerCount();
       i < ExperimentalExtraNatives::GetBuiltinsCount(); i++) {
    if (!Bootstrapper::CompileExperimentalExtraBuiltin(isolate(), i))
      return false;
  }

  return true;
}


bool Genesis::InstallDebuggerNatives() {
  for (int i = 0; i < Natives::GetDebuggerCount(); ++i) {
    if (!Bootstrapper::CompileBuiltin(isolate(), i)) return false;
  }
  return CallUtilsFunction(isolate(), "PostDebug");
}


static void InstallBuiltinFunctionId(Handle<JSObject> holder,
                                     const char* function_name,
                                     BuiltinFunctionId id) {
  Isolate* isolate = holder->GetIsolate();
  Handle<Object> function_object =
      JSReceiver::GetProperty(isolate, holder, function_name).ToHandleChecked();
  Handle<JSFunction> function = Handle<JSFunction>::cast(function_object);
  function->shared()->set_builtin_function_id(id);
}


#define INSTALL_BUILTIN_ID(holder_expr, fun_name, name) \
  { #holder_expr, #fun_name, k##name }                  \
  ,


void Genesis::InstallBuiltinFunctionIds() {
  HandleScope scope(isolate());
  struct BuiltinFunctionIds {
    const char* holder_expr;
    const char* fun_name;
    BuiltinFunctionId id;
  };

  const BuiltinFunctionIds builtins[] = {
      FUNCTIONS_WITH_ID_LIST(INSTALL_BUILTIN_ID)};

  for (const BuiltinFunctionIds& builtin : builtins) {
    Handle<JSObject> holder =
        ResolveBuiltinIdHolder(native_context(), builtin.holder_expr);
    InstallBuiltinFunctionId(holder, builtin.fun_name, builtin.id);
  }
}


void Genesis::InstallExperimentalBuiltinFunctionIds() {
  if (FLAG_harmony_sharedarraybuffer) {
    struct BuiltinFunctionIds {
      const char* holder_expr;
      const char* fun_name;
      BuiltinFunctionId id;
    };

    const BuiltinFunctionIds atomic_builtins[] = {
        ATOMIC_FUNCTIONS_WITH_ID_LIST(INSTALL_BUILTIN_ID)};

    for (const BuiltinFunctionIds& builtin : atomic_builtins) {
      Handle<JSObject> holder =
          ResolveBuiltinIdHolder(native_context(), builtin.holder_expr);
      InstallBuiltinFunctionId(holder, builtin.fun_name, builtin.id);
    }
  }
}


#undef INSTALL_BUILTIN_ID


void Genesis::InitializeNormalizedMapCaches() {
  Handle<NormalizedMapCache> cache = NormalizedMapCache::New(isolate());
  native_context()->set_normalized_map_cache(*cache);
}


bool Bootstrapper::InstallExtensions(Handle<Context> native_context,
                                     v8::ExtensionConfiguration* extensions) {
  BootstrapperActive active(this);
  SaveContext saved_context(isolate_);
  isolate_->set_context(*native_context);
  return Genesis::InstallExtensions(native_context, extensions) &&
      Genesis::InstallSpecialObjects(native_context);
}


bool Genesis::InstallSpecialObjects(Handle<Context> native_context) {
  Isolate* isolate = native_context->GetIsolate();
  // Don't install extensions into the snapshot.
  if (isolate->serializer_enabled()) return true;

  Factory* factory = isolate->factory();
  HandleScope scope(isolate);
  Handle<JSGlobalObject> global(JSGlobalObject::cast(
      native_context->global_object()));

  Handle<JSObject> Error = isolate->error_function();
  Handle<String> name =
      factory->InternalizeOneByteString(STATIC_CHAR_VECTOR("stackTraceLimit"));
  Handle<Smi> stack_trace_limit(Smi::FromInt(FLAG_stack_trace_limit), isolate);
  JSObject::AddProperty(Error, name, stack_trace_limit, NONE);

  // Expose the debug global object in global if a name for it is specified.
  if (FLAG_expose_debug_as != NULL && strlen(FLAG_expose_debug_as) != 0) {
    // If loading fails we just bail out without installing the
    // debugger but without tanking the whole context.
    Debug* debug = isolate->debug();
    if (!debug->Load()) return true;
    Handle<Context> debug_context = debug->debug_context();
    // Set the security token for the debugger context to the same as
    // the shell native context to allow calling between these (otherwise
    // exposing debug global object doesn't make much sense).
    debug_context->set_security_token(native_context->security_token());
    Handle<String> debug_string =
        factory->InternalizeUtf8String(FLAG_expose_debug_as);
    uint32_t index;
    if (debug_string->AsArrayIndex(&index)) return true;
    Handle<Object> global_proxy(debug_context->global_proxy(), isolate);
    JSObject::AddProperty(global, debug_string, global_proxy, DONT_ENUM);
  }

  if (FLAG_expose_wasm) {
    WasmJs::Install(isolate, global);
  }

  return true;
}


static uint32_t Hash(RegisteredExtension* extension) {
  return v8::internal::ComputePointerHash(extension);
}


Genesis::ExtensionStates::ExtensionStates() : map_(HashMap::PointersMatch, 8) {}

Genesis::ExtensionTraversalState Genesis::ExtensionStates::get_state(
    RegisteredExtension* extension) {
  i::HashMap::Entry* entry = map_.Lookup(extension, Hash(extension));
  if (entry == NULL) {
    return UNVISITED;
  }
  return static_cast<ExtensionTraversalState>(
      reinterpret_cast<intptr_t>(entry->value));
}

void Genesis::ExtensionStates::set_state(RegisteredExtension* extension,
                                         ExtensionTraversalState state) {
  map_.LookupOrInsert(extension, Hash(extension))->value =
      reinterpret_cast<void*>(static_cast<intptr_t>(state));
}


bool Genesis::InstallExtensions(Handle<Context> native_context,
                                v8::ExtensionConfiguration* extensions) {
  Isolate* isolate = native_context->GetIsolate();
  ExtensionStates extension_states;  // All extensions have state UNVISITED.
  return InstallAutoExtensions(isolate, &extension_states) &&
      (!FLAG_expose_free_buffer ||
       InstallExtension(isolate, "v8/free-buffer", &extension_states)) &&
      (!FLAG_expose_gc ||
       InstallExtension(isolate, "v8/gc", &extension_states)) &&
      (!FLAG_expose_externalize_string ||
       InstallExtension(isolate, "v8/externalize", &extension_states)) &&
      (!FLAG_track_gc_object_stats ||
       InstallExtension(isolate, "v8/statistics", &extension_states)) &&
      (!FLAG_expose_trigger_failure ||
       InstallExtension(isolate, "v8/trigger-failure", &extension_states)) &&
      InstallRequestedExtensions(isolate, extensions, &extension_states);
}


bool Genesis::InstallAutoExtensions(Isolate* isolate,
                                    ExtensionStates* extension_states) {
  for (v8::RegisteredExtension* it = v8::RegisteredExtension::first_extension();
       it != NULL;
       it = it->next()) {
    if (it->extension()->auto_enable() &&
        !InstallExtension(isolate, it, extension_states)) {
      return false;
    }
  }
  return true;
}


bool Genesis::InstallRequestedExtensions(Isolate* isolate,
                                         v8::ExtensionConfiguration* extensions,
                                         ExtensionStates* extension_states) {
  for (const char** it = extensions->begin(); it != extensions->end(); ++it) {
    if (!InstallExtension(isolate, *it, extension_states)) return false;
  }
  return true;
}


// Installs a named extension.  This methods is unoptimized and does
// not scale well if we want to support a large number of extensions.
bool Genesis::InstallExtension(Isolate* isolate,
                               const char* name,
                               ExtensionStates* extension_states) {
  for (v8::RegisteredExtension* it = v8::RegisteredExtension::first_extension();
       it != NULL;
       it = it->next()) {
    if (strcmp(name, it->extension()->name()) == 0) {
      return InstallExtension(isolate, it, extension_states);
    }
  }
  return Utils::ApiCheck(false,
                         "v8::Context::New()",
                         "Cannot find required extension");
}


bool Genesis::InstallExtension(Isolate* isolate,
                               v8::RegisteredExtension* current,
                               ExtensionStates* extension_states) {
  HandleScope scope(isolate);

  if (extension_states->get_state(current) == INSTALLED) return true;
  // The current node has already been visited so there must be a
  // cycle in the dependency graph; fail.
  if (!Utils::ApiCheck(extension_states->get_state(current) != VISITED,
                       "v8::Context::New()",
                       "Circular extension dependency")) {
    return false;
  }
  DCHECK(extension_states->get_state(current) == UNVISITED);
  extension_states->set_state(current, VISITED);
  v8::Extension* extension = current->extension();
  // Install the extension's dependencies
  for (int i = 0; i < extension->dependency_count(); i++) {
    if (!InstallExtension(isolate,
                          extension->dependencies()[i],
                          extension_states)) {
      return false;
    }
  }
  // We do not expect this to throw an exception. Change this if it does.
  bool result = CompileExtension(isolate, extension);
  DCHECK(isolate->has_pending_exception() != result);
  if (!result) {
    // We print out the name of the extension that fail to install.
    // When an error is thrown during bootstrapping we automatically print
    // the line number at which this happened to the console in the isolate
    // error throwing functionality.
    base::OS::PrintError("Error installing extension '%s'.\n",
                         current->extension()->name());
    isolate->clear_pending_exception();
  }
  extension_states->set_state(current, INSTALLED);
  isolate->NotifyExtensionInstalled();
  return result;
}


bool Genesis::ConfigureGlobalObjects(
    v8::Local<v8::ObjectTemplate> global_proxy_template) {
  Handle<JSObject> global_proxy(
      JSObject::cast(native_context()->global_proxy()));
  Handle<JSObject> global_object(
      JSObject::cast(native_context()->global_object()));

  if (!global_proxy_template.IsEmpty()) {
    // Configure the global proxy object.
    Handle<ObjectTemplateInfo> global_proxy_data =
        v8::Utils::OpenHandle(*global_proxy_template);
    if (!ConfigureApiObject(global_proxy, global_proxy_data)) return false;

    // Configure the global object.
    Handle<FunctionTemplateInfo> proxy_constructor(
        FunctionTemplateInfo::cast(global_proxy_data->constructor()));
    if (!proxy_constructor->prototype_template()->IsUndefined()) {
      Handle<ObjectTemplateInfo> global_object_data(
          ObjectTemplateInfo::cast(proxy_constructor->prototype_template()));
      if (!ConfigureApiObject(global_object, global_object_data)) return false;
    }
  }

  SetObjectPrototype(global_proxy, global_object);

  native_context()->set_initial_array_prototype(
      JSArray::cast(native_context()->array_function()->prototype()));
  native_context()->set_array_buffer_map(
      native_context()->array_buffer_fun()->initial_map());
  native_context()->set_js_map_map(
      native_context()->js_map_fun()->initial_map());
  native_context()->set_js_set_map(
      native_context()->js_set_fun()->initial_map());

  return true;
}


bool Genesis::ConfigureApiObject(Handle<JSObject> object,
                                 Handle<ObjectTemplateInfo> object_template) {
  DCHECK(!object_template.is_null());
  DCHECK(FunctionTemplateInfo::cast(object_template->constructor())
             ->IsTemplateFor(object->map()));;

  MaybeHandle<JSObject> maybe_obj =
      ApiNatives::InstantiateObject(object_template);
  Handle<JSObject> obj;
  if (!maybe_obj.ToHandle(&obj)) {
    DCHECK(isolate()->has_pending_exception());
    isolate()->clear_pending_exception();
    return false;
  }
  TransferObject(obj, object);
  return true;
}


void Genesis::TransferNamedProperties(Handle<JSObject> from,
                                      Handle<JSObject> to) {
  // If JSObject::AddProperty asserts due to already existing property,
  // it is likely due to both global objects sharing property name(s).
  // Merging those two global objects is impossible.
  // The global template must not create properties that already exist
  // in the snapshotted global object.
  if (from->HasFastProperties()) {
    Handle<DescriptorArray> descs =
        Handle<DescriptorArray>(from->map()->instance_descriptors());
    for (int i = 0; i < from->map()->NumberOfOwnDescriptors(); i++) {
      PropertyDetails details = descs->GetDetails(i);
      switch (details.type()) {
        case DATA: {
          HandleScope inner(isolate());
          Handle<Name> key = Handle<Name>(descs->GetKey(i));
          FieldIndex index = FieldIndex::ForDescriptor(from->map(), i);
          DCHECK(!descs->GetDetails(i).representation().IsDouble());
          Handle<Object> value = Handle<Object>(from->RawFastPropertyAt(index),
                                                isolate());
          JSObject::AddProperty(to, key, value, details.attributes());
          break;
        }
        case DATA_CONSTANT: {
          HandleScope inner(isolate());
          Handle<Name> key = Handle<Name>(descs->GetKey(i));
          Handle<Object> constant(descs->GetConstant(i), isolate());
          JSObject::AddProperty(to, key, constant, details.attributes());
          break;
        }
        case ACCESSOR:
          UNREACHABLE();
        case ACCESSOR_CONSTANT: {
          Handle<Name> key(descs->GetKey(i));
          LookupIterator it(to, key, LookupIterator::OWN_SKIP_INTERCEPTOR);
          CHECK_NE(LookupIterator::ACCESS_CHECK, it.state());
          // If the property is already there we skip it
          if (it.IsFound()) continue;
          HandleScope inner(isolate());
          DCHECK(!to->HasFastProperties());
          // Add to dictionary.
          Handle<Object> callbacks(descs->GetCallbacksObject(i), isolate());
          PropertyDetails d(details.attributes(), ACCESSOR_CONSTANT, i + 1,
                            PropertyCellType::kMutable);
          JSObject::SetNormalizedProperty(to, key, callbacks, d);
          break;
        }
      }
    }
  } else if (from->IsJSGlobalObject()) {
    Handle<GlobalDictionary> properties =
        Handle<GlobalDictionary>(from->global_dictionary());
    int capacity = properties->Capacity();
    for (int i = 0; i < capacity; i++) {
      Object* raw_key(properties->KeyAt(i));
      if (properties->IsKey(raw_key)) {
        DCHECK(raw_key->IsName());
        // If the property is already there we skip it.
        Handle<Name> key(Name::cast(raw_key));
        LookupIterator it(to, key, LookupIterator::OWN_SKIP_INTERCEPTOR);
        CHECK_NE(LookupIterator::ACCESS_CHECK, it.state());
        if (it.IsFound()) continue;
        // Set the property.
        DCHECK(properties->ValueAt(i)->IsPropertyCell());
        Handle<PropertyCell> cell(PropertyCell::cast(properties->ValueAt(i)));
        Handle<Object> value(cell->value(), isolate());
        if (value->IsTheHole()) continue;
        PropertyDetails details = cell->property_details();
        DCHECK_EQ(kData, details.kind());
        JSObject::AddProperty(to, key, value, details.attributes());
      }
    }
  } else {
    Handle<NameDictionary> properties =
        Handle<NameDictionary>(from->property_dictionary());
    int capacity = properties->Capacity();
    for (int i = 0; i < capacity; i++) {
      Object* raw_key(properties->KeyAt(i));
      if (properties->IsKey(raw_key)) {
        DCHECK(raw_key->IsName());
        // If the property is already there we skip it.
        Handle<Name> key(Name::cast(raw_key));
        LookupIterator it(to, key, LookupIterator::OWN_SKIP_INTERCEPTOR);
        CHECK_NE(LookupIterator::ACCESS_CHECK, it.state());
        if (it.IsFound()) continue;
        // Set the property.
        Handle<Object> value = Handle<Object>(properties->ValueAt(i),
                                              isolate());
        DCHECK(!value->IsCell());
        DCHECK(!value->IsTheHole());
        PropertyDetails details = properties->DetailsAt(i);
        DCHECK_EQ(kData, details.kind());
        JSObject::AddProperty(to, key, value, details.attributes());
      }
    }
  }
}


void Genesis::TransferIndexedProperties(Handle<JSObject> from,
                                        Handle<JSObject> to) {
  // Cloning the elements array is sufficient.
  Handle<FixedArray> from_elements =
      Handle<FixedArray>(FixedArray::cast(from->elements()));
  Handle<FixedArray> to_elements = factory()->CopyFixedArray(from_elements);
  to->set_elements(*to_elements);
}


void Genesis::TransferObject(Handle<JSObject> from, Handle<JSObject> to) {
  HandleScope outer(isolate());

  DCHECK(!from->IsJSArray());
  DCHECK(!to->IsJSArray());

  TransferNamedProperties(from, to);
  TransferIndexedProperties(from, to);

  // Transfer the prototype (new map is needed).
  Handle<Object> proto(from->map()->prototype(), isolate());
  SetObjectPrototype(to, proto);
}


void Genesis::MakeFunctionInstancePrototypeWritable() {
  // The maps with writable prototype are created in CreateEmptyFunction
  // and CreateStrictModeFunctionMaps respectively. Initially the maps are
  // created with read-only prototype for JS builtins processing.
  DCHECK(!sloppy_function_map_writable_prototype_.is_null());
  DCHECK(!strict_function_map_writable_prototype_.is_null());

  // Replace function instance maps to make prototype writable.
  native_context()->set_sloppy_function_map(
      *sloppy_function_map_writable_prototype_);
  native_context()->set_strict_function_map(
      *strict_function_map_writable_prototype_);
}


class NoTrackDoubleFieldsForSerializerScope {
 public:
  explicit NoTrackDoubleFieldsForSerializerScope(Isolate* isolate)
      : flag_(FLAG_track_double_fields), enabled_(false) {
    if (isolate->serializer_enabled()) {
      // Disable tracking double fields because heap numbers treated as
      // immutable by the serializer.
      FLAG_track_double_fields = false;
      enabled_ = true;
    }
  }

  ~NoTrackDoubleFieldsForSerializerScope() {
    if (enabled_) {
      FLAG_track_double_fields = flag_;
    }
  }

 private:
  bool flag_;
  bool enabled_;
};

Genesis::Genesis(Isolate* isolate,
                 MaybeHandle<JSGlobalProxy> maybe_global_proxy,
                 v8::Local<v8::ObjectTemplate> global_proxy_template,
                 v8::ExtensionConfiguration* extensions,
                 GlobalContextType context_type)
    : isolate_(isolate), active_(isolate->bootstrapper()) {
  NoTrackDoubleFieldsForSerializerScope disable_scope(isolate);
  result_ = Handle<Context>::null();
  // Before creating the roots we must save the context and restore it
  // on all function exits.
  SaveContext saved_context(isolate);

  // During genesis, the boilerplate for stack overflow won't work until the
  // environment has been at least partially initialized. Add a stack check
  // before entering JS code to catch overflow early.
  StackLimitCheck check(isolate);
  if (check.HasOverflowed()) {
    isolate->StackOverflow();
    return;
  }

  // The deserializer needs to hook up references to the global proxy.
  // Create an uninitialized global proxy now if we don't have one
  // and initialize it later in CreateNewGlobals.
  Handle<JSGlobalProxy> global_proxy;
  if (!maybe_global_proxy.ToHandle(&global_proxy)) {
    global_proxy = isolate->factory()->NewUninitializedJSGlobalProxy();
  }

  // We can only de-serialize a context if the isolate was initialized from
  // a snapshot. Otherwise we have to build the context from scratch.
  // Also create a context from scratch to expose natives, if required by flag.
  if (!isolate->initialized_from_snapshot() ||
      !Snapshot::NewContextFromSnapshot(isolate, global_proxy)
           .ToHandle(&native_context_)) {
    native_context_ = Handle<Context>();
  }

  if (!native_context().is_null()) {
    AddToWeakNativeContextList(*native_context());
    isolate->set_context(*native_context());
    isolate->counters()->contexts_created_by_snapshot()->Increment();
#if TRACE_MAPS
    if (FLAG_trace_maps) {
      Handle<JSFunction> object_fun = isolate->object_function();
      PrintF("[TraceMap: InitialMap map= %p SFI= %d_Object ]\n",
             reinterpret_cast<void*>(object_fun->initial_map()),
             object_fun->shared()->unique_id());
      Map::TraceAllTransitions(object_fun->initial_map());
    }
#endif
    Handle<JSGlobalObject> global_object =
        CreateNewGlobals(global_proxy_template, global_proxy);

    HookUpGlobalProxy(global_object, global_proxy);
    HookUpGlobalObject(global_object);

    if (!ConfigureGlobalObjects(global_proxy_template)) return;
  } else {
    // We get here if there was no context snapshot.
    CreateRoots();
    Handle<JSFunction> empty_function = CreateEmptyFunction(isolate);
    CreateStrictModeFunctionMaps(empty_function);
    CreateIteratorMaps();
    Handle<JSGlobalObject> global_object =
        CreateNewGlobals(global_proxy_template, global_proxy);
    HookUpGlobalProxy(global_object, global_proxy);
    InitializeGlobal(global_object, empty_function, context_type);
    InitializeNormalizedMapCaches();

    if (!InstallNatives(context_type)) return;

    MakeFunctionInstancePrototypeWritable();

    if (context_type != THIN_CONTEXT) {
      if (!InstallExtraNatives()) return;
      if (!ConfigureGlobalObjects(global_proxy_template)) return;
    }
    isolate->counters()->contexts_created_from_scratch()->Increment();
    // Re-initialize the counter because it got incremented during snapshot
    // creation.
    isolate->native_context()->set_errors_thrown(Smi::FromInt(0));
  }

  // Install experimental natives. Do not include them into the
  // snapshot as we should be able to turn them off at runtime. Re-installing
  // them after they have already been deserialized would also fail.
  if (context_type == FULL_CONTEXT) {
    if (!isolate->serializer_enabled()) {
      InitializeExperimentalGlobal();
      if (!InstallExperimentalNatives()) return;

      if (FLAG_experimental_extras) {
        if (!InstallExperimentalExtraNatives()) return;
      }
    }
    // The serializer cannot serialize typed arrays. Reset those typed arrays
    // for each new context.
  } else if (context_type == DEBUG_CONTEXT) {
    DCHECK(!isolate->serializer_enabled());
    InitializeExperimentalGlobal();
    if (!InstallDebuggerNatives()) return;
  }

  ConfigureUtilsObject(context_type);

  // Check that the script context table is empty except for the 'this' binding.
  // We do not need script contexts for native scripts.
  if (!FLAG_global_var_shortcuts) {
    DCHECK_EQ(1, native_context()->script_context_table()->used());
  }

  result_ = native_context();
}


// Support for thread preemption.

// Reserve space for statics needing saving and restoring.
int Bootstrapper::ArchiveSpacePerThread() {
  return sizeof(NestingCounterType);
}


// Archive statics that are thread-local.
char* Bootstrapper::ArchiveState(char* to) {
  *reinterpret_cast<NestingCounterType*>(to) = nesting_;
  nesting_ = 0;
  return to + sizeof(NestingCounterType);
}


// Restore statics that are thread-local.
char* Bootstrapper::RestoreState(char* from) {
  nesting_ = *reinterpret_cast<NestingCounterType*>(from);
  return from + sizeof(NestingCounterType);
}


// Called when the top-level V8 mutex is destroyed.
void Bootstrapper::FreeThreadResources() {
  DCHECK(!IsActive());
}

}  // namespace internal
}  // namespace v8<|MERGE_RESOLUTION|>--- conflicted
+++ resolved
@@ -2981,11 +2981,8 @@
   static const char* harmony_object_values_entries_natives[] = {nullptr};
   static const char* harmony_object_own_property_descriptors_natives[] = {
       nullptr};
-<<<<<<< HEAD
+  static const char* harmony_array_prototype_values_natives[] = {nullptr};
   static const char* harmony_types_natives[] = {nullptr};
-=======
-  static const char* harmony_array_prototype_values_natives[] = {nullptr};
->>>>>>> 5fceb670
 
   for (int i = ExperimentalNatives::GetDebuggerCount();
        i < ExperimentalNatives::GetBuiltinsCount(); i++) {
