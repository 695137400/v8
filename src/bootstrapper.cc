// Copyright 2014 the V8 project authors. All rights reserved.
// Use of this source code is governed by a BSD-style license that can be
// found in the LICENSE file.

#include "src/bootstrapper.h"

#include "src/accessors.h"
#include "src/api-natives.h"
#include "src/code-stubs.h"
#include "src/extensions/externalize-string-extension.h"
#include "src/extensions/free-buffer-extension.h"
#include "src/extensions/gc-extension.h"
#include "src/extensions/statistics-extension.h"
#include "src/extensions/trigger-failure-extension.h"
#include "src/heap/heap.h"
#include "src/isolate-inl.h"
#include "src/snapshot/natives.h"
#include "src/snapshot/snapshot.h"
#include "src/wasm/wasm-js.h"

namespace v8 {
namespace internal {

Bootstrapper::Bootstrapper(Isolate* isolate)
    : isolate_(isolate),
      nesting_(0),
      extensions_cache_(Script::TYPE_EXTENSION) {}

template <class Source>
Handle<String> Bootstrapper::SourceLookup(int index) {
  DCHECK(0 <= index && index < Source::GetBuiltinsCount());
  Heap* heap = isolate_->heap();
  if (Source::GetSourceCache(heap)->get(index)->IsUndefined()) {
    // We can use external strings for the natives.
    Vector<const char> source = Source::GetScriptSource(index);
    NativesExternalStringResource* resource =
        new NativesExternalStringResource(source.start(), source.length());
    // We do not expect this to throw an exception. Change this if it does.
    Handle<String> source_code = isolate_->factory()
                                     ->NewExternalStringFromOneByte(resource)
                                     .ToHandleChecked();
    // Mark this external string with a special map.
    source_code->set_map(isolate_->heap()->native_source_string_map());
    Source::GetSourceCache(heap)->set(index, *source_code);
  }
  Handle<Object> cached_source(Source::GetSourceCache(heap)->get(index),
                               isolate_);
  return Handle<String>::cast(cached_source);
}


template Handle<String> Bootstrapper::SourceLookup<Natives>(int index);
template Handle<String> Bootstrapper::SourceLookup<ExperimentalNatives>(
    int index);
template Handle<String> Bootstrapper::SourceLookup<ExperimentalExtraNatives>(
    int index);
template Handle<String> Bootstrapper::SourceLookup<ExtraNatives>(int index);


void Bootstrapper::Initialize(bool create_heap_objects) {
  extensions_cache_.Initialize(isolate_, create_heap_objects);
}


static const char* GCFunctionName() {
  bool flag_given = FLAG_expose_gc_as != NULL && strlen(FLAG_expose_gc_as) != 0;
  return flag_given ? FLAG_expose_gc_as : "gc";
}


v8::Extension* Bootstrapper::free_buffer_extension_ = NULL;
v8::Extension* Bootstrapper::gc_extension_ = NULL;
v8::Extension* Bootstrapper::externalize_string_extension_ = NULL;
v8::Extension* Bootstrapper::statistics_extension_ = NULL;
v8::Extension* Bootstrapper::trigger_failure_extension_ = NULL;


void Bootstrapper::InitializeOncePerProcess() {
  free_buffer_extension_ = new FreeBufferExtension;
  v8::RegisterExtension(free_buffer_extension_);
  gc_extension_ = new GCExtension(GCFunctionName());
  v8::RegisterExtension(gc_extension_);
  externalize_string_extension_ = new ExternalizeStringExtension;
  v8::RegisterExtension(externalize_string_extension_);
  statistics_extension_ = new StatisticsExtension;
  v8::RegisterExtension(statistics_extension_);
  trigger_failure_extension_ = new TriggerFailureExtension;
  v8::RegisterExtension(trigger_failure_extension_);
}


void Bootstrapper::TearDownExtensions() {
  delete free_buffer_extension_;
  free_buffer_extension_ = NULL;
  delete gc_extension_;
  gc_extension_ = NULL;
  delete externalize_string_extension_;
  externalize_string_extension_ = NULL;
  delete statistics_extension_;
  statistics_extension_ = NULL;
  delete trigger_failure_extension_;
  trigger_failure_extension_ = NULL;
}


void DeleteNativeSources(Object* maybe_array) {
  if (maybe_array->IsFixedArray()) {
    FixedArray* array = FixedArray::cast(maybe_array);
    for (int i = 0; i < array->length(); i++) {
      Object* natives_source = array->get(i);
      if (!natives_source->IsUndefined()) {
        const NativesExternalStringResource* resource =
            reinterpret_cast<const NativesExternalStringResource*>(
                ExternalOneByteString::cast(natives_source)->resource());
        delete resource;
      }
    }
  }
}


void Bootstrapper::TearDown() {
  DeleteNativeSources(Natives::GetSourceCache(isolate_->heap()));
  DeleteNativeSources(ExperimentalNatives::GetSourceCache(isolate_->heap()));
  DeleteNativeSources(ExtraNatives::GetSourceCache(isolate_->heap()));
  DeleteNativeSources(
      ExperimentalExtraNatives::GetSourceCache(isolate_->heap()));

  extensions_cache_.Initialize(isolate_, false);  // Yes, symmetrical
}


class Genesis BASE_EMBEDDED {
 public:
  Genesis(Isolate* isolate, MaybeHandle<JSGlobalProxy> maybe_global_proxy,
          v8::Local<v8::ObjectTemplate> global_proxy_template,
          v8::ExtensionConfiguration* extensions,
          GlobalContextType context_type);
  ~Genesis() { }

  Isolate* isolate() const { return isolate_; }
  Factory* factory() const { return isolate_->factory(); }
  Heap* heap() const { return isolate_->heap(); }

  Handle<Context> result() { return result_; }

 private:
  Handle<Context> native_context() { return native_context_; }

  // Creates some basic objects. Used for creating a context from scratch.
  void CreateRoots();
  // Creates the empty function.  Used for creating a context from scratch.
  Handle<JSFunction> CreateEmptyFunction(Isolate* isolate);
  // Creates the ThrowTypeError function. ECMA 5th Ed. 13.2.3
  Handle<JSFunction> GetRestrictedFunctionPropertiesThrower();
  Handle<JSFunction> GetStrictArgumentsPoisonFunction();
  Handle<JSFunction> GetThrowTypeErrorIntrinsic(Builtins::Name builtin_name);

  void CreateStrictModeFunctionMaps(Handle<JSFunction> empty);
  void CreateIteratorMaps();
  void CreateJSProxyMaps();

  // Make the "arguments" and "caller" properties throw a TypeError on access.
  void AddRestrictedFunctionProperties(Handle<Map> map);

  // Creates the global objects using the global proxy and the template passed
  // in through the API.  We call this regardless of whether we are building a
  // context from scratch or using a deserialized one from the partial snapshot
  // but in the latter case we don't use the objects it produces directly, as
  // we have to used the deserialized ones that are linked together with the
  // rest of the context snapshot.
  Handle<JSGlobalObject> CreateNewGlobals(
      v8::Local<v8::ObjectTemplate> global_proxy_template,
      Handle<JSGlobalProxy> global_proxy);
  // Hooks the given global proxy into the context.  If the context was created
  // by deserialization then this will unhook the global proxy that was
  // deserialized, leaving the GC to pick it up.
  void HookUpGlobalProxy(Handle<JSGlobalObject> global_object,
                         Handle<JSGlobalProxy> global_proxy);
  // Similarly, we want to use the global that has been created by the templates
  // passed through the API.  The global from the snapshot is detached from the
  // other objects in the snapshot.
  void HookUpGlobalObject(Handle<JSGlobalObject> global_object);
  // The native context has a ScriptContextTable that store declarative bindings
  // made in script scopes.  Add a "this" binding to that table pointing to the
  // global proxy.
  void InstallGlobalThisBinding();
  // New context initialization.  Used for creating a context from scratch.
  void InitializeGlobal(Handle<JSGlobalObject> global_object,
                        Handle<JSFunction> empty_function,
                        GlobalContextType context_type);
  void InitializeExperimentalGlobal();
  // Depending on the situation, expose and/or get rid of the utils object.
  void ConfigureUtilsObject(GlobalContextType context_type);

#define DECLARE_FEATURE_INITIALIZATION(id, descr) \
  void InitializeGlobal_##id();

  HARMONY_INPROGRESS(DECLARE_FEATURE_INITIALIZATION)
  HARMONY_STAGED(DECLARE_FEATURE_INITIALIZATION)
  HARMONY_SHIPPING(DECLARE_FEATURE_INITIALIZATION)
  DECLARE_FEATURE_INITIALIZATION(promise_extra, "")
  DECLARE_FEATURE_INITIALIZATION(harmony_types, "")
#undef DECLARE_FEATURE_INITIALIZATION

  Handle<JSFunction> InstallArrayBuffer(Handle<JSObject> target,
                                        const char* name);
  Handle<JSFunction> InstallInternalArray(Handle<JSObject> target,
                                          const char* name,
                                          ElementsKind elements_kind);
  bool InstallNatives(GlobalContextType context_type);

  void InstallTypedArray(const char* name, ElementsKind elements_kind,
                         Handle<JSFunction>* fun);
  bool InstallExperimentalNatives();
  bool InstallExtraNatives();
  bool InstallExperimentalExtraNatives();
  bool InstallDebuggerNatives();
  void InstallBuiltinFunctionIds();
  void InstallExperimentalBuiltinFunctionIds();
  void InitializeNormalizedMapCaches();

  enum ExtensionTraversalState {
    UNVISITED, VISITED, INSTALLED
  };

  class ExtensionStates {
   public:
    ExtensionStates();
    ExtensionTraversalState get_state(RegisteredExtension* extension);
    void set_state(RegisteredExtension* extension,
                   ExtensionTraversalState state);
   private:
    HashMap map_;
    DISALLOW_COPY_AND_ASSIGN(ExtensionStates);
  };

  // Used both for deserialized and from-scratch contexts to add the extensions
  // provided.
  static bool InstallExtensions(Handle<Context> native_context,
                                v8::ExtensionConfiguration* extensions);
  static bool InstallAutoExtensions(Isolate* isolate,
                                    ExtensionStates* extension_states);
  static bool InstallRequestedExtensions(Isolate* isolate,
                                         v8::ExtensionConfiguration* extensions,
                                         ExtensionStates* extension_states);
  static bool InstallExtension(Isolate* isolate,
                               const char* name,
                               ExtensionStates* extension_states);
  static bool InstallExtension(Isolate* isolate,
                               v8::RegisteredExtension* current,
                               ExtensionStates* extension_states);
  static bool InstallSpecialObjects(Handle<Context> native_context);
  bool ConfigureApiObject(Handle<JSObject> object,
                          Handle<ObjectTemplateInfo> object_template);
  bool ConfigureGlobalObjects(
      v8::Local<v8::ObjectTemplate> global_proxy_template);

  // Migrates all properties from the 'from' object to the 'to'
  // object and overrides the prototype in 'to' with the one from
  // 'from'.
  void TransferObject(Handle<JSObject> from, Handle<JSObject> to);
  void TransferNamedProperties(Handle<JSObject> from, Handle<JSObject> to);
  void TransferIndexedProperties(Handle<JSObject> from, Handle<JSObject> to);

  enum FunctionMode {
    // With prototype.
    FUNCTION_WITH_WRITEABLE_PROTOTYPE,
    FUNCTION_WITH_READONLY_PROTOTYPE,
    // Without prototype.
    FUNCTION_WITHOUT_PROTOTYPE
  };

  static bool IsFunctionModeWithPrototype(FunctionMode function_mode) {
    return (function_mode == FUNCTION_WITH_WRITEABLE_PROTOTYPE ||
            function_mode == FUNCTION_WITH_READONLY_PROTOTYPE);
  }

  Handle<Map> CreateSloppyFunctionMap(FunctionMode function_mode);

  void SetFunctionInstanceDescriptor(Handle<Map> map,
                                     FunctionMode function_mode);
  void MakeFunctionInstancePrototypeWritable();

  Handle<Map> CreateStrictFunctionMap(FunctionMode function_mode,
                                      Handle<JSFunction> empty_function);


  void SetStrictFunctionInstanceDescriptor(Handle<Map> map,
                                           FunctionMode function_mode);

  static bool CallUtilsFunction(Isolate* isolate, const char* name);

  static bool CompileExtension(Isolate* isolate, v8::Extension* extension);

  Isolate* isolate_;
  Handle<Context> result_;
  Handle<Context> native_context_;

  // Function maps. Function maps are created initially with a read only
  // prototype for the processing of JS builtins. Later the function maps are
  // replaced in order to make prototype writable. These are the final, writable
  // prototype, maps.
  Handle<Map> sloppy_function_map_writable_prototype_;
  Handle<Map> strict_function_map_writable_prototype_;
  Handle<JSFunction> strict_poison_function_;
  Handle<JSFunction> restricted_function_properties_thrower_;

  BootstrapperActive active_;
  friend class Bootstrapper;
};


void Bootstrapper::Iterate(ObjectVisitor* v) {
  extensions_cache_.Iterate(v);
  v->Synchronize(VisitorSynchronization::kExtensions);
}

Handle<Context> Bootstrapper::CreateEnvironment(
    MaybeHandle<JSGlobalProxy> maybe_global_proxy,
    v8::Local<v8::ObjectTemplate> global_proxy_template,
    v8::ExtensionConfiguration* extensions, GlobalContextType context_type) {
  HandleScope scope(isolate_);
  Genesis genesis(isolate_, maybe_global_proxy, global_proxy_template,
                  extensions, context_type);
  Handle<Context> env = genesis.result();
  if (env.is_null() ||
      (context_type != THIN_CONTEXT && !InstallExtensions(env, extensions))) {
    return Handle<Context>();
  }
  return scope.CloseAndEscape(env);
}


static void SetObjectPrototype(Handle<JSObject> object, Handle<Object> proto) {
  // object.__proto__ = proto;
  Handle<Map> old_map = Handle<Map>(object->map());
  Handle<Map> new_map = Map::Copy(old_map, "SetObjectPrototype");
  Map::SetPrototype(new_map, proto, FAST_PROTOTYPE);
  JSObject::MigrateToMap(object, new_map);
}


void Bootstrapper::DetachGlobal(Handle<Context> env) {
  env->GetIsolate()->counters()->errors_thrown_per_context()->AddSample(
    env->GetErrorsThrown());

  Factory* factory = env->GetIsolate()->factory();
  Handle<JSGlobalProxy> global_proxy(JSGlobalProxy::cast(env->global_proxy()));
  global_proxy->set_native_context(*factory->null_value());
  SetObjectPrototype(global_proxy, factory->null_value());
  global_proxy->map()->SetConstructor(*factory->null_value());
  if (FLAG_track_detached_contexts) {
    env->GetIsolate()->AddDetachedContext(env);
  }
}


namespace {

void InstallFunction(Handle<JSObject> target, Handle<Name> property_name,
                     Handle<JSFunction> function, Handle<String> function_name,
                     PropertyAttributes attributes = DONT_ENUM) {
  JSObject::AddProperty(target, property_name, function, attributes);
  if (target->IsJSGlobalObject()) {
    function->shared()->set_instance_class_name(*function_name);
  }
  function->shared()->set_native(true);
}


static void InstallFunction(Handle<JSObject> target,
                            Handle<JSFunction> function, Handle<Name> name,
                            PropertyAttributes attributes = DONT_ENUM) {
  Handle<String> name_string = Name::ToFunctionName(name).ToHandleChecked();
  InstallFunction(target, name, function, name_string, attributes);
}


static Handle<JSFunction> CreateFunction(Isolate* isolate, Handle<String> name,
                                         InstanceType type, int instance_size,
                                         MaybeHandle<JSObject> maybe_prototype,
                                         Builtins::Name call,
                                         bool strict_function_map = false) {
  Factory* factory = isolate->factory();
  Handle<Code> call_code(isolate->builtins()->builtin(call));
  Handle<JSObject> prototype;
  static const bool kReadOnlyPrototype = false;
  static const bool kInstallConstructor = false;
  return maybe_prototype.ToHandle(&prototype)
             ? factory->NewFunction(name, call_code, prototype, type,
                                    instance_size, kReadOnlyPrototype,
                                    kInstallConstructor, strict_function_map)
             : factory->NewFunctionWithoutPrototype(name, call_code,
                                                    strict_function_map);
}


Handle<JSFunction> InstallFunction(Handle<JSObject> target, Handle<Name> name,
                                   InstanceType type, int instance_size,
                                   MaybeHandle<JSObject> maybe_prototype,
                                   Builtins::Name call,
                                   PropertyAttributes attributes,
                                   bool strict_function_map = false) {
  Handle<String> name_string = Name::ToFunctionName(name).ToHandleChecked();
  Handle<JSFunction> function =
      CreateFunction(target->GetIsolate(), name_string, type, instance_size,
                     maybe_prototype, call, strict_function_map);
  InstallFunction(target, name, function, name_string, attributes);
  return function;
}


Handle<JSFunction> InstallFunction(Handle<JSObject> target, const char* name,
                                   InstanceType type, int instance_size,
                                   MaybeHandle<JSObject> maybe_prototype,
                                   Builtins::Name call,
                                   bool strict_function_map = false) {
  Factory* const factory = target->GetIsolate()->factory();
  PropertyAttributes attributes = DONT_ENUM;
  return InstallFunction(target, factory->InternalizeUtf8String(name), type,
                         instance_size, maybe_prototype, call, attributes,
                         strict_function_map);
}

}  // namespace


void Genesis::SetFunctionInstanceDescriptor(Handle<Map> map,
                                            FunctionMode function_mode) {
  int size = IsFunctionModeWithPrototype(function_mode) ? 5 : 4;
  Map::EnsureDescriptorSlack(map, size);

  PropertyAttributes ro_attribs =
      static_cast<PropertyAttributes>(DONT_ENUM | DONT_DELETE | READ_ONLY);
  PropertyAttributes roc_attribs =
      static_cast<PropertyAttributes>(DONT_ENUM | READ_ONLY);

  Handle<AccessorInfo> length =
      Accessors::FunctionLengthInfo(isolate(), roc_attribs);
  {  // Add length.
    AccessorConstantDescriptor d(Handle<Name>(Name::cast(length->name())),
                                 length, roc_attribs);
    map->AppendDescriptor(&d);
  }
  Handle<AccessorInfo> name =
      Accessors::FunctionNameInfo(isolate(), ro_attribs);
  {  // Add name.
    AccessorConstantDescriptor d(Handle<Name>(Name::cast(name->name())), name,
                                 roc_attribs);
    map->AppendDescriptor(&d);
  }
  Handle<AccessorInfo> args =
      Accessors::FunctionArgumentsInfo(isolate(), ro_attribs);
  {  // Add arguments.
    AccessorConstantDescriptor d(Handle<Name>(Name::cast(args->name())), args,
                                 ro_attribs);
    map->AppendDescriptor(&d);
  }
  Handle<AccessorInfo> caller =
      Accessors::FunctionCallerInfo(isolate(), ro_attribs);
  {  // Add caller.
    AccessorConstantDescriptor d(Handle<Name>(Name::cast(caller->name())),
                                 caller, ro_attribs);
    map->AppendDescriptor(&d);
  }
  if (IsFunctionModeWithPrototype(function_mode)) {
    if (function_mode == FUNCTION_WITH_WRITEABLE_PROTOTYPE) {
      ro_attribs = static_cast<PropertyAttributes>(ro_attribs & ~READ_ONLY);
    }
    Handle<AccessorInfo> prototype =
        Accessors::FunctionPrototypeInfo(isolate(), ro_attribs);
    AccessorConstantDescriptor d(Handle<Name>(Name::cast(prototype->name())),
                                 prototype, ro_attribs);
    map->AppendDescriptor(&d);
  }
}


Handle<Map> Genesis::CreateSloppyFunctionMap(FunctionMode function_mode) {
  Handle<Map> map = factory()->NewMap(JS_FUNCTION_TYPE, JSFunction::kSize);
  SetFunctionInstanceDescriptor(map, function_mode);
  map->set_is_constructor(IsFunctionModeWithPrototype(function_mode));
  map->set_is_callable();
  return map;
}


Handle<JSFunction> Genesis::CreateEmptyFunction(Isolate* isolate) {
  // Allocate the map for function instances. Maps are allocated first and their
  // prototypes patched later, once empty function is created.

  // Functions with this map will not have a 'prototype' property, and
  // can not be used as constructors.
  Handle<Map> function_without_prototype_map =
      CreateSloppyFunctionMap(FUNCTION_WITHOUT_PROTOTYPE);
  native_context()->set_sloppy_function_without_prototype_map(
      *function_without_prototype_map);

  // Allocate the function map. This map is temporary, used only for processing
  // of builtins.
  // Later the map is replaced with writable prototype map, allocated below.
  Handle<Map> function_map =
      CreateSloppyFunctionMap(FUNCTION_WITH_READONLY_PROTOTYPE);
  native_context()->set_sloppy_function_map(*function_map);
  native_context()->set_sloppy_function_with_readonly_prototype_map(
      *function_map);

  // The final map for functions. Writeable prototype.
  // This map is installed in MakeFunctionInstancePrototypeWritable.
  sloppy_function_map_writable_prototype_ =
      CreateSloppyFunctionMap(FUNCTION_WITH_WRITEABLE_PROTOTYPE);
  Factory* factory = isolate->factory();

  Handle<String> object_name = factory->Object_string();

  Handle<JSObject> object_function_prototype;

  {  // --- O b j e c t ---
    Handle<JSFunction> object_fun = factory->NewFunction(object_name);
    int unused = JSObject::kInitialGlobalObjectUnusedPropertiesCount;
    int instance_size = JSObject::kHeaderSize + kPointerSize * unused;
    Handle<Map> object_function_map =
        factory->NewMap(JS_OBJECT_TYPE, instance_size);
    object_function_map->SetInObjectProperties(unused);
    JSFunction::SetInitialMap(object_fun, object_function_map,
                              isolate->factory()->null_value());
    object_function_map->set_unused_property_fields(unused);

    native_context()->set_object_function(*object_fun);

    // Allocate a new prototype for the object function.
    object_function_prototype =
        factory->NewJSObject(isolate->object_function(), TENURED);
    Handle<Map> map = Map::Copy(handle(object_function_prototype->map()),
                                "EmptyObjectPrototype");
    map->set_is_prototype_map(true);
    object_function_prototype->set_map(*map);

    native_context()->set_initial_object_prototype(*object_function_prototype);
    // For bootstrapping set the array prototype to be the same as the object
    // prototype, otherwise the missing initial_array_prototype will cause
    // assertions during startup.
    native_context()->set_initial_array_prototype(*object_function_prototype);
    Accessors::FunctionSetPrototype(object_fun, object_function_prototype)
        .Assert();
  }

  // Allocate the empty function as the prototype for function - ES6 19.2.3
  Handle<Code> code(isolate->builtins()->EmptyFunction());
  Handle<JSFunction> empty_function =
      factory->NewFunctionWithoutPrototype(factory->empty_string(), code);

  // Allocate the function map first and then patch the prototype later
  Handle<Map> empty_function_map =
      CreateSloppyFunctionMap(FUNCTION_WITHOUT_PROTOTYPE);
  DCHECK(!empty_function_map->is_dictionary_map());
  Map::SetPrototype(empty_function_map, object_function_prototype);
  empty_function_map->set_is_prototype_map(true);

  empty_function->set_map(*empty_function_map);

  // --- E m p t y ---
  Handle<String> source = factory->NewStringFromStaticChars("() {}");
  Handle<Script> script = factory->NewScript(source);
  script->set_type(Script::TYPE_NATIVE);
  empty_function->shared()->set_start_position(0);
  empty_function->shared()->set_end_position(source->length());
  empty_function->shared()->DontAdaptArguments();
  SharedFunctionInfo::SetScript(handle(empty_function->shared()), script);

  // Set prototypes for the function maps.
  Handle<Map> sloppy_function_map(native_context()->sloppy_function_map(),
                                  isolate);
  Handle<Map> sloppy_function_without_prototype_map(
      native_context()->sloppy_function_without_prototype_map(), isolate);
  Map::SetPrototype(sloppy_function_map, empty_function);
  Map::SetPrototype(sloppy_function_without_prototype_map, empty_function);
  Map::SetPrototype(sloppy_function_map_writable_prototype_, empty_function);

  // ES6 draft 03-17-2015, section 8.2.2 step 12
  AddRestrictedFunctionProperties(empty_function_map);

  return empty_function;
}


void Genesis::SetStrictFunctionInstanceDescriptor(Handle<Map> map,
                                                  FunctionMode function_mode) {
  int size = IsFunctionModeWithPrototype(function_mode) ? 3 : 2;
  Map::EnsureDescriptorSlack(map, size);

  PropertyAttributes rw_attribs =
      static_cast<PropertyAttributes>(DONT_ENUM | DONT_DELETE);
  PropertyAttributes ro_attribs =
      static_cast<PropertyAttributes>(DONT_ENUM | DONT_DELETE | READ_ONLY);
  PropertyAttributes roc_attribs =
      static_cast<PropertyAttributes>(DONT_ENUM | READ_ONLY);

  DCHECK(function_mode == FUNCTION_WITH_WRITEABLE_PROTOTYPE ||
         function_mode == FUNCTION_WITH_READONLY_PROTOTYPE ||
         function_mode == FUNCTION_WITHOUT_PROTOTYPE);
  {  // Add length.
    Handle<AccessorInfo> length =
        Accessors::FunctionLengthInfo(isolate(), roc_attribs);
    AccessorConstantDescriptor d(Handle<Name>(Name::cast(length->name())),
                                 length, roc_attribs);
    map->AppendDescriptor(&d);
  }
  {  // Add name.
    Handle<AccessorInfo> name =
        Accessors::FunctionNameInfo(isolate(), roc_attribs);
    AccessorConstantDescriptor d(Handle<Name>(Name::cast(name->name())), name,
                                 roc_attribs);
    map->AppendDescriptor(&d);
  }
  if (IsFunctionModeWithPrototype(function_mode)) {
    // Add prototype.
    PropertyAttributes attribs =
        function_mode == FUNCTION_WITH_WRITEABLE_PROTOTYPE ? rw_attribs
                                                           : ro_attribs;
    Handle<AccessorInfo> prototype =
        Accessors::FunctionPrototypeInfo(isolate(), attribs);
    AccessorConstantDescriptor d(Handle<Name>(Name::cast(prototype->name())),
                                 prototype, attribs);
    map->AppendDescriptor(&d);
  }
}


// Creates the %ThrowTypeError% function.
Handle<JSFunction> Genesis::GetThrowTypeErrorIntrinsic(
    Builtins::Name builtin_name) {
  Handle<String> name =
      factory()->InternalizeOneByteString(STATIC_CHAR_VECTOR("ThrowTypeError"));
  Handle<Code> code(isolate()->builtins()->builtin(builtin_name));
  Handle<JSFunction> function =
      factory()->NewFunctionWithoutPrototype(name, code);
  function->shared()->DontAdaptArguments();

  // %ThrowTypeError% must not have a name property.
  if (JSReceiver::DeleteProperty(function, factory()->name_string())
          .IsNothing()) {
    DCHECK(false);
  }

  // length needs to be non configurable.
  Handle<Object> value(Smi::FromInt(function->shared()->length()), isolate());
  JSObject::SetOwnPropertyIgnoreAttributes(
      function, factory()->length_string(), value,
      static_cast<PropertyAttributes>(DONT_ENUM | DONT_DELETE | READ_ONLY))
      .Assert();

  if (JSObject::PreventExtensions(function, Object::THROW_ON_ERROR)
          .IsNothing()) {
    DCHECK(false);
  }

  return function;
}


// ECMAScript 5th Edition, 13.2.3
Handle<JSFunction> Genesis::GetRestrictedFunctionPropertiesThrower() {
  if (restricted_function_properties_thrower_.is_null()) {
    restricted_function_properties_thrower_ = GetThrowTypeErrorIntrinsic(
        Builtins::kRestrictedFunctionPropertiesThrower);
  }
  return restricted_function_properties_thrower_;
}


Handle<JSFunction> Genesis::GetStrictArgumentsPoisonFunction() {
  if (strict_poison_function_.is_null()) {
    strict_poison_function_ = GetThrowTypeErrorIntrinsic(
        Builtins::kRestrictedStrictArgumentsPropertiesThrower);
  }
  return strict_poison_function_;
}


Handle<Map> Genesis::CreateStrictFunctionMap(
    FunctionMode function_mode, Handle<JSFunction> empty_function) {
  Handle<Map> map = factory()->NewMap(JS_FUNCTION_TYPE, JSFunction::kSize);
  SetStrictFunctionInstanceDescriptor(map, function_mode);
  map->set_is_constructor(IsFunctionModeWithPrototype(function_mode));
  map->set_is_callable();
  Map::SetPrototype(map, empty_function);
  return map;
}


void Genesis::CreateStrictModeFunctionMaps(Handle<JSFunction> empty) {
  // Allocate map for the prototype-less strict mode instances.
  Handle<Map> strict_function_without_prototype_map =
      CreateStrictFunctionMap(FUNCTION_WITHOUT_PROTOTYPE, empty);
  native_context()->set_strict_function_without_prototype_map(
      *strict_function_without_prototype_map);

  // Allocate map for the strict mode functions. This map is temporary, used
  // only for processing of builtins.
  // Later the map is replaced with writable prototype map, allocated below.
  Handle<Map> strict_function_map =
      CreateStrictFunctionMap(FUNCTION_WITH_READONLY_PROTOTYPE, empty);
  native_context()->set_strict_function_map(*strict_function_map);

  // The final map for the strict mode functions. Writeable prototype.
  // This map is installed in MakeFunctionInstancePrototypeWritable.
  strict_function_map_writable_prototype_ =
      CreateStrictFunctionMap(FUNCTION_WITH_WRITEABLE_PROTOTYPE, empty);
}


void Genesis::CreateIteratorMaps() {
  // Create iterator-related meta-objects.
  Handle<JSObject> iterator_prototype =
      factory()->NewJSObject(isolate()->object_function(), TENURED);
  Handle<JSObject> generator_object_prototype =
      factory()->NewJSObject(isolate()->object_function(), TENURED);
  Handle<JSObject> generator_function_prototype =
      factory()->NewJSObject(isolate()->object_function(), TENURED);
  SetObjectPrototype(generator_object_prototype, iterator_prototype);

  JSObject::AddProperty(generator_function_prototype,
                        factory()->InternalizeUtf8String("prototype"),
                        generator_object_prototype,
                        static_cast<PropertyAttributes>(DONT_ENUM | READ_ONLY));

  // Create maps for generator functions and their prototypes.  Store those
  // maps in the native context. The "prototype" property descriptor is
  // writable, non-enumerable, and non-configurable (as per ES6 draft
  // 04-14-15, section 25.2.4.3).
  Handle<Map> strict_function_map(strict_function_map_writable_prototype_);
  // Generator functions do not have "caller" or "arguments" accessors.
  Handle<Map> sloppy_generator_function_map =
      Map::Copy(strict_function_map, "SloppyGeneratorFunction");
  sloppy_generator_function_map->set_is_constructor(false);
  Map::SetPrototype(sloppy_generator_function_map,
                    generator_function_prototype);
  native_context()->set_sloppy_generator_function_map(
      *sloppy_generator_function_map);

  Handle<Map> strict_generator_function_map =
      Map::Copy(strict_function_map, "StrictGeneratorFunction");
  strict_generator_function_map->set_is_constructor(false);
  Map::SetPrototype(strict_generator_function_map,
                    generator_function_prototype);
  native_context()->set_strict_generator_function_map(
      *strict_generator_function_map);

  Handle<JSFunction> object_function(native_context()->object_function());
  Handle<Map> generator_object_prototype_map = Map::Create(isolate(), 0);
  Map::SetPrototype(generator_object_prototype_map, generator_object_prototype);
  native_context()->set_generator_object_prototype_map(
      *generator_object_prototype_map);
}

void Genesis::CreateJSProxyMaps() {
  // Allocate the different maps for all Proxy types.
  // Next to the default proxy, we need maps indicating callable and
  // constructable proxies.
  Handle<Map> proxy_function_map =
      Map::Copy(isolate()->sloppy_function_without_prototype_map(), "Proxy");
  proxy_function_map->set_is_constructor(true);
  native_context()->set_proxy_function_map(*proxy_function_map);

  Handle<Map> proxy_map =
      factory()->NewMap(JS_PROXY_TYPE, JSProxy::kSize, FAST_ELEMENTS);
  proxy_map->set_dictionary_map(true);
  native_context()->set_proxy_map(*proxy_map);

  Handle<Map> proxy_callable_map = Map::Copy(proxy_map, "callable Proxy");
  proxy_callable_map->set_is_callable();
  native_context()->set_proxy_callable_map(*proxy_callable_map);
  proxy_callable_map->SetConstructor(native_context()->function_function());

  Handle<Map> proxy_constructor_map =
      Map::Copy(proxy_callable_map, "constructor Proxy");
  proxy_constructor_map->set_is_constructor(true);
  native_context()->set_proxy_constructor_map(*proxy_constructor_map);
}

static void ReplaceAccessors(Handle<Map> map,
                             Handle<String> name,
                             PropertyAttributes attributes,
                             Handle<AccessorPair> accessor_pair) {
  DescriptorArray* descriptors = map->instance_descriptors();
  int idx = descriptors->SearchWithCache(map->GetIsolate(), *name, *map);
  AccessorConstantDescriptor descriptor(name, accessor_pair, attributes);
  descriptors->Replace(idx, &descriptor);
}


void Genesis::AddRestrictedFunctionProperties(Handle<Map> map) {
  PropertyAttributes rw_attribs = static_cast<PropertyAttributes>(DONT_ENUM);
  Handle<JSFunction> thrower = GetRestrictedFunctionPropertiesThrower();
  Handle<AccessorPair> accessors = factory()->NewAccessorPair();
  accessors->set_getter(*thrower);
  accessors->set_setter(*thrower);

  ReplaceAccessors(map, factory()->arguments_string(), rw_attribs, accessors);
  ReplaceAccessors(map, factory()->caller_string(), rw_attribs, accessors);
}


static void AddToWeakNativeContextList(Context* context) {
  DCHECK(context->IsNativeContext());
  Heap* heap = context->GetIsolate()->heap();
#ifdef DEBUG
  { // NOLINT
    DCHECK(context->get(Context::NEXT_CONTEXT_LINK)->IsUndefined());
    // Check that context is not in the list yet.
    for (Object* current = heap->native_contexts_list();
         !current->IsUndefined();
         current = Context::cast(current)->get(Context::NEXT_CONTEXT_LINK)) {
      DCHECK(current != context);
    }
  }
#endif
  context->set(Context::NEXT_CONTEXT_LINK, heap->native_contexts_list(),
               UPDATE_WEAK_WRITE_BARRIER);
  heap->set_native_contexts_list(context);
}


void Genesis::CreateRoots() {
  // Allocate the native context FixedArray first and then patch the
  // closure and extension object later (we need the empty function
  // and the global object, but in order to create those, we need the
  // native context).
  native_context_ = factory()->NewNativeContext();
  AddToWeakNativeContextList(*native_context());
  isolate()->set_context(*native_context());

  // Allocate the message listeners object.
  {
    v8::NeanderArray listeners(isolate());
    native_context()->set_message_listeners(*listeners.value());
  }
}


void Genesis::InstallGlobalThisBinding() {
  Handle<ScriptContextTable> script_contexts(
      native_context()->script_context_table());
  Handle<ScopeInfo> scope_info = ScopeInfo::CreateGlobalThisBinding(isolate());
  Handle<JSFunction> closure(native_context()->closure());
  Handle<Context> context = factory()->NewScriptContext(closure, scope_info);

  // Go ahead and hook it up while we're at it.
  int slot = scope_info->ReceiverContextSlotIndex();
  DCHECK_EQ(slot, Context::MIN_CONTEXT_SLOTS);
  context->set(slot, native_context()->global_proxy());

  Handle<ScriptContextTable> new_script_contexts =
      ScriptContextTable::Extend(script_contexts, context);
  native_context()->set_script_context_table(*new_script_contexts);
}


Handle<JSGlobalObject> Genesis::CreateNewGlobals(
    v8::Local<v8::ObjectTemplate> global_proxy_template,
    Handle<JSGlobalProxy> global_proxy) {
  // The argument global_proxy_template aka data is an ObjectTemplateInfo.
  // It has a constructor pointer that points at global_constructor which is a
  // FunctionTemplateInfo.
  // The global_proxy_constructor is used to (re)initialize the
  // global_proxy. The global_proxy_constructor also has a prototype_template
  // pointer that points at js_global_object_template which is an
  // ObjectTemplateInfo.
  // That in turn has a constructor pointer that points at
  // js_global_object_constructor which is a FunctionTemplateInfo.
  // js_global_object_constructor is used to make js_global_object_function
  // js_global_object_function is used to make the new global_object.
  //
  // --- G l o b a l ---
  // Step 1: Create a fresh JSGlobalObject.
  Handle<JSFunction> js_global_object_function;
  Handle<ObjectTemplateInfo> js_global_object_template;
  if (!global_proxy_template.IsEmpty()) {
    // Get prototype template of the global_proxy_template.
    Handle<ObjectTemplateInfo> data =
        v8::Utils::OpenHandle(*global_proxy_template);
    Handle<FunctionTemplateInfo> global_constructor =
        Handle<FunctionTemplateInfo>(
            FunctionTemplateInfo::cast(data->constructor()));
    Handle<Object> proto_template(global_constructor->prototype_template(),
                                  isolate());
    if (!proto_template->IsUndefined()) {
      js_global_object_template =
          Handle<ObjectTemplateInfo>::cast(proto_template);
    }
  }

  if (js_global_object_template.is_null()) {
    Handle<String> name = Handle<String>(heap()->empty_string());
    Handle<Code> code = isolate()->builtins()->Illegal();
    Handle<JSObject> prototype =
        factory()->NewFunctionPrototype(isolate()->object_function());
    js_global_object_function = factory()->NewFunction(
        name, code, prototype, JS_GLOBAL_OBJECT_TYPE, JSGlobalObject::kSize);
#ifdef DEBUG
    LookupIterator it(prototype, factory()->constructor_string(),
                      LookupIterator::OWN_SKIP_INTERCEPTOR);
    Handle<Object> value = Object::GetProperty(&it).ToHandleChecked();
    DCHECK(it.IsFound());
    DCHECK_EQ(*isolate()->object_function(), *value);
#endif
  } else {
    Handle<FunctionTemplateInfo> js_global_object_constructor(
        FunctionTemplateInfo::cast(js_global_object_template->constructor()));
    js_global_object_function = ApiNatives::CreateApiFunction(
        isolate(), js_global_object_constructor, factory()->the_hole_value(),
        ApiNatives::GlobalObjectType);
  }

  js_global_object_function->initial_map()->set_is_prototype_map(true);
  js_global_object_function->initial_map()->set_dictionary_map(true);
  Handle<JSGlobalObject> global_object =
      factory()->NewJSGlobalObject(js_global_object_function);

  // Step 2: (re)initialize the global proxy object.
  Handle<JSFunction> global_proxy_function;
  if (global_proxy_template.IsEmpty()) {
    Handle<String> name = Handle<String>(heap()->empty_string());
    Handle<Code> code = isolate()->builtins()->Illegal();
    global_proxy_function = factory()->NewFunction(
        name, code, JS_GLOBAL_PROXY_TYPE, JSGlobalProxy::kSize);
  } else {
    Handle<ObjectTemplateInfo> data =
        v8::Utils::OpenHandle(*global_proxy_template);
    Handle<FunctionTemplateInfo> global_constructor(
            FunctionTemplateInfo::cast(data->constructor()));
    global_proxy_function = ApiNatives::CreateApiFunction(
        isolate(), global_constructor, factory()->the_hole_value(),
        ApiNatives::GlobalProxyType);
  }
  Handle<String> global_name = factory()->global_string();
  global_proxy_function->shared()->set_instance_class_name(*global_name);
  global_proxy_function->initial_map()->set_is_access_check_needed(true);
  global_proxy_function->initial_map()->set_has_hidden_prototype(true);

  // Set global_proxy.__proto__ to js_global after ConfigureGlobalObjects
  // Return the global proxy.

  factory()->ReinitializeJSGlobalProxy(global_proxy, global_proxy_function);
  return global_object;
}


void Genesis::HookUpGlobalProxy(Handle<JSGlobalObject> global_object,
                                Handle<JSGlobalProxy> global_proxy) {
  // Set the native context for the global object.
  global_object->set_native_context(*native_context());
  global_object->set_global_proxy(*global_proxy);
  global_proxy->set_native_context(*native_context());
  // If we deserialized the context, the global proxy is already
  // correctly set up. Otherwise it's undefined.
  DCHECK(native_context()->get(Context::GLOBAL_PROXY_INDEX)->IsUndefined() ||
         native_context()->global_proxy() == *global_proxy);
  native_context()->set_global_proxy(*global_proxy);
}


void Genesis::HookUpGlobalObject(Handle<JSGlobalObject> global_object) {
  Handle<JSGlobalObject> global_object_from_snapshot(
      JSGlobalObject::cast(native_context()->extension()));
  native_context()->set_extension(*global_object);
  native_context()->set_security_token(*global_object);

  TransferNamedProperties(global_object_from_snapshot, global_object);
  TransferIndexedProperties(global_object_from_snapshot, global_object);
}


static Handle<JSFunction> SimpleCreateFunction(Isolate* isolate,
                                               Handle<String> name,
                                               Builtins::Name call, int len,
                                               bool adapt) {
  Handle<JSFunction> fun =
      CreateFunction(isolate, name, JS_OBJECT_TYPE, JSObject::kHeaderSize,
                     MaybeHandle<JSObject>(), call);
  if (adapt) {
    fun->shared()->set_internal_formal_parameter_count(len);
  } else {
    fun->shared()->DontAdaptArguments();
  }
  fun->shared()->set_length(len);
  return fun;
}


static Handle<JSFunction> SimpleInstallFunction(Handle<JSObject> base,
                                                Handle<String> name,
                                                Builtins::Name call, int len,
                                                bool adapt) {
  Handle<JSFunction> fun =
      SimpleCreateFunction(base->GetIsolate(), name, call, len, adapt);
  InstallFunction(base, fun, name, DONT_ENUM);
  return fun;
}


static Handle<JSFunction> SimpleInstallFunction(Handle<JSObject> base,
                                                const char* name,
                                                Builtins::Name call, int len,
                                                bool adapt) {
  Factory* const factory = base->GetIsolate()->factory();
  return SimpleInstallFunction(base, factory->InternalizeUtf8String(name), call,
                               len, adapt);
}


static void InstallWithIntrinsicDefaultProto(Isolate* isolate,
                                             Handle<JSFunction> function,
                                             int context_index) {
  Handle<Smi> index(Smi::FromInt(context_index), isolate);
  JSObject::AddProperty(
      function, isolate->factory()->native_context_index_symbol(), index, NONE);
  isolate->native_context()->set(context_index, *function);
}


// This is only called if we are not using snapshots.  The equivalent
// work in the snapshot case is done in HookUpGlobalObject.
void Genesis::InitializeGlobal(Handle<JSGlobalObject> global_object,
                               Handle<JSFunction> empty_function,
                               GlobalContextType context_type) {
  // --- N a t i v e   C o n t e x t ---
  // Use the empty function as closure (no scope info).
  native_context()->set_closure(*empty_function);
  native_context()->set_previous(NULL);
  // Set extension and global object.
  native_context()->set_extension(*global_object);
  // Security setup: Set the security token of the native context to the global
  // object. This makes the security check between two different contexts fail
  // by default even in case of global object reinitialization.
  native_context()->set_security_token(*global_object);

  Isolate* isolate = global_object->GetIsolate();
  Factory* factory = isolate->factory();

  Handle<ScriptContextTable> script_context_table =
      factory->NewScriptContextTable();
  native_context()->set_script_context_table(*script_context_table);
  InstallGlobalThisBinding();

  {  // --- O b j e c t ---
    Handle<String> object_name = factory->Object_string();
    Handle<JSFunction> object_function = isolate->object_function();
    JSObject::AddProperty(global_object, object_name, object_function,
                          DONT_ENUM);
    SimpleInstallFunction(object_function, factory->assign_string(),
                          Builtins::kObjectAssign, 2, false);
    SimpleInstallFunction(object_function, factory->create_string(),
                          Builtins::kObjectCreate, 2, false);
    Handle<JSFunction> object_freeze = SimpleInstallFunction(
        object_function, "freeze", Builtins::kObjectFreeze, 1, false);
    native_context()->set_object_freeze(*object_freeze);
    SimpleInstallFunction(object_function, "getOwnPropertyDescriptor",
                          Builtins::kObjectGetOwnPropertyDescriptor, 2, false);
    SimpleInstallFunction(object_function, "getOwnPropertyNames",
                          Builtins::kObjectGetOwnPropertyNames, 1, false);
    SimpleInstallFunction(object_function, "getOwnPropertySymbols",
                          Builtins::kObjectGetOwnPropertySymbols, 1, false);
    SimpleInstallFunction(object_function, "is", Builtins::kObjectIs, 2, true);
    Handle<JSFunction> object_is_extensible =
        SimpleInstallFunction(object_function, "isExtensible",
                              Builtins::kObjectIsExtensible, 1, false);
    native_context()->set_object_is_extensible(*object_is_extensible);
    Handle<JSFunction> object_is_frozen = SimpleInstallFunction(
        object_function, "isFrozen", Builtins::kObjectIsFrozen, 1, false);
    native_context()->set_object_is_frozen(*object_is_frozen);
    Handle<JSFunction> object_is_sealed = SimpleInstallFunction(
        object_function, "isSealed", Builtins::kObjectIsSealed, 1, false);
    native_context()->set_object_is_sealed(*object_is_sealed);
    Handle<JSFunction> object_keys = SimpleInstallFunction(
        object_function, "keys", Builtins::kObjectKeys, 1, false);
    native_context()->set_object_keys(*object_keys);
    SimpleInstallFunction(object_function, "preventExtensions",
                          Builtins::kObjectPreventExtensions, 1, false);
    SimpleInstallFunction(object_function, "seal", Builtins::kObjectSeal, 1,
                          false);

    SimpleInstallFunction(isolate->initial_object_prototype(), "hasOwnProperty",
                          Builtins::kObjectHasOwnProperty, 1, false);
  }

  Handle<JSObject> global(native_context()->global_object());

  {  // --- F u n c t i o n ---
    Handle<JSFunction> prototype = empty_function;
    Handle<JSFunction> function_fun =
        InstallFunction(global, "Function", JS_FUNCTION_TYPE, JSFunction::kSize,
                        prototype, Builtins::kFunctionConstructor);
    function_fun->set_prototype_or_initial_map(
        *sloppy_function_map_writable_prototype_);
    function_fun->shared()->DontAdaptArguments();
    function_fun->shared()->set_construct_stub(
        *isolate->builtins()->FunctionConstructor());
    function_fun->shared()->set_length(1);
    InstallWithIntrinsicDefaultProto(isolate, function_fun,
                                     Context::FUNCTION_FUNCTION_INDEX);

    // Setup the methods on the %FunctionPrototype%.
    SimpleInstallFunction(prototype, factory->apply_string(),
                          Builtins::kFunctionPrototypeApply, 2, false);
    SimpleInstallFunction(prototype, factory->bind_string(),
                          Builtins::kFunctionPrototypeBind, 1, false);
    SimpleInstallFunction(prototype, factory->call_string(),
                          Builtins::kFunctionPrototypeCall, 1, false);
    SimpleInstallFunction(prototype, factory->toString_string(),
                          Builtins::kFunctionPrototypeToString, 0, false);

    // Install the @@hasInstance function.
    Handle<JSFunction> has_instance = InstallFunction(
        prototype, factory->has_instance_symbol(), JS_OBJECT_TYPE,
        JSObject::kHeaderSize, MaybeHandle<JSObject>(),
        Builtins::kFunctionHasInstance,
        static_cast<PropertyAttributes>(DONT_ENUM | DONT_DELETE | READ_ONLY));

    // Set the expected parameters for @@hasInstance to 1; required by builtin.
    has_instance->shared()->set_internal_formal_parameter_count(1);

    // Set the length for the function to satisfy ECMA-262.
    has_instance->shared()->set_length(1);

    // Install in the native context
    native_context()->set_ordinary_has_instance(*has_instance);

    // Install the "constructor" property on the %FunctionPrototype%.
    JSObject::AddProperty(prototype, factory->constructor_string(),
                          function_fun, DONT_ENUM);

    sloppy_function_map_writable_prototype_->SetConstructor(*function_fun);
    strict_function_map_writable_prototype_->SetConstructor(*function_fun);
  }

  {  // --- A r r a y ---
    Handle<JSFunction> array_function =
        InstallFunction(global, "Array", JS_ARRAY_TYPE, JSArray::kSize,
                        isolate->initial_object_prototype(),
                        Builtins::kArrayCode);
    array_function->shared()->DontAdaptArguments();
    array_function->shared()->set_builtin_function_id(kArrayCode);

    // This seems a bit hackish, but we need to make sure Array.length
    // is 1.
    array_function->shared()->set_length(1);

    Handle<Map> initial_map(array_function->initial_map());

    // This assert protects an optimization in
    // HGraphBuilder::JSArrayBuilder::EmitMapCode()
    DCHECK(initial_map->elements_kind() == GetInitialFastElementsKind());
    Map::EnsureDescriptorSlack(initial_map, 1);

    PropertyAttributes attribs = static_cast<PropertyAttributes>(
        DONT_ENUM | DONT_DELETE);

    Handle<AccessorInfo> array_length =
        Accessors::ArrayLengthInfo(isolate, attribs);
    {  // Add length.
      AccessorConstantDescriptor d(
          Handle<Name>(Name::cast(array_length->name())), array_length,
          attribs);
      initial_map->AppendDescriptor(&d);
    }

    InstallWithIntrinsicDefaultProto(isolate, array_function,
                                     Context::ARRAY_FUNCTION_INDEX);

    // Cache the array maps, needed by ArrayConstructorStub
    CacheInitialJSArrayMaps(native_context(), initial_map);
    ArrayConstructorStub array_constructor_stub(isolate);
    Handle<Code> code = array_constructor_stub.GetCode();
    array_function->shared()->set_construct_stub(*code);

    Handle<JSFunction> is_arraylike = SimpleInstallFunction(
        array_function, isolate->factory()->InternalizeUtf8String("isArray"),
        Builtins::kArrayIsArray, 1, true);
    native_context()->set_is_arraylike(*is_arraylike);
  }

  {  // --- N u m b e r ---
    Handle<JSFunction> number_fun = InstallFunction(
        global, "Number", JS_VALUE_TYPE, JSValue::kSize,
        isolate->initial_object_prototype(), Builtins::kNumberConstructor);
    number_fun->shared()->DontAdaptArguments();
    number_fun->shared()->set_construct_stub(
        *isolate->builtins()->NumberConstructor_ConstructStub());
    number_fun->shared()->set_length(1);
    InstallWithIntrinsicDefaultProto(isolate, number_fun,
                                     Context::NUMBER_FUNCTION_INDEX);
  }

  {  // --- B o o l e a n ---
    Handle<JSFunction> boolean_fun =
        InstallFunction(global, "Boolean", JS_VALUE_TYPE, JSValue::kSize,
                        isolate->initial_object_prototype(),
                        Builtins::kBooleanConstructor);
    boolean_fun->shared()->DontAdaptArguments();
    boolean_fun->shared()->set_construct_stub(
        *isolate->builtins()->BooleanConstructor_ConstructStub());
    boolean_fun->shared()->set_length(1);
    InstallWithIntrinsicDefaultProto(isolate, boolean_fun,
                                     Context::BOOLEAN_FUNCTION_INDEX);

    // Create the %BooleanPrototype%
    Handle<JSValue> prototype =
        Handle<JSValue>::cast(factory->NewJSObject(boolean_fun, TENURED));
    prototype->set_value(isolate->heap()->false_value());
    Accessors::FunctionSetPrototype(boolean_fun, prototype).Assert();

    // Install the "constructor" property on the {prototype}.
    JSObject::AddProperty(prototype, factory->constructor_string(), boolean_fun,
                          DONT_ENUM);

    // Install the Boolean.prototype methods.
    SimpleInstallFunction(prototype, "toString",
                          Builtins::kBooleanPrototypeToString, 0, false);
    SimpleInstallFunction(prototype, "valueOf",
                          Builtins::kBooleanPrototypeValueOf, 0, false);
  }

  {  // --- S t r i n g ---
    Handle<JSFunction> string_fun = InstallFunction(
        global, "String", JS_VALUE_TYPE, JSValue::kSize,
        isolate->initial_object_prototype(), Builtins::kStringConstructor);
    string_fun->shared()->set_construct_stub(
        *isolate->builtins()->StringConstructor_ConstructStub());
    string_fun->shared()->DontAdaptArguments();
    string_fun->shared()->set_length(1);
    InstallWithIntrinsicDefaultProto(isolate, string_fun,
                                     Context::STRING_FUNCTION_INDEX);

    Handle<Map> string_map =
        Handle<Map>(native_context()->string_function()->initial_map());
    string_map->set_elements_kind(FAST_STRING_WRAPPER_ELEMENTS);
    Map::EnsureDescriptorSlack(string_map, 1);

    PropertyAttributes attribs = static_cast<PropertyAttributes>(
        DONT_ENUM | DONT_DELETE | READ_ONLY);
    Handle<AccessorInfo> string_length(
        Accessors::StringLengthInfo(isolate, attribs));

    {  // Add length.
      AccessorConstantDescriptor d(factory->length_string(), string_length,
                                   attribs);
      string_map->AppendDescriptor(&d);
    }
  }

  {
    // --- S y m b o l ---
    Handle<JSObject> prototype =
        factory->NewJSObject(isolate->object_function(), TENURED);
    Handle<JSFunction> symbol_fun =
        InstallFunction(global, "Symbol", JS_VALUE_TYPE, JSValue::kSize,
                        prototype, Builtins::kSymbolConstructor);
    symbol_fun->shared()->set_construct_stub(
        *isolate->builtins()->SymbolConstructor_ConstructStub());
    symbol_fun->shared()->set_length(1);
    symbol_fun->shared()->DontAdaptArguments();
    native_context()->set_symbol_function(*symbol_fun);

    // Install the "constructor" property on the {prototype}.
    JSObject::AddProperty(prototype, factory->constructor_string(), symbol_fun,
                          DONT_ENUM);
  }

  {  // --- D a t e ---
    // Builtin functions for Date.prototype.
    Handle<JSObject> prototype =
        factory->NewJSObject(isolate->object_function(), TENURED);
    Handle<JSFunction> date_fun =
        InstallFunction(global, "Date", JS_DATE_TYPE, JSDate::kSize, prototype,
                        Builtins::kDateConstructor);
    InstallWithIntrinsicDefaultProto(isolate, date_fun,
                                     Context::DATE_FUNCTION_INDEX);
    date_fun->shared()->set_construct_stub(
        *isolate->builtins()->DateConstructor_ConstructStub());
    date_fun->shared()->set_length(7);
    date_fun->shared()->DontAdaptArguments();

    // Install the Date.now, Date.parse and Date.UTC functions.
    SimpleInstallFunction(date_fun, "now", Builtins::kDateNow, 0, false);
    SimpleInstallFunction(date_fun, "parse", Builtins::kDateParse, 1, false);
    SimpleInstallFunction(date_fun, "UTC", Builtins::kDateUTC, 7, false);

    // Install the "constructor" property on the {prototype}.
    JSObject::AddProperty(prototype, factory->constructor_string(), date_fun,
                          DONT_ENUM);

    // Install the Date.prototype methods.
    SimpleInstallFunction(prototype, "toString",
                          Builtins::kDatePrototypeToString, 0, false);
    SimpleInstallFunction(prototype, "toDateString",
                          Builtins::kDatePrototypeToDateString, 0, false);
    SimpleInstallFunction(prototype, "toTimeString",
                          Builtins::kDatePrototypeToTimeString, 0, false);
    SimpleInstallFunction(prototype, "toISOString",
                          Builtins::kDatePrototypeToISOString, 0, false);
    Handle<JSFunction> to_utc_string =
        SimpleInstallFunction(prototype, "toUTCString",
                              Builtins::kDatePrototypeToUTCString, 0, false);
    InstallFunction(prototype, to_utc_string,
                    factory->InternalizeUtf8String("toGMTString"), DONT_ENUM);
    SimpleInstallFunction(prototype, "getDate", Builtins::kDatePrototypeGetDate,
                          0, true);
    SimpleInstallFunction(prototype, "setDate", Builtins::kDatePrototypeSetDate,
                          1, false);
    SimpleInstallFunction(prototype, "getDay", Builtins::kDatePrototypeGetDay,
                          0, true);
    SimpleInstallFunction(prototype, "getFullYear",
                          Builtins::kDatePrototypeGetFullYear, 0, true);
    SimpleInstallFunction(prototype, "setFullYear",
                          Builtins::kDatePrototypeSetFullYear, 3, false);
    SimpleInstallFunction(prototype, "getHours",
                          Builtins::kDatePrototypeGetHours, 0, true);
    SimpleInstallFunction(prototype, "setHours",
                          Builtins::kDatePrototypeSetHours, 4, false);
    SimpleInstallFunction(prototype, "getMilliseconds",
                          Builtins::kDatePrototypeGetMilliseconds, 0, true);
    SimpleInstallFunction(prototype, "setMilliseconds",
                          Builtins::kDatePrototypeSetMilliseconds, 1, false);
    SimpleInstallFunction(prototype, "getMinutes",
                          Builtins::kDatePrototypeGetMinutes, 0, true);
    SimpleInstallFunction(prototype, "setMinutes",
                          Builtins::kDatePrototypeSetMinutes, 3, false);
    SimpleInstallFunction(prototype, "getMonth",
                          Builtins::kDatePrototypeGetMonth, 0, true);
    SimpleInstallFunction(prototype, "setMonth",
                          Builtins::kDatePrototypeSetMonth, 2, false);
    SimpleInstallFunction(prototype, "getSeconds",
                          Builtins::kDatePrototypeGetSeconds, 0, true);
    SimpleInstallFunction(prototype, "setSeconds",
                          Builtins::kDatePrototypeSetSeconds, 2, false);
    SimpleInstallFunction(prototype, "getTime", Builtins::kDatePrototypeGetTime,
                          0, true);
    SimpleInstallFunction(prototype, "setTime", Builtins::kDatePrototypeSetTime,
                          1, false);
    SimpleInstallFunction(prototype, "getTimezoneOffset",
                          Builtins::kDatePrototypeGetTimezoneOffset, 0, true);
    SimpleInstallFunction(prototype, "getUTCDate",
                          Builtins::kDatePrototypeGetUTCDate, 0, true);
    SimpleInstallFunction(prototype, "setUTCDate",
                          Builtins::kDatePrototypeSetUTCDate, 1, false);
    SimpleInstallFunction(prototype, "getUTCDay",
                          Builtins::kDatePrototypeGetUTCDay, 0, true);
    SimpleInstallFunction(prototype, "getUTCFullYear",
                          Builtins::kDatePrototypeGetUTCFullYear, 0, true);
    SimpleInstallFunction(prototype, "setUTCFullYear",
                          Builtins::kDatePrototypeSetUTCFullYear, 3, false);
    SimpleInstallFunction(prototype, "getUTCHours",
                          Builtins::kDatePrototypeGetUTCHours, 0, true);
    SimpleInstallFunction(prototype, "setUTCHours",
                          Builtins::kDatePrototypeSetUTCHours, 4, false);
    SimpleInstallFunction(prototype, "getUTCMilliseconds",
                          Builtins::kDatePrototypeGetUTCMilliseconds, 0, true);
    SimpleInstallFunction(prototype, "setUTCMilliseconds",
                          Builtins::kDatePrototypeSetUTCMilliseconds, 1, false);
    SimpleInstallFunction(prototype, "getUTCMinutes",
                          Builtins::kDatePrototypeGetUTCMinutes, 0, true);
    SimpleInstallFunction(prototype, "setUTCMinutes",
                          Builtins::kDatePrototypeSetUTCMinutes, 3, false);
    SimpleInstallFunction(prototype, "getUTCMonth",
                          Builtins::kDatePrototypeGetUTCMonth, 0, true);
    SimpleInstallFunction(prototype, "setUTCMonth",
                          Builtins::kDatePrototypeSetUTCMonth, 2, false);
    SimpleInstallFunction(prototype, "getUTCSeconds",
                          Builtins::kDatePrototypeGetUTCSeconds, 0, true);
    SimpleInstallFunction(prototype, "setUTCSeconds",
                          Builtins::kDatePrototypeSetUTCSeconds, 2, false);
    SimpleInstallFunction(prototype, "valueOf", Builtins::kDatePrototypeValueOf,
                          0, false);
    SimpleInstallFunction(prototype, "getYear", Builtins::kDatePrototypeGetYear,
                          0, true);
    SimpleInstallFunction(prototype, "setYear", Builtins::kDatePrototypeSetYear,
                          1, false);

    // Install i18n fallback functions.
    SimpleInstallFunction(prototype, "toLocaleString",
                          Builtins::kDatePrototypeToString, 0, false);
    SimpleInstallFunction(prototype, "toLocaleDateString",
                          Builtins::kDatePrototypeToDateString, 0, false);
    SimpleInstallFunction(prototype, "toLocaleTimeString",
                          Builtins::kDatePrototypeToTimeString, 0, false);

    // Install the @@toPrimitive function.
    Handle<JSFunction> to_primitive = InstallFunction(
        prototype, factory->to_primitive_symbol(), JS_OBJECT_TYPE,
        JSObject::kHeaderSize, MaybeHandle<JSObject>(),
        Builtins::kDatePrototypeToPrimitive,
        static_cast<PropertyAttributes>(DONT_ENUM | READ_ONLY));

    // Set the expected parameters for @@toPrimitive to 1; required by builtin.
    to_primitive->shared()->set_internal_formal_parameter_count(1);

    // Set the length for the function to satisfy ECMA-262.
    to_primitive->shared()->set_length(1);
  }

  {  // -- R e g E x p
    // Builtin functions for RegExp.prototype.
    Handle<JSFunction> regexp_fun =
        InstallFunction(global, "RegExp", JS_REGEXP_TYPE, JSRegExp::kSize,
                        isolate->initial_object_prototype(),
                        Builtins::kIllegal);
    InstallWithIntrinsicDefaultProto(isolate, regexp_fun,
                                     Context::REGEXP_FUNCTION_INDEX);
    regexp_fun->shared()->set_construct_stub(
        *isolate->builtins()->JSBuiltinsConstructStub());

    DCHECK(regexp_fun->has_initial_map());
    Handle<Map> initial_map(regexp_fun->initial_map());

    DCHECK_EQ(0, initial_map->GetInObjectProperties());

    Map::EnsureDescriptorSlack(initial_map, 1);

    // ECMA-262, section 15.10.7.5.
    PropertyAttributes writable =
        static_cast<PropertyAttributes>(DONT_ENUM | DONT_DELETE);
    DataDescriptor field(factory->last_index_string(),
                         JSRegExp::kLastIndexFieldIndex, writable,
                         Representation::Tagged());
    initial_map->AppendDescriptor(&field);

    static const int num_fields = JSRegExp::kInObjectFieldCount;
    initial_map->SetInObjectProperties(num_fields);
    initial_map->set_unused_property_fields(0);
    initial_map->set_instance_size(initial_map->instance_size() +
                                   num_fields * kPointerSize);
  }

  {  // -- E r r o r
    Handle<JSFunction> error_fun = InstallFunction(
        global, "Error", JS_OBJECT_TYPE, JSObject::kHeaderSize,
        isolate->initial_object_prototype(), Builtins::kIllegal);
    InstallWithIntrinsicDefaultProto(isolate, error_fun,
                                     Context::ERROR_FUNCTION_INDEX);
  }

  {  // -- E v a l E r r o r
    Handle<JSFunction> eval_error_fun = InstallFunction(
        global, "EvalError", JS_OBJECT_TYPE, JSObject::kHeaderSize,
        isolate->initial_object_prototype(), Builtins::kIllegal);
    InstallWithIntrinsicDefaultProto(isolate, eval_error_fun,
                                     Context::EVAL_ERROR_FUNCTION_INDEX);
  }

  {  // -- R a n g e E r r o r
    Handle<JSFunction> range_error_fun = InstallFunction(
        global, "RangeError", JS_OBJECT_TYPE, JSObject::kHeaderSize,
        isolate->initial_object_prototype(), Builtins::kIllegal);
    InstallWithIntrinsicDefaultProto(isolate, range_error_fun,
                                     Context::RANGE_ERROR_FUNCTION_INDEX);
  }

  {  // -- R e f e r e n c e E r r o r
    Handle<JSFunction> reference_error_fun = InstallFunction(
        global, "ReferenceError", JS_OBJECT_TYPE, JSObject::kHeaderSize,
        isolate->initial_object_prototype(), Builtins::kIllegal);
    InstallWithIntrinsicDefaultProto(isolate, reference_error_fun,
                                     Context::REFERENCE_ERROR_FUNCTION_INDEX);
  }

  {  // -- S y n t a x E r r o r
    Handle<JSFunction> syntax_error_fun = InstallFunction(
        global, "SyntaxError", JS_OBJECT_TYPE, JSObject::kHeaderSize,
        isolate->initial_object_prototype(), Builtins::kIllegal);
    InstallWithIntrinsicDefaultProto(isolate, syntax_error_fun,
                                     Context::SYNTAX_ERROR_FUNCTION_INDEX);
  }

  {  // -- T y p e E r r o r
    Handle<JSFunction> type_error_fun = InstallFunction(
        global, "TypeError", JS_OBJECT_TYPE, JSObject::kHeaderSize,
        isolate->initial_object_prototype(), Builtins::kIllegal);
    InstallWithIntrinsicDefaultProto(isolate, type_error_fun,
                                     Context::TYPE_ERROR_FUNCTION_INDEX);
  }

  {  // -- U R I E r r o r
    Handle<JSFunction> uri_error_fun = InstallFunction(
        global, "URIError", JS_OBJECT_TYPE, JSObject::kHeaderSize,
        isolate->initial_object_prototype(), Builtins::kIllegal);
    InstallWithIntrinsicDefaultProto(isolate, uri_error_fun,
                                     Context::URI_ERROR_FUNCTION_INDEX);
  }

  // Initialize the embedder data slot.
  Handle<FixedArray> embedder_data = factory->NewFixedArray(3);
  native_context()->set_embedder_data(*embedder_data);

  if (context_type == THIN_CONTEXT) return;

  {  // -- J S O N
    Handle<String> name = factory->InternalizeUtf8String("JSON");
    Handle<JSFunction> cons = factory->NewFunction(name);
    JSFunction::SetInstancePrototype(cons,
        Handle<Object>(native_context()->initial_object_prototype(), isolate));
    cons->shared()->set_instance_class_name(*name);
    Handle<JSObject> json_object = factory->NewJSObject(cons, TENURED);
    DCHECK(json_object->IsJSObject());
    JSObject::AddProperty(global, name, json_object, DONT_ENUM);
  }

  {  // -- M a t h
    Handle<String> name = factory->InternalizeUtf8String("Math");
    Handle<JSFunction> cons = factory->NewFunction(name);
    JSFunction::SetInstancePrototype(
        cons,
        Handle<Object>(native_context()->initial_object_prototype(), isolate));
    cons->shared()->set_instance_class_name(*name);
    Handle<JSObject> math = factory->NewJSObject(cons, TENURED);
    DCHECK(math->IsJSObject());
    JSObject::AddProperty(global, name, math, DONT_ENUM);
    SimpleInstallFunction(math, "acos", Builtins::kMathAcos, 1, true);
    SimpleInstallFunction(math, "asin", Builtins::kMathAsin, 1, true);
    SimpleInstallFunction(math, "atan", Builtins::kMathAtan, 1, true);
    Handle<JSFunction> math_floor =
        SimpleInstallFunction(math, "floor", Builtins::kMathFloor, 1, true);
    native_context()->set_math_floor(*math_floor);
    SimpleInstallFunction(math, "fround", Builtins::kMathFround, 1, true);
    SimpleInstallFunction(math, "imul", Builtins::kMathImul, 2, true);
    SimpleInstallFunction(math, "max", Builtins::kMathMax, 2, false);
    SimpleInstallFunction(math, "min", Builtins::kMathMin, 2, false);
    Handle<JSFunction> math_sqrt =
        SimpleInstallFunction(math, "sqrt", Builtins::kMathSqrt, 1, true);
    native_context()->set_math_sqrt(*math_sqrt);
  }

  {  // -- A r r a y B u f f e r
    Handle<JSFunction> array_buffer_fun =
        InstallArrayBuffer(global, "ArrayBuffer");
    InstallWithIntrinsicDefaultProto(isolate, array_buffer_fun,
                                     Context::ARRAY_BUFFER_FUN_INDEX);
  }

  {  // -- T y p e d A r r a y s
#define INSTALL_TYPED_ARRAY(Type, type, TYPE, ctype, size)             \
  {                                                                    \
    Handle<JSFunction> fun;                                            \
    InstallTypedArray(#Type "Array", TYPE##_ELEMENTS, &fun);           \
    InstallWithIntrinsicDefaultProto(isolate, fun,                     \
                                     Context::TYPE##_ARRAY_FUN_INDEX); \
  }
    TYPED_ARRAYS(INSTALL_TYPED_ARRAY)
#undef INSTALL_TYPED_ARRAY

    Handle<JSFunction> data_view_fun = InstallFunction(
        global, "DataView", JS_DATA_VIEW_TYPE,
        JSDataView::kSizeWithInternalFields,
        isolate->initial_object_prototype(), Builtins::kDataViewConstructor);
    InstallWithIntrinsicDefaultProto(isolate, data_view_fun,
                                     Context::DATA_VIEW_FUN_INDEX);
    data_view_fun->shared()->set_construct_stub(
        *isolate->builtins()->DataViewConstructor_ConstructStub());
    data_view_fun->shared()->set_length(3);
    data_view_fun->shared()->DontAdaptArguments();
  }

  {  // -- M a p
    Handle<JSFunction> js_map_fun = InstallFunction(
        global, "Map", JS_MAP_TYPE, JSMap::kSize,
        isolate->initial_object_prototype(), Builtins::kIllegal);
    InstallWithIntrinsicDefaultProto(isolate, js_map_fun,
                                     Context::JS_MAP_FUN_INDEX);
  }

  {  // -- S e t
    Handle<JSFunction> js_set_fun = InstallFunction(
        global, "Set", JS_SET_TYPE, JSSet::kSize,
        isolate->initial_object_prototype(), Builtins::kIllegal);
    InstallWithIntrinsicDefaultProto(isolate, js_set_fun,
                                     Context::JS_SET_FUN_INDEX);
  }

  {  // -- I t e r a t o r R e s u l t
    Handle<Map> map =
        factory->NewMap(JS_OBJECT_TYPE, JSIteratorResult::kSize);
    Map::SetPrototype(map, isolate->initial_object_prototype());
    Map::EnsureDescriptorSlack(map, 2);

    {  // value
      DataDescriptor d(factory->value_string(), JSIteratorResult::kValueIndex,
                       NONE, Representation::Tagged());
      map->AppendDescriptor(&d);
    }

    {  // done
      DataDescriptor d(factory->done_string(), JSIteratorResult::kDoneIndex,
                       NONE, Representation::Tagged());
      map->AppendDescriptor(&d);
    }

    map->SetConstructor(native_context()->object_function());
    map->SetInObjectProperties(2);
    native_context()->set_iterator_result_map(*map);
  }

  {  // -- W e a k M a p
    Handle<JSFunction> js_weak_map_fun = InstallFunction(
        global, "WeakMap", JS_WEAK_MAP_TYPE, JSWeakMap::kSize,
        isolate->initial_object_prototype(), Builtins::kIllegal);
    InstallWithIntrinsicDefaultProto(isolate, js_weak_map_fun,
                                     Context::JS_WEAK_MAP_FUN_INDEX);
  }

  {  // -- W e a k S e t
    Handle<JSFunction> js_weak_set_fun = InstallFunction(
        global, "WeakSet", JS_WEAK_SET_TYPE, JSWeakSet::kSize,
        isolate->initial_object_prototype(), Builtins::kIllegal);
    InstallWithIntrinsicDefaultProto(isolate, js_weak_set_fun,
                                     Context::JS_WEAK_SET_FUN_INDEX);
  }

  {  // -- P r o x y
    CreateJSProxyMaps();

    Handle<String> name = factory->Proxy_string();
    Handle<Code> code(isolate->builtins()->ProxyConstructor());

    Handle<JSFunction> proxy_function =
        factory->NewFunction(isolate->proxy_function_map(),
                             factory->Proxy_string(), MaybeHandle<Code>(code));

    JSFunction::SetInitialMap(
        proxy_function, Handle<Map>(native_context()->proxy_map(), isolate),
        factory->null_value());

    proxy_function->shared()->set_construct_stub(
        *isolate->builtins()->ProxyConstructor_ConstructStub());
    proxy_function->shared()->set_internal_formal_parameter_count(2);
    proxy_function->shared()->set_length(2);

    native_context()->set_proxy_function(*proxy_function);
    InstallFunction(global, name, proxy_function, factory->Object_string());
  }

  {  // -- R e f l e c t
    Handle<String> reflect_string = factory->InternalizeUtf8String("Reflect");
    Handle<JSObject> reflect =
        factory->NewJSObject(isolate->object_function(), TENURED);
    JSObject::AddProperty(global, reflect_string, reflect, DONT_ENUM);

    Handle<JSFunction> define_property =
        SimpleInstallFunction(reflect, factory->defineProperty_string(),
                              Builtins::kReflectDefineProperty, 3, true);
    native_context()->set_reflect_define_property(*define_property);

    Handle<JSFunction> delete_property =
        SimpleInstallFunction(reflect, factory->deleteProperty_string(),
                              Builtins::kReflectDeleteProperty, 2, true);
    native_context()->set_reflect_delete_property(*delete_property);

    Handle<JSFunction> apply = SimpleInstallFunction(
        reflect, factory->apply_string(), Builtins::kReflectApply, 3, false);
    native_context()->set_reflect_apply(*apply);

    Handle<JSFunction> construct =
        SimpleInstallFunction(reflect, factory->construct_string(),
                              Builtins::kReflectConstruct, 2, false);
    native_context()->set_reflect_construct(*construct);

    SimpleInstallFunction(reflect, factory->get_string(), Builtins::kReflectGet,
                          2, false);
    SimpleInstallFunction(reflect, factory->getOwnPropertyDescriptor_string(),
                          Builtins::kReflectGetOwnPropertyDescriptor, 2, true);
    SimpleInstallFunction(reflect, factory->getPrototypeOf_string(),
                          Builtins::kReflectGetPrototypeOf, 1, true);
    SimpleInstallFunction(reflect, factory->has_string(), Builtins::kReflectHas,
                          2, true);
    SimpleInstallFunction(reflect, factory->isExtensible_string(),
                          Builtins::kReflectIsExtensible, 1, true);
    SimpleInstallFunction(reflect, factory->ownKeys_string(),
                          Builtins::kReflectOwnKeys, 1, true);
    SimpleInstallFunction(reflect, factory->preventExtensions_string(),
                          Builtins::kReflectPreventExtensions, 1, true);
    SimpleInstallFunction(reflect, factory->set_string(), Builtins::kReflectSet,
                          3, false);
    SimpleInstallFunction(reflect, factory->setPrototypeOf_string(),
                          Builtins::kReflectSetPrototypeOf, 2, true);
  }

  {  // --- B o u n d F u n c t i o n
    Handle<Map> map =
        factory->NewMap(JS_BOUND_FUNCTION_TYPE, JSBoundFunction::kSize);
    map->set_is_callable();
    Map::SetPrototype(map, empty_function);

    PropertyAttributes roc_attribs =
        static_cast<PropertyAttributes>(DONT_ENUM | READ_ONLY);
    Map::EnsureDescriptorSlack(map, 2);

    {  // length
      DataDescriptor d(factory->length_string(), JSBoundFunction::kLengthIndex,
                       roc_attribs, Representation::Tagged());
      map->AppendDescriptor(&d);
    }
    {  // name
      DataDescriptor d(factory->name_string(), JSBoundFunction::kNameIndex,
                       roc_attribs, Representation::Tagged());
      map->AppendDescriptor(&d);
    }

    map->SetInObjectProperties(2);
    native_context()->set_bound_function_without_constructor_map(*map);

    map = Map::Copy(map, "IsConstructor");
    map->set_is_constructor(true);
    native_context()->set_bound_function_with_constructor_map(*map);
  }

  {  // --- sloppy arguments map
    // Make sure we can recognize argument objects at runtime.
    // This is done by introducing an anonymous function with
    // class_name equals 'Arguments'.
    Handle<String> arguments_string = factory->Arguments_string();
    Handle<Code> code = isolate->builtins()->Illegal();
    Handle<JSFunction> function = factory->NewFunctionWithoutPrototype(
        arguments_string, code);
    function->shared()->set_instance_class_name(*arguments_string);

    Handle<Map> map = factory->NewMap(
        JS_OBJECT_TYPE, JSSloppyArgumentsObject::kSize, FAST_ELEMENTS);
    // Create the descriptor array for the arguments object.
    Map::EnsureDescriptorSlack(map, 2);

    {  // length
      DataDescriptor d(factory->length_string(),
                       JSSloppyArgumentsObject::kLengthIndex, DONT_ENUM,
                       Representation::Tagged());
      map->AppendDescriptor(&d);
    }
    {  // callee
      DataDescriptor d(factory->callee_string(),
                       JSSloppyArgumentsObject::kCalleeIndex, DONT_ENUM,
                       Representation::Tagged());
      map->AppendDescriptor(&d);
    }
    // @@iterator method is added later.

    map->SetInObjectProperties(2);
    native_context()->set_sloppy_arguments_map(*map);

    DCHECK(!function->has_initial_map());
    JSFunction::SetInitialMap(function, map,
                              isolate->initial_object_prototype());

    DCHECK(!map->is_dictionary_map());
    DCHECK(IsFastObjectElementsKind(map->elements_kind()));
  }

  {  // --- fast and slow aliased arguments map
    Handle<Map> map = isolate->sloppy_arguments_map();
    map = Map::Copy(map, "FastAliasedArguments");
    map->set_elements_kind(FAST_SLOPPY_ARGUMENTS_ELEMENTS);
    DCHECK_EQ(2, map->GetInObjectProperties());
    native_context()->set_fast_aliased_arguments_map(*map);

    map = Map::Copy(map, "SlowAliasedArguments");
    map->set_elements_kind(SLOW_SLOPPY_ARGUMENTS_ELEMENTS);
    DCHECK_EQ(2, map->GetInObjectProperties());
    native_context()->set_slow_aliased_arguments_map(*map);
  }

  {  // --- strict mode arguments map
    const PropertyAttributes attributes =
      static_cast<PropertyAttributes>(DONT_ENUM | DONT_DELETE | READ_ONLY);

    // Create the ThrowTypeError functions.
    Handle<AccessorPair> callee = factory->NewAccessorPair();
    Handle<AccessorPair> caller = factory->NewAccessorPair();

    Handle<JSFunction> poison = GetStrictArgumentsPoisonFunction();

    // Install the ThrowTypeError functions.
    callee->set_getter(*poison);
    callee->set_setter(*poison);
    caller->set_getter(*poison);
    caller->set_setter(*poison);

    // Create the map. Allocate one in-object field for length.
    Handle<Map> map = factory->NewMap(
        JS_OBJECT_TYPE, JSStrictArgumentsObject::kSize, FAST_ELEMENTS);
    // Create the descriptor array for the arguments object.
    Map::EnsureDescriptorSlack(map, 3);

    {  // length
      DataDescriptor d(factory->length_string(),
                       JSStrictArgumentsObject::kLengthIndex, DONT_ENUM,
                       Representation::Tagged());
      map->AppendDescriptor(&d);
    }
    {  // callee
      AccessorConstantDescriptor d(factory->callee_string(), callee,
                                   attributes);
      map->AppendDescriptor(&d);
    }
    {  // caller
      AccessorConstantDescriptor d(factory->caller_string(), caller,
                                   attributes);
      map->AppendDescriptor(&d);
    }
    // @@iterator method is added later.

    DCHECK_EQ(native_context()->object_function()->prototype(),
              *isolate->initial_object_prototype());
    Map::SetPrototype(map, isolate->initial_object_prototype());
    map->SetInObjectProperties(1);

    // Copy constructor from the sloppy arguments boilerplate.
    map->SetConstructor(
        native_context()->sloppy_arguments_map()->GetConstructor());

    native_context()->set_strict_arguments_map(*map);

    DCHECK(!map->is_dictionary_map());
    DCHECK(IsFastObjectElementsKind(map->elements_kind()));
  }

  {  // --- context extension
    // Create a function for the context extension objects.
    Handle<Code> code = isolate->builtins()->Illegal();
    Handle<JSFunction> context_extension_fun = factory->NewFunction(
        factory->empty_string(), code, JS_CONTEXT_EXTENSION_OBJECT_TYPE,
        JSObject::kHeaderSize);

    Handle<String> name = factory->InternalizeOneByteString(
        STATIC_CHAR_VECTOR("context_extension"));
    context_extension_fun->shared()->set_instance_class_name(*name);
    native_context()->set_context_extension_function(*context_extension_fun);
  }


  {
    // Set up the call-as-function delegate.
    Handle<Code> code = isolate->builtins()->HandleApiCallAsFunction();
    Handle<JSFunction> delegate = factory->NewFunction(
        factory->empty_string(), code, JS_OBJECT_TYPE, JSObject::kHeaderSize);
    native_context()->set_call_as_function_delegate(*delegate);
    delegate->shared()->DontAdaptArguments();
  }

  {
    // Set up the call-as-constructor delegate.
    Handle<Code> code = isolate->builtins()->HandleApiCallAsConstructor();
    Handle<JSFunction> delegate = factory->NewFunction(
        factory->empty_string(), code, JS_OBJECT_TYPE, JSObject::kHeaderSize);
    native_context()->set_call_as_constructor_delegate(*delegate);
    delegate->shared()->DontAdaptArguments();
  }
}  // NOLINT(readability/fn_size)


void Genesis::InstallTypedArray(const char* name, ElementsKind elements_kind,
                                Handle<JSFunction>* fun) {
  Handle<JSObject> global = Handle<JSObject>(native_context()->global_object());
  Handle<JSFunction> result = InstallFunction(
      global, name, JS_TYPED_ARRAY_TYPE, JSTypedArray::kSize,
      isolate()->initial_object_prototype(), Builtins::kIllegal);

  Handle<Map> initial_map = isolate()->factory()->NewMap(
      JS_TYPED_ARRAY_TYPE,
      JSTypedArray::kSizeWithInternalFields,
      elements_kind);
  JSFunction::SetInitialMap(result, initial_map,
                            handle(initial_map->prototype(), isolate()));
  *fun = result;
}


void Genesis::InitializeExperimentalGlobal() {
#define FEATURE_INITIALIZE_GLOBAL(id, descr) InitializeGlobal_##id();

  HARMONY_INPROGRESS(FEATURE_INITIALIZE_GLOBAL)
  HARMONY_STAGED(FEATURE_INITIALIZE_GLOBAL)
  HARMONY_SHIPPING(FEATURE_INITIALIZE_GLOBAL)
  FEATURE_INITIALIZE_GLOBAL(promise_extra, "")
#undef FEATURE_INITIALIZE_GLOBAL
}


bool Bootstrapper::CompileBuiltin(Isolate* isolate, int index) {
  Vector<const char> name = Natives::GetScriptName(index);
  Handle<String> source_code =
      isolate->bootstrapper()->SourceLookup<Natives>(index);

  // We pass in extras_utils so that builtin code can set it up for later use
  // by actual extras code, compiled with CompileExtraBuiltin.
  Handle<Object> global = isolate->global_object();
  Handle<Object> utils = isolate->natives_utils_object();
  Handle<Object> extras_utils = isolate->extras_utils_object();
  Handle<Object> args[] = {global, utils, extras_utils};

  return Bootstrapper::CompileNative(isolate, name, source_code,
                                     arraysize(args), args, NATIVES_CODE);
}


bool Bootstrapper::CompileExperimentalBuiltin(Isolate* isolate, int index) {
  HandleScope scope(isolate);
  Vector<const char> name = ExperimentalNatives::GetScriptName(index);
  Handle<String> source_code =
      isolate->bootstrapper()->SourceLookup<ExperimentalNatives>(index);
  Handle<Object> global = isolate->global_object();
  Handle<Object> utils = isolate->natives_utils_object();
  Handle<Object> args[] = {global, utils};
  return Bootstrapper::CompileNative(isolate, name, source_code,
                                     arraysize(args), args, NATIVES_CODE);
}


bool Bootstrapper::CompileExtraBuiltin(Isolate* isolate, int index) {
  HandleScope scope(isolate);
  Vector<const char> name = ExtraNatives::GetScriptName(index);
  Handle<String> source_code =
      isolate->bootstrapper()->SourceLookup<ExtraNatives>(index);
  Handle<Object> global = isolate->global_object();
  Handle<Object> binding = isolate->extras_binding_object();
  Handle<Object> extras_utils = isolate->extras_utils_object();
  Handle<Object> args[] = {global, binding, extras_utils};
  return Bootstrapper::CompileNative(isolate, name, source_code,
                                     arraysize(args), args, EXTENSION_CODE);
}


bool Bootstrapper::CompileExperimentalExtraBuiltin(Isolate* isolate,
                                                   int index) {
  HandleScope scope(isolate);
  Vector<const char> name = ExperimentalExtraNatives::GetScriptName(index);
  Handle<String> source_code =
      isolate->bootstrapper()->SourceLookup<ExperimentalExtraNatives>(index);
  Handle<Object> global = isolate->global_object();
  Handle<Object> binding = isolate->extras_binding_object();
  Handle<Object> extras_utils = isolate->extras_utils_object();
  Handle<Object> args[] = {global, binding, extras_utils};
  return Bootstrapper::CompileNative(isolate, name, source_code,
                                     arraysize(args), args, EXTENSION_CODE);
}

bool Bootstrapper::CompileNative(Isolate* isolate, Vector<const char> name,
                                 Handle<String> source, int argc,
                                 Handle<Object> argv[],
                                 NativesFlag natives_flag) {
  SuppressDebug compiling_natives(isolate->debug());
  // During genesis, the boilerplate for stack overflow won't work until the
  // environment has been at least partially initialized. Add a stack check
  // before entering JS code to catch overflow early.
  StackLimitCheck check(isolate);
  if (check.JsHasOverflowed(1 * KB)) {
    isolate->StackOverflow();
    return false;
  }

  Handle<Context> context(isolate->context());

  Handle<String> script_name =
      isolate->factory()->NewStringFromUtf8(name).ToHandleChecked();
  Handle<SharedFunctionInfo> function_info =
      Compiler::GetSharedFunctionInfoForScript(
          source, script_name, 0, 0, ScriptOriginOptions(), Handle<Object>(),
          context, NULL, NULL, ScriptCompiler::kNoCompileOptions, natives_flag,
          false);
  if (function_info.is_null()) return false;

  DCHECK(context->IsNativeContext());

  Handle<JSFunction> fun =
      isolate->factory()->NewFunctionFromSharedFunctionInfo(function_info,
                                                            context);
  Handle<Object> receiver = isolate->factory()->undefined_value();

  // For non-extension scripts, run script to get the function wrapper.
  Handle<Object> wrapper;
  if (!Execution::Call(isolate, fun, receiver, 0, NULL).ToHandle(&wrapper)) {
    return false;
  }
  // Then run the function wrapper.
  return !Execution::Call(isolate, Handle<JSFunction>::cast(wrapper), receiver,
                          argc, argv).is_null();
}


bool Genesis::CallUtilsFunction(Isolate* isolate, const char* name) {
  Handle<JSObject> utils =
      Handle<JSObject>::cast(isolate->natives_utils_object());
  Handle<String> name_string =
      isolate->factory()->NewStringFromAsciiChecked(name);
  Handle<Object> fun = JSObject::GetDataProperty(utils, name_string);
  Handle<Object> receiver = isolate->factory()->undefined_value();
  Handle<Object> args[] = {utils};
  return !Execution::Call(isolate, fun, receiver, 1, args).is_null();
}


bool Genesis::CompileExtension(Isolate* isolate, v8::Extension* extension) {
  Factory* factory = isolate->factory();
  HandleScope scope(isolate);
  Handle<SharedFunctionInfo> function_info;

  Handle<String> source =
      isolate->factory()
          ->NewExternalStringFromOneByte(extension->source())
          .ToHandleChecked();
  DCHECK(source->IsOneByteRepresentation());

  // If we can't find the function in the cache, we compile a new
  // function and insert it into the cache.
  Vector<const char> name = CStrVector(extension->name());
  SourceCodeCache* cache = isolate->bootstrapper()->extensions_cache();
  Handle<Context> context(isolate->context());
  DCHECK(context->IsNativeContext());

  if (!cache->Lookup(name, &function_info)) {
    Handle<String> script_name =
        factory->NewStringFromUtf8(name).ToHandleChecked();
    function_info = Compiler::GetSharedFunctionInfoForScript(
        source, script_name, 0, 0, ScriptOriginOptions(), Handle<Object>(),
        context, extension, NULL, ScriptCompiler::kNoCompileOptions,
        EXTENSION_CODE, false);
    if (function_info.is_null()) return false;
    cache->Add(name, function_info);
  }

  // Set up the function context. Conceptually, we should clone the
  // function before overwriting the context but since we're in a
  // single-threaded environment it is not strictly necessary.
  Handle<JSFunction> fun =
      factory->NewFunctionFromSharedFunctionInfo(function_info, context);

  // Call function using either the runtime object or the global
  // object as the receiver. Provide no parameters.
  Handle<Object> receiver = isolate->global_object();
  return !Execution::Call(isolate, fun, receiver, 0, NULL).is_null();
}


static Handle<JSObject> ResolveBuiltinIdHolder(Handle<Context> native_context,
                                               const char* holder_expr) {
  Isolate* isolate = native_context->GetIsolate();
  Factory* factory = isolate->factory();
  Handle<JSGlobalObject> global(native_context->global_object());
  const char* period_pos = strchr(holder_expr, '.');
  if (period_pos == NULL) {
    return Handle<JSObject>::cast(
        Object::GetPropertyOrElement(
            global, factory->InternalizeUtf8String(holder_expr))
            .ToHandleChecked());
  }
  const char* inner = period_pos + 1;
  DCHECK(!strchr(inner, '.'));
  Vector<const char> property(holder_expr,
                              static_cast<int>(period_pos - holder_expr));
  Handle<String> property_string = factory->InternalizeUtf8String(property);
  DCHECK(!property_string.is_null());
  Handle<JSObject> object = Handle<JSObject>::cast(
      JSReceiver::GetProperty(global, property_string).ToHandleChecked());
  if (strcmp("prototype", inner) == 0) {
    Handle<JSFunction> function = Handle<JSFunction>::cast(object);
    return Handle<JSObject>(JSObject::cast(function->prototype()));
  }
  Handle<String> inner_string = factory->InternalizeUtf8String(inner);
  DCHECK(!inner_string.is_null());
  Handle<Object> value =
      JSReceiver::GetProperty(object, inner_string).ToHandleChecked();
  return Handle<JSObject>::cast(value);
}

void Genesis::ConfigureUtilsObject(GlobalContextType context_type) {
  switch (context_type) {
    // We still need the utils object to find debug functions.
    case DEBUG_CONTEXT:
      return;
    // Expose the natives in global if a valid name for it is specified.
    case FULL_CONTEXT: {
      // We still need the utils object after deserialization.
      if (isolate()->serializer_enabled()) return;
      if (FLAG_expose_natives_as == NULL) break;
      if (strlen(FLAG_expose_natives_as) == 0) break;
      HandleScope scope(isolate());
      Handle<String> natives_key =
          factory()->InternalizeUtf8String(FLAG_expose_natives_as);
      uint32_t dummy_index;
      if (natives_key->AsArrayIndex(&dummy_index)) break;
      Handle<Object> utils = isolate()->natives_utils_object();
      Handle<JSObject> global = isolate()->global_object();
      JSObject::AddProperty(global, natives_key, utils, DONT_ENUM);
      break;
    }
    case THIN_CONTEXT:
      break;
  }

  // The utils object can be removed for cases that reach this point.
  native_context()->set_natives_utils_object(heap()->undefined_value());
}


void Bootstrapper::ExportFromRuntime(Isolate* isolate,
                                     Handle<JSObject> container) {
  Factory* factory = isolate->factory();
  HandleScope scope(isolate);
  Handle<Context> native_context = isolate->native_context();
#define EXPORT_PRIVATE_SYMBOL(NAME)                                       \
  Handle<String> NAME##_name = factory->NewStringFromAsciiChecked(#NAME); \
  JSObject::AddProperty(container, NAME##_name, factory->NAME(), NONE);
  PRIVATE_SYMBOL_LIST(EXPORT_PRIVATE_SYMBOL)
#undef EXPORT_PRIVATE_SYMBOL

#define EXPORT_PUBLIC_SYMBOL(NAME, DESCRIPTION)                           \
  Handle<String> NAME##_name = factory->NewStringFromAsciiChecked(#NAME); \
  JSObject::AddProperty(container, NAME##_name, factory->NAME(), NONE);
  PUBLIC_SYMBOL_LIST(EXPORT_PUBLIC_SYMBOL)
  WELL_KNOWN_SYMBOL_LIST(EXPORT_PUBLIC_SYMBOL)
#undef EXPORT_PUBLIC_SYMBOL

  {
    Handle<JSFunction> to_string = InstallFunction(
        container, "object_to_string", JS_OBJECT_TYPE, JSObject::kHeaderSize,
        MaybeHandle<JSObject>(), Builtins::kObjectProtoToString);
    to_string->shared()->DontAdaptArguments();
    to_string->shared()->set_length(0);
    native_context->set_object_to_string(*to_string);
  }

  Handle<JSObject> iterator_prototype;

  {
    PrototypeIterator iter(native_context->generator_object_prototype_map());
    iter.Advance();  // Advance to the prototype of generator_object_prototype.
    iterator_prototype = Handle<JSObject>(iter.GetCurrent<JSObject>());

    JSObject::AddProperty(container,
                          factory->InternalizeUtf8String("IteratorPrototype"),
                          iterator_prototype, NONE);
  }

  {
    PrototypeIterator iter(native_context->sloppy_generator_function_map());
    Handle<JSObject> generator_function_prototype(iter.GetCurrent<JSObject>());

    JSObject::AddProperty(
        container, factory->InternalizeUtf8String("GeneratorFunctionPrototype"),
        generator_function_prototype, NONE);

    static const bool kUseStrictFunctionMap = true;
    Handle<JSFunction> generator_function_function = InstallFunction(
        container, "GeneratorFunction", JS_FUNCTION_TYPE, JSFunction::kSize,
        generator_function_prototype, Builtins::kGeneratorFunctionConstructor,
        kUseStrictFunctionMap);
    generator_function_function->set_prototype_or_initial_map(
        native_context->sloppy_generator_function_map());
    generator_function_function->shared()->DontAdaptArguments();
    generator_function_function->shared()->set_construct_stub(
        *isolate->builtins()->GeneratorFunctionConstructor());
    generator_function_function->shared()->set_length(1);
    InstallWithIntrinsicDefaultProto(
        isolate, generator_function_function,
        Context::GENERATOR_FUNCTION_FUNCTION_INDEX);

    native_context->sloppy_generator_function_map()->SetConstructor(
        *generator_function_function);
    native_context->strict_generator_function_map()->SetConstructor(
        *generator_function_function);
  }

  {  // -- S e t I t e r a t o r
    Handle<JSObject> set_iterator_prototype =
        isolate->factory()->NewJSObject(isolate->object_function(), TENURED);
    SetObjectPrototype(set_iterator_prototype, iterator_prototype);
    Handle<JSFunction> set_iterator_function = InstallFunction(
        container, "SetIterator", JS_SET_ITERATOR_TYPE, JSSetIterator::kSize,
        set_iterator_prototype, Builtins::kIllegal);
    native_context->set_set_iterator_map(set_iterator_function->initial_map());
  }

  {  // -- M a p I t e r a t o r
    Handle<JSObject> map_iterator_prototype =
        isolate->factory()->NewJSObject(isolate->object_function(), TENURED);
    SetObjectPrototype(map_iterator_prototype, iterator_prototype);
    Handle<JSFunction> map_iterator_function = InstallFunction(
        container, "MapIterator", JS_MAP_ITERATOR_TYPE, JSMapIterator::kSize,
        map_iterator_prototype, Builtins::kIllegal);
    native_context->set_map_iterator_map(map_iterator_function->initial_map());
  }

  {  // -- S c r i p t
    // Builtin functions for Script.
    Handle<JSFunction> script_fun = InstallFunction(
        container, "Script", JS_VALUE_TYPE, JSValue::kSize,
        isolate->initial_object_prototype(), Builtins::kIllegal);
    Handle<JSObject> prototype =
        factory->NewJSObject(isolate->object_function(), TENURED);
    Accessors::FunctionSetPrototype(script_fun, prototype).Assert();
    native_context->set_script_function(*script_fun);

    Handle<Map> script_map = Handle<Map>(script_fun->initial_map());
    Map::EnsureDescriptorSlack(script_map, 15);

    PropertyAttributes attribs =
        static_cast<PropertyAttributes>(DONT_ENUM | DONT_DELETE | READ_ONLY);

    Handle<AccessorInfo> script_column =
        Accessors::ScriptColumnOffsetInfo(isolate, attribs);
    {
      AccessorConstantDescriptor d(
          Handle<Name>(Name::cast(script_column->name())), script_column,
          attribs);
      script_map->AppendDescriptor(&d);
    }

    Handle<AccessorInfo> script_id = Accessors::ScriptIdInfo(isolate, attribs);
    {
      AccessorConstantDescriptor d(Handle<Name>(Name::cast(script_id->name())),
                                   script_id, attribs);
      script_map->AppendDescriptor(&d);
    }


    Handle<AccessorInfo> script_name =
        Accessors::ScriptNameInfo(isolate, attribs);
    {
      AccessorConstantDescriptor d(
          Handle<Name>(Name::cast(script_name->name())), script_name, attribs);
      script_map->AppendDescriptor(&d);
    }

    Handle<AccessorInfo> script_line =
        Accessors::ScriptLineOffsetInfo(isolate, attribs);
    {
      AccessorConstantDescriptor d(
          Handle<Name>(Name::cast(script_line->name())), script_line, attribs);
      script_map->AppendDescriptor(&d);
    }

    Handle<AccessorInfo> script_source =
        Accessors::ScriptSourceInfo(isolate, attribs);
    {
      AccessorConstantDescriptor d(
          Handle<Name>(Name::cast(script_source->name())), script_source,
          attribs);
      script_map->AppendDescriptor(&d);
    }

    Handle<AccessorInfo> script_type =
        Accessors::ScriptTypeInfo(isolate, attribs);
    {
      AccessorConstantDescriptor d(
          Handle<Name>(Name::cast(script_type->name())), script_type, attribs);
      script_map->AppendDescriptor(&d);
    }

    Handle<AccessorInfo> script_compilation_type =
        Accessors::ScriptCompilationTypeInfo(isolate, attribs);
    {
      AccessorConstantDescriptor d(
          Handle<Name>(Name::cast(script_compilation_type->name())),
          script_compilation_type, attribs);
      script_map->AppendDescriptor(&d);
    }

    Handle<AccessorInfo> script_line_ends =
        Accessors::ScriptLineEndsInfo(isolate, attribs);
    {
      AccessorConstantDescriptor d(
          Handle<Name>(Name::cast(script_line_ends->name())), script_line_ends,
          attribs);
      script_map->AppendDescriptor(&d);
    }

    Handle<AccessorInfo> script_context_data =
        Accessors::ScriptContextDataInfo(isolate, attribs);
    {
      AccessorConstantDescriptor d(
          Handle<Name>(Name::cast(script_context_data->name())),
          script_context_data, attribs);
      script_map->AppendDescriptor(&d);
    }

    Handle<AccessorInfo> script_eval_from_script =
        Accessors::ScriptEvalFromScriptInfo(isolate, attribs);
    {
      AccessorConstantDescriptor d(
          Handle<Name>(Name::cast(script_eval_from_script->name())),
          script_eval_from_script, attribs);
      script_map->AppendDescriptor(&d);
    }

    Handle<AccessorInfo> script_eval_from_script_position =
        Accessors::ScriptEvalFromScriptPositionInfo(isolate, attribs);
    {
      AccessorConstantDescriptor d(
          Handle<Name>(Name::cast(script_eval_from_script_position->name())),
          script_eval_from_script_position, attribs);
      script_map->AppendDescriptor(&d);
    }

    Handle<AccessorInfo> script_eval_from_function_name =
        Accessors::ScriptEvalFromFunctionNameInfo(isolate, attribs);
    {
      AccessorConstantDescriptor d(
          Handle<Name>(Name::cast(script_eval_from_function_name->name())),
          script_eval_from_function_name, attribs);
      script_map->AppendDescriptor(&d);
    }

    Handle<AccessorInfo> script_source_url =
        Accessors::ScriptSourceUrlInfo(isolate, attribs);
    {
      AccessorConstantDescriptor d(
          Handle<Name>(Name::cast(script_source_url->name())),
          script_source_url, attribs);
      script_map->AppendDescriptor(&d);
    }

    Handle<AccessorInfo> script_source_mapping_url =
        Accessors::ScriptSourceMappingUrlInfo(isolate, attribs);
    {
      AccessorConstantDescriptor d(
          Handle<Name>(Name::cast(script_source_mapping_url->name())),
          script_source_mapping_url, attribs);
      script_map->AppendDescriptor(&d);
    }

    Handle<AccessorInfo> script_is_embedder_debug_script =
        Accessors::ScriptIsEmbedderDebugScriptInfo(isolate, attribs);
    {
      AccessorConstantDescriptor d(
          Handle<Name>(Name::cast(script_is_embedder_debug_script->name())),
          script_is_embedder_debug_script, attribs);
      script_map->AppendDescriptor(&d);
    }
  }
}


void Bootstrapper::ExportExperimentalFromRuntime(Isolate* isolate,
                                                 Handle<JSObject> container) {
  HandleScope scope(isolate);

#define INITIALIZE_FLAG(FLAG)                                         \
  {                                                                   \
    Handle<String> name =                                             \
        isolate->factory()->NewStringFromAsciiChecked(#FLAG);         \
    JSObject::AddProperty(container, name,                            \
                          isolate->factory()->ToBoolean(FLAG), NONE); \
  }

  INITIALIZE_FLAG(FLAG_harmony_species)

#undef INITIALIZE_FLAG
}


#define EMPTY_INITIALIZE_GLOBAL_FOR_FEATURE(id) \
  void Genesis::InitializeGlobal_##id() {}

EMPTY_INITIALIZE_GLOBAL_FOR_FEATURE(harmony_sloppy)
EMPTY_INITIALIZE_GLOBAL_FOR_FEATURE(harmony_sloppy_function)
EMPTY_INITIALIZE_GLOBAL_FOR_FEATURE(harmony_sloppy_let)
EMPTY_INITIALIZE_GLOBAL_FOR_FEATURE(harmony_object_observe)
EMPTY_INITIALIZE_GLOBAL_FOR_FEATURE(harmony_unicode_regexps)
EMPTY_INITIALIZE_GLOBAL_FOR_FEATURE(harmony_do_expressions)
EMPTY_INITIALIZE_GLOBAL_FOR_FEATURE(harmony_iterator_close)
EMPTY_INITIALIZE_GLOBAL_FOR_FEATURE(harmony_regexp_exec)
EMPTY_INITIALIZE_GLOBAL_FOR_FEATURE(harmony_regexp_lookbehind)
EMPTY_INITIALIZE_GLOBAL_FOR_FEATURE(harmony_regexp_property)
EMPTY_INITIALIZE_GLOBAL_FOR_FEATURE(harmony_function_name)
EMPTY_INITIALIZE_GLOBAL_FOR_FEATURE(harmony_function_sent)
EMPTY_INITIALIZE_GLOBAL_FOR_FEATURE(promise_extra)
EMPTY_INITIALIZE_GLOBAL_FOR_FEATURE(harmony_tailcalls)
EMPTY_INITIALIZE_GLOBAL_FOR_FEATURE(harmony_instanceof)
EMPTY_INITIALIZE_GLOBAL_FOR_FEATURE(harmony_restrictive_declarations)
EMPTY_INITIALIZE_GLOBAL_FOR_FEATURE(harmony_exponentiation_operator)
<<<<<<< HEAD
EMPTY_INITIALIZE_GLOBAL_FOR_FEATURE(harmony_types)
=======
EMPTY_INITIALIZE_GLOBAL_FOR_FEATURE(harmony_string_padding)
>>>>>>> e11b5f7a

void InstallPublicSymbol(Factory* factory, Handle<Context> native_context,
                         const char* name, Handle<Symbol> value) {
  Handle<JSGlobalObject> global(
      JSGlobalObject::cast(native_context->global_object()));
  Handle<String> symbol_string = factory->InternalizeUtf8String("Symbol");
  Handle<JSObject> symbol = Handle<JSObject>::cast(
      JSObject::GetProperty(global, symbol_string).ToHandleChecked());
  Handle<String> name_string = factory->InternalizeUtf8String(name);
  PropertyAttributes attributes =
      static_cast<PropertyAttributes>(DONT_ENUM | DONT_DELETE | READ_ONLY);
  JSObject::AddProperty(symbol, name_string, value, attributes);
}


void Genesis::InitializeGlobal_harmony_regexp_subclass() {
  if (!FLAG_harmony_regexp_subclass) return;
  InstallPublicSymbol(factory(), native_context(), "match",
                      factory()->match_symbol());
  InstallPublicSymbol(factory(), native_context(), "replace",
                      factory()->replace_symbol());
  InstallPublicSymbol(factory(), native_context(), "search",
                      factory()->search_symbol());
  InstallPublicSymbol(factory(), native_context(), "split",
                      factory()->split_symbol());
}


void Genesis::InitializeGlobal_harmony_sharedarraybuffer() {
  if (!FLAG_harmony_sharedarraybuffer) return;

  Handle<JSGlobalObject> global(native_context()->global_object());
  Handle<JSFunction> shared_array_buffer_fun =
      InstallArrayBuffer(global, "SharedArrayBuffer");
  native_context()->set_shared_array_buffer_fun(*shared_array_buffer_fun);
}


void Genesis::InitializeGlobal_harmony_simd() {
  if (!FLAG_harmony_simd) return;

  Handle<JSGlobalObject> global(
      JSGlobalObject::cast(native_context()->global_object()));
  Isolate* isolate = global->GetIsolate();
  Factory* factory = isolate->factory();

  Handle<String> name = factory->InternalizeUtf8String("SIMD");
  Handle<JSFunction> cons = factory->NewFunction(name);
  JSFunction::SetInstancePrototype(
      cons,
      Handle<Object>(native_context()->initial_object_prototype(), isolate));
  cons->shared()->set_instance_class_name(*name);
  Handle<JSObject> simd_object = factory->NewJSObject(cons, TENURED);
  DCHECK(simd_object->IsJSObject());
  JSObject::AddProperty(global, name, simd_object, DONT_ENUM);

// Install SIMD type functions. Set the instance class names since
// InstallFunction only does this when we install on the JSGlobalObject.
#define SIMD128_INSTALL_FUNCTION(TYPE, Type, type, lane_count, lane_type) \
  Handle<JSFunction> type##_function = InstallFunction(                   \
      simd_object, #Type, JS_VALUE_TYPE, JSValue::kSize,                  \
      isolate->initial_object_prototype(), Builtins::kIllegal);           \
  native_context()->set_##type##_function(*type##_function);              \
  type##_function->shared()->set_instance_class_name(*factory->Type##_string());
  SIMD128_TYPES(SIMD128_INSTALL_FUNCTION)
#undef SIMD128_INSTALL_FUNCTION
}


void Genesis::InitializeGlobal_harmony_object_values_entries() {
  if (!FLAG_harmony_object_values_entries) return;

  Handle<JSGlobalObject> global(
      JSGlobalObject::cast(native_context()->global_object()));
  Isolate* isolate = global->GetIsolate();
  Factory* factory = isolate->factory();

  Handle<JSFunction> object_function = isolate->object_function();
  SimpleInstallFunction(object_function, factory->entries_string(),
                        Builtins::kObjectEntries, 1, false);
  SimpleInstallFunction(object_function, factory->values_string(),
                        Builtins::kObjectValues, 1, false);
}

void Genesis::InitializeGlobal_harmony_object_own_property_descriptors() {
  if (!FLAG_harmony_object_own_property_descriptors) return;

  Handle<JSGlobalObject> global(
      JSGlobalObject::cast(native_context()->global_object()));
  Isolate* isolate = global->GetIsolate();
  Factory* factory = isolate->factory();

  Handle<JSFunction> object_function = isolate->object_function();
  SimpleInstallFunction(object_function,
                        factory->getOwnPropertyDescriptors_string(),
                        Builtins::kObjectGetOwnPropertyDescriptors, 1, false);
}

void Genesis::InitializeGlobal_harmony_array_prototype_values() {
  if (!FLAG_harmony_array_prototype_values) return;
  Handle<JSFunction> array_constructor(native_context()->array_function());
  Handle<JSObject> array_prototype(
      JSObject::cast(array_constructor->instance_prototype()));
  Handle<Object> values_iterator =
      JSObject::GetProperty(array_prototype, factory()->iterator_symbol())
          .ToHandleChecked();
  DCHECK(values_iterator->IsJSFunction());
  JSObject::AddProperty(array_prototype, factory()->values_string(),
                        values_iterator, DONT_ENUM);

  Handle<Object> unscopables =
      JSObject::GetProperty(array_prototype, factory()->unscopables_symbol())
          .ToHandleChecked();
  DCHECK(unscopables->IsJSObject());
  JSObject::AddProperty(Handle<JSObject>::cast(unscopables),
                        factory()->values_string(), factory()->true_value(),
                        NONE);
}

Handle<JSFunction> Genesis::InstallArrayBuffer(Handle<JSObject> target,
                                               const char* name) {
  // Setup the {prototype} with the given {name} for @@toStringTag.
  Handle<JSObject> prototype =
      factory()->NewJSObject(isolate()->object_function(), TENURED);
  JSObject::AddProperty(prototype, factory()->to_string_tag_symbol(),
                        factory()->NewStringFromAsciiChecked(name),
                        static_cast<PropertyAttributes>(DONT_ENUM | READ_ONLY));

  // Allocate the constructor with the given {prototype}.
  Handle<JSFunction> array_buffer_fun =
      InstallFunction(target, name, JS_ARRAY_BUFFER_TYPE,
                      JSArrayBuffer::kSizeWithInternalFields, prototype,
                      Builtins::kArrayBufferConstructor);
  array_buffer_fun->shared()->set_construct_stub(
      *isolate()->builtins()->ArrayBufferConstructor_ConstructStub());
  array_buffer_fun->shared()->DontAdaptArguments();
  array_buffer_fun->shared()->set_length(1);

  // Install the "constructor" property on the {prototype}.
  JSObject::AddProperty(prototype, factory()->constructor_string(),
                        array_buffer_fun, DONT_ENUM);

  SimpleInstallFunction(array_buffer_fun, factory()->isView_string(),
                        Builtins::kArrayBufferIsView, 1, true);

  return array_buffer_fun;
}


void Genesis::InitializeGlobal_harmony_species() {
  if (!FLAG_harmony_species) return;
  InstallPublicSymbol(factory(), native_context(), "species",
                      factory()->species_symbol());
}


Handle<JSFunction> Genesis::InstallInternalArray(Handle<JSObject> target,
                                                 const char* name,
                                                 ElementsKind elements_kind) {
  // --- I n t e r n a l   A r r a y ---
  // An array constructor on the builtins object that works like
  // the public Array constructor, except that its prototype
  // doesn't inherit from Object.prototype.
  // To be used only for internal work by builtins. Instances
  // must not be leaked to user code.
  Handle<JSObject> prototype =
      factory()->NewJSObject(isolate()->object_function(), TENURED);
  Handle<JSFunction> array_function =
      InstallFunction(target, name, JS_ARRAY_TYPE, JSArray::kSize, prototype,
                      Builtins::kInternalArrayCode);

  InternalArrayConstructorStub internal_array_constructor_stub(isolate());
  Handle<Code> code = internal_array_constructor_stub.GetCode();
  array_function->shared()->set_construct_stub(*code);
  array_function->shared()->DontAdaptArguments();

  Handle<Map> original_map(array_function->initial_map());
  Handle<Map> initial_map = Map::Copy(original_map, "InternalArray");
  initial_map->set_elements_kind(elements_kind);
  JSFunction::SetInitialMap(array_function, initial_map, prototype);

  // Make "length" magic on instances.
  Map::EnsureDescriptorSlack(initial_map, 1);

  PropertyAttributes attribs = static_cast<PropertyAttributes>(
      DONT_ENUM | DONT_DELETE);

  Handle<AccessorInfo> array_length =
      Accessors::ArrayLengthInfo(isolate(), attribs);
  {  // Add length.
    AccessorConstantDescriptor d(Handle<Name>(Name::cast(array_length->name())),
                                 array_length, attribs);
    initial_map->AppendDescriptor(&d);
  }

  return array_function;
}

bool Genesis::InstallNatives(GlobalContextType context_type) {
  HandleScope scope(isolate());

  // Set up the utils object as shared container between native scripts.
  Handle<JSObject> utils = factory()->NewJSObject(isolate()->object_function());
  JSObject::NormalizeProperties(utils, CLEAR_INOBJECT_PROPERTIES, 16,
                                "utils container for native scripts");
  native_context()->set_natives_utils_object(*utils);

  // Set up the extras utils object as a shared container between native
  // scripts and extras. (Extras consume things added there by native scripts.)
  Handle<JSObject> extras_utils =
      factory()->NewJSObject(isolate()->object_function());
  native_context()->set_extras_utils_object(*extras_utils);

  InstallInternalArray(extras_utils, "InternalPackedArray", FAST_ELEMENTS);

  int builtin_index = Natives::GetDebuggerCount();
  // Only run prologue.js and runtime.js at this point.
  DCHECK_EQ(builtin_index, Natives::GetIndex("prologue"));
  if (!Bootstrapper::CompileBuiltin(isolate(), builtin_index++)) return false;
  DCHECK_EQ(builtin_index, Natives::GetIndex("runtime"));
  if (!Bootstrapper::CompileBuiltin(isolate(), builtin_index++)) return false;

  // A thin context is ready at this point.
  if (context_type == THIN_CONTEXT) return true;

  {
    // Builtin function for OpaqueReference -- a JSValue-based object,
    // that keeps its field isolated from JavaScript code. It may store
    // objects, that JavaScript code may not access.
    Handle<JSFunction> opaque_reference_fun = factory()->NewFunction(
        factory()->empty_string(), isolate()->builtins()->Illegal(),
        isolate()->initial_object_prototype(), JS_VALUE_TYPE, JSValue::kSize);
    Handle<JSObject> prototype =
        factory()->NewJSObject(isolate()->object_function(), TENURED);
    Accessors::FunctionSetPrototype(opaque_reference_fun, prototype).Assert();
    native_context()->set_opaque_reference_function(*opaque_reference_fun);
  }

  // InternalArrays should not use Smi-Only array optimizations. There are too
  // many places in the C++ runtime code (e.g. RegEx) that assume that
  // elements in InternalArrays can be set to non-Smi values without going
  // through a common bottleneck that would make the SMI_ONLY -> FAST_ELEMENT
  // transition easy to trap. Moreover, they rarely are smi-only.
  {
    HandleScope scope(isolate());
    Handle<JSObject> utils =
        Handle<JSObject>::cast(isolate()->natives_utils_object());
    Handle<JSFunction> array_function =
        InstallInternalArray(utils, "InternalArray", FAST_HOLEY_ELEMENTS);
    native_context()->set_internal_array_function(*array_function);
    InstallInternalArray(utils, "InternalPackedArray", FAST_ELEMENTS);
  }

  // Run the rest of the native scripts.
  while (builtin_index < Natives::GetBuiltinsCount()) {
    if (!Bootstrapper::CompileBuiltin(isolate(), builtin_index++)) return false;
  }

  if (!CallUtilsFunction(isolate(), "PostNatives")) return false;

  auto template_instantiations_cache = UnseededNumberDictionary::New(
      isolate(), ApiNatives::kInitialFunctionCacheSize);
  native_context()->set_template_instantiations_cache(
      *template_instantiations_cache);

  // Store the map for the %ObjectPrototype% after the natives has been compiled
  // and the Object function has been set up.
  Handle<JSFunction> object_function(native_context()->object_function());
  DCHECK(JSObject::cast(object_function->initial_map()->prototype())
             ->HasFastProperties());
  native_context()->set_object_function_prototype_map(
      HeapObject::cast(object_function->initial_map()->prototype())->map());

  // Store the map for the %StringPrototype% after the natives has been compiled
  // and the String function has been set up.
  Handle<JSFunction> string_function(native_context()->string_function());
  DCHECK(JSObject::cast(
      string_function->initial_map()->prototype())->HasFastProperties());
  native_context()->set_string_function_prototype_map(
      HeapObject::cast(string_function->initial_map()->prototype())->map());

  // Install Global.eval.
  {
    Handle<JSFunction> eval = SimpleInstallFunction(
        handle(native_context()->global_object()), factory()->eval_string(),
        Builtins::kGlobalEval, 1, false);
    native_context()->set_global_eval_fun(*eval);
  }

  // Install Array.prototype.concat
  {
    Handle<JSFunction> array_constructor(native_context()->array_function());
    Handle<JSObject> proto(JSObject::cast(array_constructor->prototype()));
    Handle<JSFunction> concat =
        InstallFunction(proto, "concat", JS_OBJECT_TYPE, JSObject::kHeaderSize,
                        MaybeHandle<JSObject>(), Builtins::kArrayConcat);

    // Make sure that Array.prototype.concat appears to be compiled.
    // The code will never be called, but inline caching for call will
    // only work if it appears to be compiled.
    concat->shared()->DontAdaptArguments();
    DCHECK(concat->is_compiled());
    // Set the lengths for the functions to satisfy ECMA-262.
    concat->shared()->set_length(1);
  }

  // Install InternalArray.prototype.concat
  {
    Handle<JSFunction> array_constructor(
        native_context()->internal_array_function());
    Handle<JSObject> proto(JSObject::cast(array_constructor->prototype()));
    Handle<JSFunction> concat =
        InstallFunction(proto, "concat", JS_OBJECT_TYPE, JSObject::kHeaderSize,
                        MaybeHandle<JSObject>(), Builtins::kArrayConcat);

    // Make sure that InternalArray.prototype.concat appears to be compiled.
    // The code will never be called, but inline caching for call will
    // only work if it appears to be compiled.
    concat->shared()->DontAdaptArguments();
    DCHECK(concat->is_compiled());
    // Set the lengths for the functions to satisfy ECMA-262.
    concat->shared()->set_length(1);
  }

  // Set up the Promise constructor.
  {
    Handle<String> key = factory()->Promise_string();
    Handle<JSFunction> function = Handle<JSFunction>::cast(
        JSReceiver::GetProperty(handle(native_context()->global_object()), key)
            .ToHandleChecked());
    JSFunction::EnsureHasInitialMap(function);
    function->initial_map()->set_instance_type(JS_PROMISE_TYPE);
    function->shared()->set_construct_stub(
        *isolate()->builtins()->JSBuiltinsConstructStub());
    InstallWithIntrinsicDefaultProto(isolate(), function,
                                     Context::PROMISE_FUNCTION_INDEX);
  }

  InstallBuiltinFunctionIds();

  // Also install builtin function ids to some generator object methods. These
  // three methods use the three resume operations (Runtime_GeneratorNext,
  // Runtime_GeneratorReturn, Runtime_GeneratorThrow) respectively. Those
  // operations are not supported by Crankshaft, TurboFan, nor Ignition.
  {
    Handle<JSObject> generator_object_prototype(JSObject::cast(
        native_context()->generator_object_prototype_map()->prototype()));

    {  // GeneratorObject.prototype.next
      Handle<String> key = factory()->next_string();
      Handle<JSFunction> function = Handle<JSFunction>::cast(
          JSReceiver::GetProperty(generator_object_prototype, key)
              .ToHandleChecked());
      function->shared()->set_builtin_function_id(kGeneratorObjectNext);
    }
    {  // GeneratorObject.prototype.return
      Handle<String> key = factory()->NewStringFromAsciiChecked("return");
      Handle<JSFunction> function = Handle<JSFunction>::cast(
          JSReceiver::GetProperty(generator_object_prototype, key)
              .ToHandleChecked());
      function->shared()->set_builtin_function_id(kGeneratorObjectReturn);
    }
    {  // GeneratorObject.prototype.throw
      Handle<String> key = factory()->throw_string();
      Handle<JSFunction> function = Handle<JSFunction>::cast(
          JSReceiver::GetProperty(generator_object_prototype, key)
              .ToHandleChecked());
      function->shared()->set_builtin_function_id(kGeneratorObjectThrow);
    }
  }

  // Create a map for accessor property descriptors (a variant of JSObject
  // that predefines four properties get, set, configurable and enumerable).
  {
    // AccessorPropertyDescriptor initial map.
    Handle<Map> map =
        factory()->NewMap(JS_OBJECT_TYPE, JSAccessorPropertyDescriptor::kSize);
    // Create the descriptor array for the property descriptor object.
    Map::EnsureDescriptorSlack(map, 4);

    {  // get
      DataDescriptor d(factory()->get_string(),
                       JSAccessorPropertyDescriptor::kGetIndex, NONE,
                       Representation::Tagged());
      map->AppendDescriptor(&d);
    }
    {  // set
      DataDescriptor d(factory()->set_string(),
                       JSAccessorPropertyDescriptor::kSetIndex, NONE,
                       Representation::Tagged());
      map->AppendDescriptor(&d);
    }
    {  // enumerable
      DataDescriptor d(factory()->enumerable_string(),
                       JSAccessorPropertyDescriptor::kEnumerableIndex, NONE,
                       Representation::Tagged());
      map->AppendDescriptor(&d);
    }
    {  // configurable
      DataDescriptor d(factory()->configurable_string(),
                       JSAccessorPropertyDescriptor::kConfigurableIndex, NONE,
                       Representation::Tagged());
      map->AppendDescriptor(&d);
    }

    Map::SetPrototype(map, isolate()->initial_object_prototype());
    map->SetConstructor(native_context()->object_function());
    map->SetInObjectProperties(4);
    map->set_unused_property_fields(0);

    native_context()->set_accessor_property_descriptor_map(*map);
  }

  // Create a map for data property descriptors (a variant of JSObject
  // that predefines four properties value, writable, configurable and
  // enumerable).
  {
    // DataPropertyDescriptor initial map.
    Handle<Map> map =
        factory()->NewMap(JS_OBJECT_TYPE, JSDataPropertyDescriptor::kSize);
    // Create the descriptor array for the property descriptor object.
    Map::EnsureDescriptorSlack(map, 4);

    {  // value
      DataDescriptor d(factory()->value_string(),
                       JSDataPropertyDescriptor::kValueIndex, NONE,
                       Representation::Tagged());
      map->AppendDescriptor(&d);
    }
    {  // writable
      DataDescriptor d(factory()->writable_string(),
                       JSDataPropertyDescriptor::kWritableIndex, NONE,
                       Representation::Tagged());
      map->AppendDescriptor(&d);
    }
    {  // enumerable
      DataDescriptor d(factory()->enumerable_string(),
                       JSDataPropertyDescriptor::kEnumerableIndex, NONE,
                       Representation::Tagged());
      map->AppendDescriptor(&d);
    }
    {  // configurable
      DataDescriptor d(factory()->configurable_string(),
                       JSDataPropertyDescriptor::kConfigurableIndex, NONE,
                       Representation::Tagged());
      map->AppendDescriptor(&d);
    }

    Map::SetPrototype(map, isolate()->initial_object_prototype());
    map->SetConstructor(native_context()->object_function());
    map->SetInObjectProperties(4);
    map->set_unused_property_fields(0);

    native_context()->set_data_property_descriptor_map(*map);
  }

  // Create a constructor for RegExp results (a variant of Array that
  // predefines the two properties index and match).
  {
    // RegExpResult initial map.

    // Find global.Array.prototype to inherit from.
    Handle<JSFunction> array_constructor(native_context()->array_function());
    Handle<JSObject> array_prototype(
        JSObject::cast(array_constructor->instance_prototype()));

    // Add initial map.
    Handle<Map> initial_map =
        factory()->NewMap(JS_ARRAY_TYPE, JSRegExpResult::kSize);
    initial_map->SetConstructor(*array_constructor);

    // Set prototype on map.
    initial_map->set_non_instance_prototype(false);
    Map::SetPrototype(initial_map, array_prototype);

    // Update map with length accessor from Array and add "index" and "input".
    Map::EnsureDescriptorSlack(initial_map, 3);

    {
      JSFunction* array_function = native_context()->array_function();
      Handle<DescriptorArray> array_descriptors(
          array_function->initial_map()->instance_descriptors());
      Handle<String> length = factory()->length_string();
      int old = array_descriptors->SearchWithCache(
          isolate(), *length, array_function->initial_map());
      DCHECK(old != DescriptorArray::kNotFound);
      AccessorConstantDescriptor desc(
          length, handle(array_descriptors->GetValue(old), isolate()),
          array_descriptors->GetDetails(old).attributes());
      initial_map->AppendDescriptor(&desc);
    }
    {
      DataDescriptor index_field(factory()->index_string(),
                                 JSRegExpResult::kIndexIndex, NONE,
                                 Representation::Tagged());
      initial_map->AppendDescriptor(&index_field);
    }

    {
      DataDescriptor input_field(factory()->input_string(),
                                 JSRegExpResult::kInputIndex, NONE,
                                 Representation::Tagged());
      initial_map->AppendDescriptor(&input_field);
    }

    initial_map->SetInObjectProperties(2);
    initial_map->set_unused_property_fields(0);

    native_context()->set_regexp_result_map(*initial_map);
  }

  // Add @@iterator method to the arguments object maps.
  {
    PropertyAttributes attribs = DONT_ENUM;
    Handle<AccessorInfo> arguments_iterator =
        Accessors::ArgumentsIteratorInfo(isolate(), attribs);
    {
      AccessorConstantDescriptor d(factory()->iterator_symbol(),
                                   arguments_iterator, attribs);
      Handle<Map> map(native_context()->sloppy_arguments_map());
      Map::EnsureDescriptorSlack(map, 1);
      map->AppendDescriptor(&d);
    }
    {
      AccessorConstantDescriptor d(factory()->iterator_symbol(),
                                   arguments_iterator, attribs);
      Handle<Map> map(native_context()->fast_aliased_arguments_map());
      Map::EnsureDescriptorSlack(map, 1);
      map->AppendDescriptor(&d);
    }
    {
      AccessorConstantDescriptor d(factory()->iterator_symbol(),
                                   arguments_iterator, attribs);
      Handle<Map> map(native_context()->slow_aliased_arguments_map());
      Map::EnsureDescriptorSlack(map, 1);
      map->AppendDescriptor(&d);
    }
    {
      AccessorConstantDescriptor d(factory()->iterator_symbol(),
                                   arguments_iterator, attribs);
      Handle<Map> map(native_context()->strict_arguments_map());
      Map::EnsureDescriptorSlack(map, 1);
      map->AppendDescriptor(&d);
    }
  }

  return true;
}


bool Genesis::InstallExperimentalNatives() {
  static const char* harmony_iterator_close_natives[] = {nullptr};
  static const char* harmony_sloppy_natives[] = {nullptr};
  static const char* harmony_sloppy_function_natives[] = {nullptr};
  static const char* harmony_sloppy_let_natives[] = {nullptr};
  static const char* harmony_species_natives[] = {"native harmony-species.js",
                                                  nullptr};
  static const char* harmony_tailcalls_natives[] = {nullptr};
  static const char* harmony_unicode_regexps_natives[] = {
      "native harmony-unicode-regexps.js", nullptr};
  static const char* harmony_object_observe_natives[] = {
      "native harmony-object-observe.js", nullptr};
  static const char* harmony_sharedarraybuffer_natives[] = {
      "native harmony-sharedarraybuffer.js", "native harmony-atomics.js", NULL};
  static const char* harmony_simd_natives[] = {"native harmony-simd.js",
                                               nullptr};
  static const char* harmony_do_expressions_natives[] = {nullptr};
  static const char* harmony_regexp_exec_natives[] = {
      "native harmony-regexp-exec.js", nullptr};
  static const char* harmony_regexp_subclass_natives[] = {nullptr};
  static const char* harmony_regexp_lookbehind_natives[] = {nullptr};
  static const char* harmony_instanceof_natives[] = {nullptr};
  static const char* harmony_restrictive_declarations_natives[] = {nullptr};
  static const char* harmony_regexp_property_natives[] = {nullptr};
  static const char* harmony_function_name_natives[] = {nullptr};
  static const char* harmony_function_sent_natives[] = {nullptr};
  static const char* promise_extra_natives[] = {"native promise-extra.js",
                                                nullptr};
  static const char* harmony_object_values_entries_natives[] = {nullptr};
  static const char* harmony_object_own_property_descriptors_natives[] = {
      nullptr};
  static const char* harmony_array_prototype_values_natives[] = {nullptr};
  static const char* harmony_exponentiation_operator_natives[] = {nullptr};
<<<<<<< HEAD
  static const char* harmony_types_natives[] = {nullptr};
=======
  static const char* harmony_string_padding_natives[] = {
      "native harmony-string-padding.js", nullptr};
>>>>>>> e11b5f7a

  for (int i = ExperimentalNatives::GetDebuggerCount();
       i < ExperimentalNatives::GetBuiltinsCount(); i++) {
#define INSTALL_EXPERIMENTAL_NATIVES(id, desc)                                \
  if (FLAG_##id) {                                                            \
    for (size_t j = 0; id##_natives[j] != NULL; j++) {                        \
      Vector<const char> script_name = ExperimentalNatives::GetScriptName(i); \
      if (strncmp(script_name.start(), id##_natives[j],                       \
                  script_name.length()) == 0) {                               \
        if (!Bootstrapper::CompileExperimentalBuiltin(isolate(), i)) {        \
          return false;                                                       \
        }                                                                     \
      }                                                                       \
    }                                                                         \
  }
    HARMONY_INPROGRESS(INSTALL_EXPERIMENTAL_NATIVES);
    HARMONY_STAGED(INSTALL_EXPERIMENTAL_NATIVES);
    HARMONY_SHIPPING(INSTALL_EXPERIMENTAL_NATIVES);
    INSTALL_EXPERIMENTAL_NATIVES(promise_extra, "");
    INSTALL_EXPERIMENTAL_NATIVES(harmony_types, "");
#undef INSTALL_EXPERIMENTAL_NATIVES
  }

  if (!CallUtilsFunction(isolate(), "PostExperimentals")) return false;

  InstallExperimentalBuiltinFunctionIds();
  return true;
}


bool Genesis::InstallExtraNatives() {
  HandleScope scope(isolate());

  Handle<JSObject> extras_binding =
      factory()->NewJSObject(isolate()->object_function());
  native_context()->set_extras_binding_object(*extras_binding);

  for (int i = ExtraNatives::GetDebuggerCount();
       i < ExtraNatives::GetBuiltinsCount(); i++) {
    if (!Bootstrapper::CompileExtraBuiltin(isolate(), i)) return false;
  }

  return true;
}


bool Genesis::InstallExperimentalExtraNatives() {
  for (int i = ExperimentalExtraNatives::GetDebuggerCount();
       i < ExperimentalExtraNatives::GetBuiltinsCount(); i++) {
    if (!Bootstrapper::CompileExperimentalExtraBuiltin(isolate(), i))
      return false;
  }

  return true;
}


bool Genesis::InstallDebuggerNatives() {
  for (int i = 0; i < Natives::GetDebuggerCount(); ++i) {
    if (!Bootstrapper::CompileBuiltin(isolate(), i)) return false;
  }
  return CallUtilsFunction(isolate(), "PostDebug");
}


static void InstallBuiltinFunctionId(Handle<JSObject> holder,
                                     const char* function_name,
                                     BuiltinFunctionId id) {
  Isolate* isolate = holder->GetIsolate();
  Handle<Object> function_object =
      JSReceiver::GetProperty(isolate, holder, function_name).ToHandleChecked();
  Handle<JSFunction> function = Handle<JSFunction>::cast(function_object);
  function->shared()->set_builtin_function_id(id);
}


#define INSTALL_BUILTIN_ID(holder_expr, fun_name, name) \
  { #holder_expr, #fun_name, k##name }                  \
  ,


void Genesis::InstallBuiltinFunctionIds() {
  HandleScope scope(isolate());
  struct BuiltinFunctionIds {
    const char* holder_expr;
    const char* fun_name;
    BuiltinFunctionId id;
  };

  const BuiltinFunctionIds builtins[] = {
      FUNCTIONS_WITH_ID_LIST(INSTALL_BUILTIN_ID)};

  for (const BuiltinFunctionIds& builtin : builtins) {
    Handle<JSObject> holder =
        ResolveBuiltinIdHolder(native_context(), builtin.holder_expr);
    InstallBuiltinFunctionId(holder, builtin.fun_name, builtin.id);
  }
}


void Genesis::InstallExperimentalBuiltinFunctionIds() {
  if (FLAG_harmony_sharedarraybuffer) {
    struct BuiltinFunctionIds {
      const char* holder_expr;
      const char* fun_name;
      BuiltinFunctionId id;
    };

    const BuiltinFunctionIds atomic_builtins[] = {
        ATOMIC_FUNCTIONS_WITH_ID_LIST(INSTALL_BUILTIN_ID)};

    for (const BuiltinFunctionIds& builtin : atomic_builtins) {
      Handle<JSObject> holder =
          ResolveBuiltinIdHolder(native_context(), builtin.holder_expr);
      InstallBuiltinFunctionId(holder, builtin.fun_name, builtin.id);
    }
  }
}


#undef INSTALL_BUILTIN_ID


void Genesis::InitializeNormalizedMapCaches() {
  Handle<NormalizedMapCache> cache = NormalizedMapCache::New(isolate());
  native_context()->set_normalized_map_cache(*cache);
}


bool Bootstrapper::InstallExtensions(Handle<Context> native_context,
                                     v8::ExtensionConfiguration* extensions) {
  BootstrapperActive active(this);
  SaveContext saved_context(isolate_);
  isolate_->set_context(*native_context);
  return Genesis::InstallExtensions(native_context, extensions) &&
      Genesis::InstallSpecialObjects(native_context);
}


bool Genesis::InstallSpecialObjects(Handle<Context> native_context) {
  Isolate* isolate = native_context->GetIsolate();
  // Don't install extensions into the snapshot.
  if (isolate->serializer_enabled()) return true;

  Factory* factory = isolate->factory();
  HandleScope scope(isolate);
  Handle<JSGlobalObject> global(JSGlobalObject::cast(
      native_context->global_object()));

  Handle<JSObject> Error = isolate->error_function();
  Handle<String> name =
      factory->InternalizeOneByteString(STATIC_CHAR_VECTOR("stackTraceLimit"));
  Handle<Smi> stack_trace_limit(Smi::FromInt(FLAG_stack_trace_limit), isolate);
  JSObject::AddProperty(Error, name, stack_trace_limit, NONE);

  // Expose the debug global object in global if a name for it is specified.
  if (FLAG_expose_debug_as != NULL && strlen(FLAG_expose_debug_as) != 0) {
    // If loading fails we just bail out without installing the
    // debugger but without tanking the whole context.
    Debug* debug = isolate->debug();
    if (!debug->Load()) return true;
    Handle<Context> debug_context = debug->debug_context();
    // Set the security token for the debugger context to the same as
    // the shell native context to allow calling between these (otherwise
    // exposing debug global object doesn't make much sense).
    debug_context->set_security_token(native_context->security_token());
    Handle<String> debug_string =
        factory->InternalizeUtf8String(FLAG_expose_debug_as);
    uint32_t index;
    if (debug_string->AsArrayIndex(&index)) return true;
    Handle<Object> global_proxy(debug_context->global_proxy(), isolate);
    JSObject::AddProperty(global, debug_string, global_proxy, DONT_ENUM);
  }

  if (FLAG_expose_wasm) {
    WasmJs::Install(isolate, global);
  }

  return true;
}


static uint32_t Hash(RegisteredExtension* extension) {
  return v8::internal::ComputePointerHash(extension);
}


Genesis::ExtensionStates::ExtensionStates() : map_(HashMap::PointersMatch, 8) {}

Genesis::ExtensionTraversalState Genesis::ExtensionStates::get_state(
    RegisteredExtension* extension) {
  i::HashMap::Entry* entry = map_.Lookup(extension, Hash(extension));
  if (entry == NULL) {
    return UNVISITED;
  }
  return static_cast<ExtensionTraversalState>(
      reinterpret_cast<intptr_t>(entry->value));
}

void Genesis::ExtensionStates::set_state(RegisteredExtension* extension,
                                         ExtensionTraversalState state) {
  map_.LookupOrInsert(extension, Hash(extension))->value =
      reinterpret_cast<void*>(static_cast<intptr_t>(state));
}


bool Genesis::InstallExtensions(Handle<Context> native_context,
                                v8::ExtensionConfiguration* extensions) {
  Isolate* isolate = native_context->GetIsolate();
  ExtensionStates extension_states;  // All extensions have state UNVISITED.
  return InstallAutoExtensions(isolate, &extension_states) &&
      (!FLAG_expose_free_buffer ||
       InstallExtension(isolate, "v8/free-buffer", &extension_states)) &&
      (!FLAG_expose_gc ||
       InstallExtension(isolate, "v8/gc", &extension_states)) &&
      (!FLAG_expose_externalize_string ||
       InstallExtension(isolate, "v8/externalize", &extension_states)) &&
      (!FLAG_track_gc_object_stats ||
       InstallExtension(isolate, "v8/statistics", &extension_states)) &&
      (!FLAG_expose_trigger_failure ||
       InstallExtension(isolate, "v8/trigger-failure", &extension_states)) &&
      InstallRequestedExtensions(isolate, extensions, &extension_states);
}


bool Genesis::InstallAutoExtensions(Isolate* isolate,
                                    ExtensionStates* extension_states) {
  for (v8::RegisteredExtension* it = v8::RegisteredExtension::first_extension();
       it != NULL;
       it = it->next()) {
    if (it->extension()->auto_enable() &&
        !InstallExtension(isolate, it, extension_states)) {
      return false;
    }
  }
  return true;
}


bool Genesis::InstallRequestedExtensions(Isolate* isolate,
                                         v8::ExtensionConfiguration* extensions,
                                         ExtensionStates* extension_states) {
  for (const char** it = extensions->begin(); it != extensions->end(); ++it) {
    if (!InstallExtension(isolate, *it, extension_states)) return false;
  }
  return true;
}


// Installs a named extension.  This methods is unoptimized and does
// not scale well if we want to support a large number of extensions.
bool Genesis::InstallExtension(Isolate* isolate,
                               const char* name,
                               ExtensionStates* extension_states) {
  for (v8::RegisteredExtension* it = v8::RegisteredExtension::first_extension();
       it != NULL;
       it = it->next()) {
    if (strcmp(name, it->extension()->name()) == 0) {
      return InstallExtension(isolate, it, extension_states);
    }
  }
  return Utils::ApiCheck(false,
                         "v8::Context::New()",
                         "Cannot find required extension");
}


bool Genesis::InstallExtension(Isolate* isolate,
                               v8::RegisteredExtension* current,
                               ExtensionStates* extension_states) {
  HandleScope scope(isolate);

  if (extension_states->get_state(current) == INSTALLED) return true;
  // The current node has already been visited so there must be a
  // cycle in the dependency graph; fail.
  if (!Utils::ApiCheck(extension_states->get_state(current) != VISITED,
                       "v8::Context::New()",
                       "Circular extension dependency")) {
    return false;
  }
  DCHECK(extension_states->get_state(current) == UNVISITED);
  extension_states->set_state(current, VISITED);
  v8::Extension* extension = current->extension();
  // Install the extension's dependencies
  for (int i = 0; i < extension->dependency_count(); i++) {
    if (!InstallExtension(isolate,
                          extension->dependencies()[i],
                          extension_states)) {
      return false;
    }
  }
  // We do not expect this to throw an exception. Change this if it does.
  bool result = CompileExtension(isolate, extension);
  DCHECK(isolate->has_pending_exception() != result);
  if (!result) {
    // We print out the name of the extension that fail to install.
    // When an error is thrown during bootstrapping we automatically print
    // the line number at which this happened to the console in the isolate
    // error throwing functionality.
    base::OS::PrintError("Error installing extension '%s'.\n",
                         current->extension()->name());
    isolate->clear_pending_exception();
  }
  extension_states->set_state(current, INSTALLED);
  isolate->NotifyExtensionInstalled();
  return result;
}


bool Genesis::ConfigureGlobalObjects(
    v8::Local<v8::ObjectTemplate> global_proxy_template) {
  Handle<JSObject> global_proxy(
      JSObject::cast(native_context()->global_proxy()));
  Handle<JSObject> global_object(
      JSObject::cast(native_context()->global_object()));

  if (!global_proxy_template.IsEmpty()) {
    // Configure the global proxy object.
    Handle<ObjectTemplateInfo> global_proxy_data =
        v8::Utils::OpenHandle(*global_proxy_template);
    if (!ConfigureApiObject(global_proxy, global_proxy_data)) return false;

    // Configure the global object.
    Handle<FunctionTemplateInfo> proxy_constructor(
        FunctionTemplateInfo::cast(global_proxy_data->constructor()));
    if (!proxy_constructor->prototype_template()->IsUndefined()) {
      Handle<ObjectTemplateInfo> global_object_data(
          ObjectTemplateInfo::cast(proxy_constructor->prototype_template()));
      if (!ConfigureApiObject(global_object, global_object_data)) return false;
    }
  }

  SetObjectPrototype(global_proxy, global_object);

  native_context()->set_initial_array_prototype(
      JSArray::cast(native_context()->array_function()->prototype()));
  native_context()->set_array_buffer_map(
      native_context()->array_buffer_fun()->initial_map());
  native_context()->set_js_map_map(
      native_context()->js_map_fun()->initial_map());
  native_context()->set_js_set_map(
      native_context()->js_set_fun()->initial_map());

  return true;
}


bool Genesis::ConfigureApiObject(Handle<JSObject> object,
                                 Handle<ObjectTemplateInfo> object_template) {
  DCHECK(!object_template.is_null());
  DCHECK(FunctionTemplateInfo::cast(object_template->constructor())
             ->IsTemplateFor(object->map()));;

  MaybeHandle<JSObject> maybe_obj =
      ApiNatives::InstantiateObject(object_template);
  Handle<JSObject> obj;
  if (!maybe_obj.ToHandle(&obj)) {
    DCHECK(isolate()->has_pending_exception());
    isolate()->clear_pending_exception();
    return false;
  }
  TransferObject(obj, object);
  return true;
}


void Genesis::TransferNamedProperties(Handle<JSObject> from,
                                      Handle<JSObject> to) {
  // If JSObject::AddProperty asserts due to already existing property,
  // it is likely due to both global objects sharing property name(s).
  // Merging those two global objects is impossible.
  // The global template must not create properties that already exist
  // in the snapshotted global object.
  if (from->HasFastProperties()) {
    Handle<DescriptorArray> descs =
        Handle<DescriptorArray>(from->map()->instance_descriptors());
    for (int i = 0; i < from->map()->NumberOfOwnDescriptors(); i++) {
      PropertyDetails details = descs->GetDetails(i);
      switch (details.type()) {
        case DATA: {
          HandleScope inner(isolate());
          Handle<Name> key = Handle<Name>(descs->GetKey(i));
          FieldIndex index = FieldIndex::ForDescriptor(from->map(), i);
          DCHECK(!descs->GetDetails(i).representation().IsDouble());
          Handle<Object> value = Handle<Object>(from->RawFastPropertyAt(index),
                                                isolate());
          JSObject::AddProperty(to, key, value, details.attributes());
          break;
        }
        case DATA_CONSTANT: {
          HandleScope inner(isolate());
          Handle<Name> key = Handle<Name>(descs->GetKey(i));
          Handle<Object> constant(descs->GetConstant(i), isolate());
          JSObject::AddProperty(to, key, constant, details.attributes());
          break;
        }
        case ACCESSOR:
          UNREACHABLE();
        case ACCESSOR_CONSTANT: {
          Handle<Name> key(descs->GetKey(i));
          LookupIterator it(to, key, LookupIterator::OWN_SKIP_INTERCEPTOR);
          CHECK_NE(LookupIterator::ACCESS_CHECK, it.state());
          // If the property is already there we skip it
          if (it.IsFound()) continue;
          HandleScope inner(isolate());
          DCHECK(!to->HasFastProperties());
          // Add to dictionary.
          Handle<Object> callbacks(descs->GetCallbacksObject(i), isolate());
          PropertyDetails d(details.attributes(), ACCESSOR_CONSTANT, i + 1,
                            PropertyCellType::kMutable);
          JSObject::SetNormalizedProperty(to, key, callbacks, d);
          break;
        }
      }
    }
  } else if (from->IsJSGlobalObject()) {
    Handle<GlobalDictionary> properties =
        Handle<GlobalDictionary>(from->global_dictionary());
    int capacity = properties->Capacity();
    for (int i = 0; i < capacity; i++) {
      Object* raw_key(properties->KeyAt(i));
      if (properties->IsKey(raw_key)) {
        DCHECK(raw_key->IsName());
        // If the property is already there we skip it.
        Handle<Name> key(Name::cast(raw_key));
        LookupIterator it(to, key, LookupIterator::OWN_SKIP_INTERCEPTOR);
        CHECK_NE(LookupIterator::ACCESS_CHECK, it.state());
        if (it.IsFound()) continue;
        // Set the property.
        DCHECK(properties->ValueAt(i)->IsPropertyCell());
        Handle<PropertyCell> cell(PropertyCell::cast(properties->ValueAt(i)));
        Handle<Object> value(cell->value(), isolate());
        if (value->IsTheHole()) continue;
        PropertyDetails details = cell->property_details();
        DCHECK_EQ(kData, details.kind());
        JSObject::AddProperty(to, key, value, details.attributes());
      }
    }
  } else {
    Handle<NameDictionary> properties =
        Handle<NameDictionary>(from->property_dictionary());
    int capacity = properties->Capacity();
    for (int i = 0; i < capacity; i++) {
      Object* raw_key(properties->KeyAt(i));
      if (properties->IsKey(raw_key)) {
        DCHECK(raw_key->IsName());
        // If the property is already there we skip it.
        Handle<Name> key(Name::cast(raw_key));
        LookupIterator it(to, key, LookupIterator::OWN_SKIP_INTERCEPTOR);
        CHECK_NE(LookupIterator::ACCESS_CHECK, it.state());
        if (it.IsFound()) continue;
        // Set the property.
        Handle<Object> value = Handle<Object>(properties->ValueAt(i),
                                              isolate());
        DCHECK(!value->IsCell());
        DCHECK(!value->IsTheHole());
        PropertyDetails details = properties->DetailsAt(i);
        DCHECK_EQ(kData, details.kind());
        JSObject::AddProperty(to, key, value, details.attributes());
      }
    }
  }
}


void Genesis::TransferIndexedProperties(Handle<JSObject> from,
                                        Handle<JSObject> to) {
  // Cloning the elements array is sufficient.
  Handle<FixedArray> from_elements =
      Handle<FixedArray>(FixedArray::cast(from->elements()));
  Handle<FixedArray> to_elements = factory()->CopyFixedArray(from_elements);
  to->set_elements(*to_elements);
}


void Genesis::TransferObject(Handle<JSObject> from, Handle<JSObject> to) {
  HandleScope outer(isolate());

  DCHECK(!from->IsJSArray());
  DCHECK(!to->IsJSArray());

  TransferNamedProperties(from, to);
  TransferIndexedProperties(from, to);

  // Transfer the prototype (new map is needed).
  Handle<Object> proto(from->map()->prototype(), isolate());
  SetObjectPrototype(to, proto);
}


void Genesis::MakeFunctionInstancePrototypeWritable() {
  // The maps with writable prototype are created in CreateEmptyFunction
  // and CreateStrictModeFunctionMaps respectively. Initially the maps are
  // created with read-only prototype for JS builtins processing.
  DCHECK(!sloppy_function_map_writable_prototype_.is_null());
  DCHECK(!strict_function_map_writable_prototype_.is_null());

  // Replace function instance maps to make prototype writable.
  native_context()->set_sloppy_function_map(
      *sloppy_function_map_writable_prototype_);
  native_context()->set_strict_function_map(
      *strict_function_map_writable_prototype_);
}


class NoTrackDoubleFieldsForSerializerScope {
 public:
  explicit NoTrackDoubleFieldsForSerializerScope(Isolate* isolate)
      : flag_(FLAG_track_double_fields), enabled_(false) {
    if (isolate->serializer_enabled()) {
      // Disable tracking double fields because heap numbers treated as
      // immutable by the serializer.
      FLAG_track_double_fields = false;
      enabled_ = true;
    }
  }

  ~NoTrackDoubleFieldsForSerializerScope() {
    if (enabled_) {
      FLAG_track_double_fields = flag_;
    }
  }

 private:
  bool flag_;
  bool enabled_;
};

Genesis::Genesis(Isolate* isolate,
                 MaybeHandle<JSGlobalProxy> maybe_global_proxy,
                 v8::Local<v8::ObjectTemplate> global_proxy_template,
                 v8::ExtensionConfiguration* extensions,
                 GlobalContextType context_type)
    : isolate_(isolate), active_(isolate->bootstrapper()) {
  NoTrackDoubleFieldsForSerializerScope disable_scope(isolate);
  result_ = Handle<Context>::null();
  // Before creating the roots we must save the context and restore it
  // on all function exits.
  SaveContext saved_context(isolate);

  // During genesis, the boilerplate for stack overflow won't work until the
  // environment has been at least partially initialized. Add a stack check
  // before entering JS code to catch overflow early.
  StackLimitCheck check(isolate);
  if (check.HasOverflowed()) {
    isolate->StackOverflow();
    return;
  }

  // The deserializer needs to hook up references to the global proxy.
  // Create an uninitialized global proxy now if we don't have one
  // and initialize it later in CreateNewGlobals.
  Handle<JSGlobalProxy> global_proxy;
  if (!maybe_global_proxy.ToHandle(&global_proxy)) {
    global_proxy = isolate->factory()->NewUninitializedJSGlobalProxy();
  }

  // We can only de-serialize a context if the isolate was initialized from
  // a snapshot. Otherwise we have to build the context from scratch.
  // Also create a context from scratch to expose natives, if required by flag.
  if (!isolate->initialized_from_snapshot() ||
      !Snapshot::NewContextFromSnapshot(isolate, global_proxy)
           .ToHandle(&native_context_)) {
    native_context_ = Handle<Context>();
  }

  if (!native_context().is_null()) {
    AddToWeakNativeContextList(*native_context());
    isolate->set_context(*native_context());
    isolate->counters()->contexts_created_by_snapshot()->Increment();
#if TRACE_MAPS
    if (FLAG_trace_maps) {
      Handle<JSFunction> object_fun = isolate->object_function();
      PrintF("[TraceMap: InitialMap map= %p SFI= %d_Object ]\n",
             reinterpret_cast<void*>(object_fun->initial_map()),
             object_fun->shared()->unique_id());
      Map::TraceAllTransitions(object_fun->initial_map());
    }
#endif
    Handle<JSGlobalObject> global_object =
        CreateNewGlobals(global_proxy_template, global_proxy);

    HookUpGlobalProxy(global_object, global_proxy);
    HookUpGlobalObject(global_object);

    if (!ConfigureGlobalObjects(global_proxy_template)) return;
  } else {
    // We get here if there was no context snapshot.
    CreateRoots();
    Handle<JSFunction> empty_function = CreateEmptyFunction(isolate);
    CreateStrictModeFunctionMaps(empty_function);
    CreateIteratorMaps();
    Handle<JSGlobalObject> global_object =
        CreateNewGlobals(global_proxy_template, global_proxy);
    HookUpGlobalProxy(global_object, global_proxy);
    InitializeGlobal(global_object, empty_function, context_type);
    InitializeNormalizedMapCaches();

    if (!InstallNatives(context_type)) return;

    MakeFunctionInstancePrototypeWritable();

    if (context_type != THIN_CONTEXT) {
      if (!InstallExtraNatives()) return;
      if (!ConfigureGlobalObjects(global_proxy_template)) return;
    }
    isolate->counters()->contexts_created_from_scratch()->Increment();
    // Re-initialize the counter because it got incremented during snapshot
    // creation.
    isolate->native_context()->set_errors_thrown(Smi::FromInt(0));
  }

  // Install experimental natives. Do not include them into the
  // snapshot as we should be able to turn them off at runtime. Re-installing
  // them after they have already been deserialized would also fail.
  if (context_type == FULL_CONTEXT) {
    if (!isolate->serializer_enabled()) {
      InitializeExperimentalGlobal();
      if (!InstallExperimentalNatives()) return;

      if (FLAG_experimental_extras) {
        if (!InstallExperimentalExtraNatives()) return;
      }
    }
    // The serializer cannot serialize typed arrays. Reset those typed arrays
    // for each new context.
  } else if (context_type == DEBUG_CONTEXT) {
    DCHECK(!isolate->serializer_enabled());
    InitializeExperimentalGlobal();
    if (!InstallDebuggerNatives()) return;
  }

  ConfigureUtilsObject(context_type);

  // Check that the script context table is empty except for the 'this' binding.
  // We do not need script contexts for native scripts.
  if (!FLAG_global_var_shortcuts) {
    DCHECK_EQ(1, native_context()->script_context_table()->used());
  }

  result_ = native_context();
}


// Support for thread preemption.

// Reserve space for statics needing saving and restoring.
int Bootstrapper::ArchiveSpacePerThread() {
  return sizeof(NestingCounterType);
}


// Archive statics that are thread-local.
char* Bootstrapper::ArchiveState(char* to) {
  *reinterpret_cast<NestingCounterType*>(to) = nesting_;
  nesting_ = 0;
  return to + sizeof(NestingCounterType);
}


// Restore statics that are thread-local.
char* Bootstrapper::RestoreState(char* from) {
  nesting_ = *reinterpret_cast<NestingCounterType*>(from);
  return from + sizeof(NestingCounterType);
}


// Called when the top-level V8 mutex is destroyed.
void Bootstrapper::FreeThreadResources() {
  DCHECK(!IsActive());
}

}  // namespace internal
}  // namespace v8<|MERGE_RESOLUTION|>--- conflicted
+++ resolved
@@ -2376,11 +2376,8 @@
 EMPTY_INITIALIZE_GLOBAL_FOR_FEATURE(harmony_instanceof)
 EMPTY_INITIALIZE_GLOBAL_FOR_FEATURE(harmony_restrictive_declarations)
 EMPTY_INITIALIZE_GLOBAL_FOR_FEATURE(harmony_exponentiation_operator)
-<<<<<<< HEAD
+EMPTY_INITIALIZE_GLOBAL_FOR_FEATURE(harmony_string_padding)
 EMPTY_INITIALIZE_GLOBAL_FOR_FEATURE(harmony_types)
-=======
-EMPTY_INITIALIZE_GLOBAL_FOR_FEATURE(harmony_string_padding)
->>>>>>> e11b5f7a
 
 void InstallPublicSymbol(Factory* factory, Handle<Context> native_context,
                          const char* name, Handle<Symbol> value) {
@@ -2964,12 +2961,9 @@
       nullptr};
   static const char* harmony_array_prototype_values_natives[] = {nullptr};
   static const char* harmony_exponentiation_operator_natives[] = {nullptr};
-<<<<<<< HEAD
-  static const char* harmony_types_natives[] = {nullptr};
-=======
   static const char* harmony_string_padding_natives[] = {
       "native harmony-string-padding.js", nullptr};
->>>>>>> e11b5f7a
+  static const char* harmony_types_natives[] = {nullptr};
 
   for (int i = ExperimentalNatives::GetDebuggerCount();
        i < ExperimentalNatives::GetBuiltinsCount(); i++) {
